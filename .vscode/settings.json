{
    "cucumberautocomplete.steps": [
        "backend/tests/behave/steps/*.py",
        "backend/tests/behave/api/steps/*.py",
        "backend/tests/behave/selenium/steps/*.py",
        ".venv/lib/python3.9/site-packages/behave_webdriver/steps/*.py",
        ".venv/lib/python3.9/site-packages/behave_restful/lang/*.py"
        
    ],
    "cucumberautocomplete.strictGherkinCompletion": true,
    "cucumberautocomplete.syncfeatures": "mrmap/tests/behave/**/features/*feature",
    "cucumberautocomplete.smartSnippets": true,
    "python.defaultInterpreterPath": "${workspaceFolder}/.venv",
    "python.linting.flake8Enabled": true,
    "python.linting.flake8Args": [
        "--ignore=E501,W504",
    ],
<<<<<<< HEAD
    "javascript.format.enable": false,
    "typescript.format.enable": false,
    "eslint.format.enable": true,
    "eslint.lintTask.enable": true,
    "editor.codeActionsOnSave": {
      "source.fixAll": true
    },
    "eslint.workingDirectories": [
      {
        "mode": "auto"
      }
    ],
    "eslint.validate": ["javascript", "typescript", "javascriptreact", "typescriptreact"]
=======
    "python.analysis.diagnosticMode": "workspace",
    "python.analysis.extraPaths": [
        ".venv"
    ],
>>>>>>> ecdacc69
}<|MERGE_RESOLUTION|>--- conflicted
+++ resolved
@@ -15,7 +15,10 @@
     "python.linting.flake8Args": [
         "--ignore=E501,W504",
     ],
-<<<<<<< HEAD
+    "python.analysis.diagnosticMode": "workspace",
+    "python.analysis.extraPaths": [
+        ".venv"
+    ],
     "javascript.format.enable": false,
     "typescript.format.enable": false,
     "eslint.format.enable": true,
@@ -29,10 +32,4 @@
       }
     ],
     "eslint.validate": ["javascript", "typescript", "javascriptreact", "typescriptreact"]
-=======
-    "python.analysis.diagnosticMode": "workspace",
-    "python.analysis.extraPaths": [
-        ".venv"
-    ],
->>>>>>> ecdacc69
 }
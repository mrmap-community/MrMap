import django_tables2 as tables
from django.utils.html import format_html
from django.urls import reverse

from MrMap.columns import MrMapColumn
from MrMap.tables import MrMapTable
from MrMap.utils import get_theme, get_ok_nok_icon
from MrMap.consts import URL_PATTERN
from django.utils.translation import gettext_lazy as _

from structure.permissionEnums import PermissionEnum


class PublisherTable(MrMapTable):
    class Meta:
        row_attrs = {
            "class": "text-center"
        }
    publisher_group = MrMapColumn(accessor='name', verbose_name=_('Group'))
    publisher_org = MrMapColumn(accessor='organization', verbose_name=_('Group organization'))
    publisher_action = MrMapColumn(
        verbose_name=_('Actions'),
        tooltip=_('Actions you can perform'),
        empty_values=[],
        orderable=False,
        attrs={"td": {"style": "white-space:nowrap;"}}
    )

    def __init__(self, *args, **kwargs):
        self.organization = None if "organization" not in kwargs else kwargs.pop("organization")
        super().__init__(*args, **kwargs)

    def render_publisher_group(self, value, record):
        """ Renders publisher_group as link to detail view of group

        Args:
            value:
            record:
        Returns:

        """
        url = reverse('structure:detail-group', args=(record.id,))
        return format_html(URL_PATTERN, get_theme(self.user)["TABLE"]["LINK_COLOR"], url, value, )

    def render_publisher_org(self, value, record):
        """ Renders publisher_org as link to detail view of organization

        Args:
            value:
            record:
        Returns:

        """
        url = reverse('structure:detail-organization', args=(record.id,))
        return format_html(URL_PATTERN, get_theme(self.user)["TABLE"]["LINK_COLOR"], url, value, )

    def render_publisher_action(self, record):
        btns = ''
        btns += format_html(self.get_btn(
            href=reverse('structure:remove-publisher', args=(self.organization.id, record.id,)) + f"?current-view={self.current_view}&current-view-arg={self.organization.id}",
            btn_color=get_theme(self.user)["TABLE"]["BTN_DANGER_COLOR"],
            btn_value=get_theme(self.user)["ICONS"]['REMOVE'],
            tooltip=format_html(_("Remove <strong>{}</strong> as publisher").format(record.name), ),
            tooltip_placement='left',
            permission=PermissionEnum.CAN_TOGGLE_PUBLISH_REQUESTS,
        ))
        return format_html(btns)


class PublishesForTable(MrMapTable):
    class Meta:
        row_attrs = {
            "class": "text-center"
        }
    publisher_org = tables.Column(accessor='organization_name', verbose_name=_('Organization'))
    publisher_action = tables.TemplateColumn(
        template_name="includes/detail/publisher_requests_accept_reject.html",
        verbose_name=_('Action'),
        orderable=False,
        extra_context={
            "remove_publisher": True,
            "publishes_for": True,
        }
    )

    def render_publisher_org(self, value, record):
        """ Renders publisher_org as link to detail view of organization

        Args:
            value:
            record:
        Returns:

        """
        url = reverse('structure:detail-organization', args=(record.id,))
        return format_html(URL_PATTERN, get_theme(self.user)["TABLE"]["LINK_COLOR"], url, value, )


class PublisherRequestTable(MrMapTable):
    class Meta:
        row_attrs = {
            "class": "text-center"
        }
    publisher_group = tables.Column(accessor='group', verbose_name=_('Group'))
    publisher_org = tables.Column(accessor='group.organization', verbose_name=_('Group organization'))
    message = tables.Column(accessor='message', verbose_name=_('Message'))
    activation_until = tables.Column(accessor='activation_until', verbose_name=_('Activation until'))
    publisher_action = tables.TemplateColumn(
        template_name="includes/detail/publisher_requests_accept_reject.html",
        verbose_name=_('Action'),
        orderable=False,
        extra_context={
        }
    )

    def render_publisher_group(self, value, record):
        """ Renders publisher_group as link to detail view of group

        Args:
            value:
            record:
        Returns:

        """
        url = reverse('structure:detail-group', args=(record.id,))
        return format_html(URL_PATTERN, get_theme(self.user)["TABLE"]["LINK_COLOR"], url, value, )

    def render_publisher_org(self, value, record):
        """ Renders publisher_org as link to detail view of organization

        Args:
            value:
            record:
        Returns:

        """
        url = reverse('structure:detail-organization', args=(record.id,))
        return format_html(URL_PATTERN, get_theme(self.user)["TABLE"]["LINK_COLOR"], url, value, )


class GroupTable(MrMapTable):
    groups_name = MrMapColumn(
        accessor='name',
        verbose_name=_('Name'),
        tooltip=_("The name of the group"),)
    groups_description = MrMapColumn(
        accessor='description',
        verbose_name=_('Description'),
        tooltip=_("The description of the group"),)
    groups_organization = MrMapColumn(
        accessor='organization.organization_name',
        verbose_name=_('Organization'),
        tooltip=_("The organization wich is the home organization of the group"),)
    groups_actions = MrMapColumn(
        verbose_name=_('Actions'),
        tooltip=_('Actions you can perform'),
        empty_values=[],
        orderable=False,
        attrs={"td": {"style": "white-space:nowrap;"}}
    )

    caption = _("Shows all groups which are configured in your Mr. Map environment.")

    def render_groups_name(self, value, record):
        url = reverse('structure:detail-group', args=(record.id,))
        icon = ''
        value = _(value)
        tooltip = _('Click to open the detail view of <strong>{}</strong>').format(value)
        if record.is_public_group:
            icon = get_theme(self.user)['ICONS']['PUBLIC']
            tooltip = _('This is the anonymous public user group.') + f" {tooltip}"
        return self.get_link(tooltip=tooltip,
                             href=url,
                             value=format_html(f"{icon} {value}"),
                             permission=None,
                             open_in_new_tab=False, )

    @staticmethod
    def render_groups_description(value, record):
        value = _(value)
        return value

    def render_groups_organization(self, value, record):
        return self.get_link(tooltip=_('Click to open the detail view of the organization'),
                             href=reverse('structure:detail-organization', args=(record.organization.id,)),
                             value=value,
                             permission=None,
                             open_in_new_tab=False, )

    def render_groups_actions(self, record):
        btns = ''
        if not record.is_public_group:
            btns += format_html(self.get_btn(
                href=reverse('structure:leave-group', args=(record.id,)) + f"?current-view={self.current_view}",
                btn_color=get_theme(self.user)["TABLE"]["BTN_WARNING_COLOR"],
                btn_value=get_theme(self.user)["ICONS"]['SIGNOUT'],
                tooltip=format_html(_("Leave <strong>{}</strong>").format(record.name), ),
                tooltip_placement='left',
                permission=PermissionEnum.CAN_DELETE_GROUP,
            ))
        btns += format_html(self.get_btn(
            href=reverse('structure:edit-group', args=(record.id,)) + f"?current-view={self.current_view}",
            btn_color=get_theme(self.user)["TABLE"]["BTN_WARNING_COLOR"],
            btn_value=get_theme(self.user)["ICONS"]['EDIT'],
            tooltip=format_html(_("Edit <strong>{}</strong>").format(record.name), ),
            tooltip_placement='left',
            permission=PermissionEnum.CAN_EDIT_GROUP,
        ))
<<<<<<< HEAD
        if not record.is_public_group:
=======
        if not record.is_permission_group:
>>>>>>> 643c74e7
            btns += format_html(self.get_btn(
                href=reverse('structure:delete-group', args=(record.id,)) + f"?current-view={self.current_view}",
                btn_color=get_theme(self.user)["TABLE"]["BTN_DANGER_COLOR"],
                btn_value=get_theme(self.user)["ICONS"]['REMOVE'],
<<<<<<< HEAD
                tooltip=format_html(_("Remove <strong>{}</strong> group").format(record.name), ),
=======
                tooltip=format_html(_(f"Remove <strong>{record.name} [{record.id}]</strong> group"), ),
>>>>>>> 643c74e7
                tooltip_placement='left',
                permission=PermissionEnum.CAN_DELETE_GROUP,
            ))
        return format_html(btns)


class OrganizationTable(MrMapTable):
    orgs_organization_name = MrMapColumn(
        accessor='organization_name',
        verbose_name=_('Name'),
        tooltip=_('Name of the given organizations'),)
    orgs_description = MrMapColumn(
        accessor='description',
        verbose_name=_('Description'),
        tooltip=_('Description of the given organizations'),)
    orgs_is_auto_generated = MrMapColumn(
        accessor='is_auto_generated',
        verbose_name=_('Real organization'),
        tooltip=_('If an organization comes from the capabilities, it will be marked as autogenerated'),)
    orgs_parent = MrMapColumn(
        accessor='parent',
        verbose_name=_('Parent'),
        tooltip=_('Parent organizations of the given organization'),)
    orgs_actions = MrMapColumn(
        verbose_name=_('Actions'),
        tooltip=_('Actions you can perform'),
        empty_values=[],
        orderable=False,
        attrs={"td": {"style": "white-space:nowrap;"}},)

    caption = _("Shows all organizations which are configured in your Mr. Map environment.")

    def render_orgs_organization_name(self, value, record):
        url = reverse('structure:detail-organization', args=(record.id,))
        icon = ''
        tooltip = _('Click to open the detail view of <strong>{}</strong>.').format(value)
        if self.user.organization is not None and self.user.organization == record:
            icon = get_theme(self.user)['ICONS']['HOME']
            tooltip = _('This is your organization.') + ' {}'.format(tooltip)
        return self.get_link(tooltip=tooltip,
                             href=url,
                             value=format_html("{} {}".format(icon, value)),
                             permission=None,
                             open_in_new_tab=False, )

    @staticmethod
    def render_orgs_is_auto_generated(value):
        """ Preprocessing for rendering of is_auto_generated value.

        Due to semantic reasons, we invert this value.

        Args:
            value: The value
        Returns:

        """
        val = not value
        return get_ok_nok_icon(val)

    def render_orgs_actions(self, record):
        btns = ''
        btns += format_html(self.get_btn(
            href=reverse('structure:edit-organization', args=(record.id,)) + f"?current-view={self.current_view}",
            btn_color=get_theme(self.user)["TABLE"]["BTN_WARNING_COLOR"],
            btn_value=get_theme(self.user)["ICONS"]['EDIT'],
            tooltip=format_html(_(f"Edit <strong>{record.organization_name} [{record.id}]</strong> organization"), ),
            tooltip_placement='left',
            permission=PermissionEnum.CAN_EDIT_ORGANIZATION,
        ))
        btns += format_html(self.get_btn(
            href=reverse('structure:publish-request', args=(record.id,)) + f"?current-view={self.current_view}",
            btn_color=get_theme(self.user)["TABLE"]["BTN_SECONDARY_COLOR"],
            btn_value=get_theme(self.user)["ICONS"]['PUBLISHER'],
            tooltip=format_html(
                _(f"Become publisher for organization <strong>{record.organization_name} [{record.id}]</strong>"), ),
            tooltip_placement='left',
            permission=PermissionEnum.CAN_REQUEST_TO_BECOME_PUBLISHER,
        ))
        btns += format_html(self.get_btn(
            href=reverse('structure:delete-organization', args=(record.id,)) + f"?current-view={self.current_view}",
            btn_color=get_theme(self.user)["TABLE"]["BTN_DANGER_COLOR"],
            btn_value=get_theme(self.user)["ICONS"]['REMOVE'],
            tooltip=format_html(_(f"Remove <strong>{record.organization_name} [{record.id}]</strong> organization"), ),
            tooltip_placement='left',
            permission=PermissionEnum.CAN_DELETE_ORGANIZATION,
        ))
        return format_html(btns)<|MERGE_RESOLUTION|>--- conflicted
+++ resolved
@@ -206,20 +206,12 @@
             tooltip_placement='left',
             permission=PermissionEnum.CAN_EDIT_GROUP,
         ))
-<<<<<<< HEAD
-        if not record.is_public_group:
-=======
         if not record.is_permission_group:
->>>>>>> 643c74e7
             btns += format_html(self.get_btn(
                 href=reverse('structure:delete-group', args=(record.id,)) + f"?current-view={self.current_view}",
                 btn_color=get_theme(self.user)["TABLE"]["BTN_DANGER_COLOR"],
                 btn_value=get_theme(self.user)["ICONS"]['REMOVE'],
-<<<<<<< HEAD
-                tooltip=format_html(_("Remove <strong>{}</strong> group").format(record.name), ),
-=======
                 tooltip=format_html(_(f"Remove <strong>{record.name} [{record.id}]</strong> group"), ),
->>>>>>> 643c74e7
                 tooltip_placement='left',
                 permission=PermissionEnum.CAN_DELETE_GROUP,
             ))

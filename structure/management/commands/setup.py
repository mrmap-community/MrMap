--- conflicted
+++ resolved
@@ -16,14 +16,10 @@
 from django.utils import timezone
 from django.utils.translation import gettext_lazy as _
 
-<<<<<<< HEAD
-from structure.models import Group, Role, Permission, Organization, User, Theme
-from monitoring.models import MonitoringSetting
-from MapSkinner.settings import MONITORING_INTERVAL, MONITORING_REQUEST_TIMEOUT
-=======
+from MrMap.settings import MONITORING_INTERVAL, MONITORING_REQUEST_TIMEOUT
 from structure.models import MrMapGroup, Role, Permission, Organization, MrMapUser, Theme
 from structure.settings import PUBLIC_ROLE_NAME, PUBLIC_GROUP_NAME, SUPERUSER_GROUP_NAME, SUPERUSER_ROLE_NAME
->>>>>>> 4d25a181
+from monitoring.models import MonitoringSetting
 
 
 class Command(BaseCommand):
@@ -109,7 +105,6 @@
         msg = "Superuser '" + name + "' added to organization '" + orga.organization_name + "'!"
         self.stdout.write(self.style.SUCCESS(msg))
 
-<<<<<<< HEAD
         self._create_default_monitoring_setting()
         msg = (
             f"Default monitoring setting with interval {MONITORING_INTERVAL} and "
@@ -117,8 +112,6 @@
         )
         self.stdout.write(self.style.SUCCESS(str(msg)))
 
-    def _create_default_group(self, user: User):
-=======
     def _create_public_group(self, user: MrMapUser):
         """ Creates public group
 
@@ -148,7 +141,6 @@
         return group
 
     def _create_superuser_group(self, user: MrMapUser):
->>>>>>> 4d25a181
         """ Creates default group, default role for group and default superuser permission for role
 
         Args:

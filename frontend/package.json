--- conflicted
+++ resolved
@@ -15,11 +15,7 @@
     "@types/react-router-dom": "^5.3.2",
     "antd": "^4.16.13",
     "axios": "^0.21.4",
-<<<<<<< HEAD
-    "lodash": "^4.17.21",
-=======
     "dayjs": "^1.10.7",
->>>>>>> ecdacc69
     "npm": "^8.1.3",
     "openapi-client-axios": "^4.2.0",
     "react": "^17.0.2",

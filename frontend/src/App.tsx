import './App.css';

import { ApiOutlined, GithubOutlined } from '@ant-design/icons';
import { ConfigProvider, Layout, Space } from 'antd';
import enUS from 'antd/lib/locale/en_US';
import React, { useState } from 'react';
import { BrowserRouter as Router, Navigate, Outlet, Route, Routes, useLocation } from 'react-router-dom';

import { Dashboard } from './Components/Dashboard/Dashboard';
import MapContextTable from './Components/MapContext/MapContextTable';
import { MapContext } from './Components/MapContextForm/MapContext';
import DatasetMetadataTable from './Components/Metadata/DatasetMetadataTable';
import { NavBar } from './Components/NavBar/NavBar';
import FeatureTypeTable from './Components/OgcService/FeatureTypeTable';
import LayerTable from './Components/OgcService/LayerTable';
import OgcServiceAdd from './Components/OgcService/OgcServiceAdd';
import WfsTable from './Components/OgcService/WfsTable';
import WmsTable from './Components/OgcService/WmsTable';
import { Login } from './Components/Users/Auth/Login';
import { Logout } from './Components/Users/Auth/Logout';
import { AuthProvider, useAuth } from './Hooks/AuthContextProvider';
import logo from './logo.png';

const { Content, Footer, Sider } = Layout;

function RequireAuth ({ children }:{ children: JSX.Element }) {
  const auth = useAuth();
  const location = useLocation();
  if (!auth.userId) {
    // store location so login page can forward to original page
    return <Navigate to='/login' state={{ from: location }} />;
  }
  return children;
}

export default function App (): JSX.Element {
  if (process.env.REACT_APP_REST_API_SCHEMA_URL === undefined) {
    throw new Error('Environment variable REACT_APP_REST_API_SCHEMA_URL is undefined.');
  }
  if (process.env.REACT_APP_REST_API_BASE_URL === undefined) {
    throw new Error('Environment variable REACT_APP_REST_API_BASE_URL is undefined.');
  }
  const swaggerUiUrl = process.env.REACT_APP_REST_API_SCHEMA_URL + 'swagger-ui/';

  const [collapsed, setCollapsed] = useState(false);

  const onCollapse = (collapsed: boolean) => {
    setCollapsed(collapsed);
  };

  return (
    <Router>
      <AuthProvider>
        <ConfigProvider locale={enUS}>
          <Routes>
            <Route
              path='/login'
              element={<Login />}
            />
            <Route
              path='/logout'
              element={<Logout />}
            />
            <Route
<<<<<<< HEAD
              path='/registry/services/add'
              element={<OgcServiceAdd />}
            />
            <Route
              path='/registry/layers'
              element={<LayerTable />}
            />
            <Route
              path='/registry/featuretypes'
              element={<FeatureTypeTable />}
            />
            <Route
              path='/registry/dataset-metadata'
              element={<DatasetMetadataTable />}
            />
            <Route
              path='/registry/mapcontexts'
              element={<MapContextTable />}
            />
            <Route
              path='/registry/mapcontexts/add'
              element={<MapContext />}
            />
          </Route>
        </Routes>
=======
              path='/'
              element={
                <RequireAuth>
                <Layout style={{ minHeight: '100vh' }}>
                  <Sider
                    collapsible
                    collapsed={collapsed}
                    onCollapse={onCollapse}>
                    <div className='logo'>
                      <img
                        src={logo}
                        alt='Mr. Map Logo'
                      >
                      </img>
                    </div>
                    <NavBar />
                  </Sider>
                  <Layout className='site-layout'>
                    <Content style={{ margin: '0 16px' }}>
                      <div
                        className='site-layout-background'
                        style={{ padding: 24, minHeight: 360 }}
                      >
                        <Outlet />
                      </div>
                    </Content>
                    <Footer style={{ textAlign: 'center' }}>
                      <Space>
                        <a href={swaggerUiUrl}><ApiOutlined /> OpenAPI</a>
                        <a href='https://github.com/mrmap-community/mrmap'><GithubOutlined /> GitHub</a>
                      </Space>
                    </Footer>
                  </Layout>
                </Layout>

                </RequireAuth>
              }
            >
              <Route
                path='/'
                element={<Dashboard />}
              />
              <Route
                path='/registry/services/wms'
                element={<WmsTable />}
              />
              <Route
                path='/registry/services/wfs'
                element={<WfsTable />}
              />
              <Route
                path='/registry/services/add'
                element={<OgcServiceAdd />}
              />
              <Route
                path='/registry/layers'
                element={<LayerTable />}
              />
              <Route
                path='/registry/featuretypes'
                element={<FeatureTypeTable />}
              />
              <Route
                path='/registry/dataset-metadata'
                element={<DatasetMetadataTable />}
              />
              <Route
                path='/registry/mapcontexts'
                element={<MapContextTable />}
              />
              <Route
                path='/registry/mapcontexts/add'
                element={<FormSteps />}
              />
            </Route>
          </Routes>
        </ConfigProvider>
>>>>>>> 8f2ec5a2
      </AuthProvider>
    </Router>
  );
}<|MERGE_RESOLUTION|>--- conflicted
+++ resolved
@@ -62,33 +62,6 @@
               element={<Logout />}
             />
             <Route
-<<<<<<< HEAD
-              path='/registry/services/add'
-              element={<OgcServiceAdd />}
-            />
-            <Route
-              path='/registry/layers'
-              element={<LayerTable />}
-            />
-            <Route
-              path='/registry/featuretypes'
-              element={<FeatureTypeTable />}
-            />
-            <Route
-              path='/registry/dataset-metadata'
-              element={<DatasetMetadataTable />}
-            />
-            <Route
-              path='/registry/mapcontexts'
-              element={<MapContextTable />}
-            />
-            <Route
-              path='/registry/mapcontexts/add'
-              element={<MapContext />}
-            />
-          </Route>
-        </Routes>
-=======
               path='/'
               element={
                 <RequireAuth>
@@ -161,12 +134,11 @@
               />
               <Route
                 path='/registry/mapcontexts/add'
-                element={<FormSteps />}
+                element={<MapContext />}
               />
             </Route>
           </Routes>
         </ConfigProvider>
->>>>>>> 8f2ec5a2
       </AuthProvider>
     </Router>
   );

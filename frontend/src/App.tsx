--- conflicted
+++ resolved
@@ -28,16 +28,10 @@
 
 function RequireAuth ({ children }:{ children: JSX.Element }) {
   const location = useLocation();
-<<<<<<< HEAD
-  const currentUser = useSelector(currentUserSelectors.selectAll);
+  const currentUser = store.getState().currentUser.user;
 
-  if (!currentUser || !currentUser[0]) {
-=======
-  const currentUser = store.getState().currentUser.user;
-  
-  if (!currentUser) 
+  if (!currentUser)
   {
->>>>>>> cc79a96d
     // store location so login page can forward to original page
     return <Navigate to='/login' state={{ from: location }} />;
   }

--- conflicted
+++ resolved
@@ -2,13 +2,8 @@
 
 export interface OgcServiceCreate {
     get_capabilities_url: string;  // eslint-disable-line
-<<<<<<< HEAD
     owner: string; // eslint-disable-line
     collect_metadata_records: boolean;
-=======
-    owned_by_org: string; // eslint-disable-line
-    collect_metadata_records: boolean; // eslint-disable-line
->>>>>>> 248d82a0
 }
 
 export class OgcServiceRepo extends JsonApiRepo {

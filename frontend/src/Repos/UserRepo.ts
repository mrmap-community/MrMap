
import JsonApiRepo from './JsonApiRepo';

export class UserRepo extends JsonApiRepo {
  constructor () {
<<<<<<< HEAD
    super('/api/v1/accounts/users/');
=======
    super('/api/v1/users/users/', 'Benutzer');
>>>>>>> c93e64bd
  }
}

export default UserRepo;<|MERGE_RESOLUTION|>--- conflicted
+++ resolved
@@ -3,11 +3,7 @@
 
 export class UserRepo extends JsonApiRepo {
   constructor () {
-<<<<<<< HEAD
-    super('/api/v1/accounts/users/');
-=======
-    super('/api/v1/users/users/', 'Benutzer');
->>>>>>> c93e64bd
+    super('/api/v1/accounts/users/', 'Benutzer');
   }
 }
 

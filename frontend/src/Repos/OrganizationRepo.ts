--- conflicted
+++ resolved
@@ -3,11 +3,7 @@
 
 export class OrganizationRepo extends JsonApiRepo {
   constructor () {
-<<<<<<< HEAD
-    super('/api/v1/accounts/organizations/');
-=======
-    super('/api/v1/users/organizations/', 'Organisationen');
->>>>>>> c93e64bd
+    super('/api/v1/accounts/organizations/', 'Organisationen');
   }
 
   async autocomplete (searchText: string | undefined): Promise<SearchFieldData[]> {

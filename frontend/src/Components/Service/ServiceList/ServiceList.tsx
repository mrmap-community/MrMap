import { useContext, useEffect, useState } from "react";
import { Table, Card } from "antd";
import { OpenAPIContext } from "../../../Util/OpenAPIProvider";

export const ServiceList = () => {

    console.log("*** ServiceList");

    const [loading, setLoading] = useState(false);
    const [dataSource, setDataSource] = useState([]);
    const [page, setPage] = useState(1);
    const [pageSize, setPageSize] = useState(1);
    const [total, setTotal] = useState(0);
    const [columns] = useState([{
        title: 'ID',
        dataIndex: 'id',
        key: 'id',
    },
    {
        title: 'Title',
        dataIndex: 'title',
        key: 'title',
    },
    {
        title: 'Abstract',
        dataIndex: 'abstract',
        key: 'abstract',
    },]);

    const { api } = useContext(OpenAPIContext);

<<<<<<< HEAD
    async function fetchTableData() {
        setLoading(true);
        const client = await api.getClient();
        const res = await client.v1_registry_service_services_list({
            page: pagination.current,
            page_size: pagination.pageSize
        });
        if (pagination.total !== res.data.count) {
            setPagination({ ...pagination, total: res.data.count });
        }
        setDataSource(res.data.results);
        setLoading(false);
    }

=======
>>>>>>> 2b0cc901
    useEffect(() => {
        async function fetchTableData() {
            setLoading(true);
            const client = await api.getClient();
            const res = await client.v1_registry_service_services_list({
                page: page,
                page_size: pageSize
            });
            if (total !== res.data.count) {
                setTotal(res.data.count);
            }
            setDataSource(res.data.results);
            setLoading(false);
        }
        fetchTableData();
    }, [page, pageSize, api, total]);

    function handleTableChange(pagination: any, filters: any, sorter: any) {
        setPage(pagination.current);
        setPageSize(pagination.pageSize);
    };

    return (
        <div className="mrmap-mapcontext-list">
            <Card title="Services" style={{ width: '100%' }}>
                <Table
                    dataSource={dataSource}
                    rowKey={(record: any) => record.id}
                    columns={columns}
                    loading={loading}
                    pagination={{
                        current: page,
                        pageSize: pageSize,
                        total: total
                    }}
                    onChange={handleTableChange}
                />
            </Card>
        </div>
    );
}<|MERGE_RESOLUTION|>--- conflicted
+++ resolved
@@ -29,23 +29,6 @@
 
     const { api } = useContext(OpenAPIContext);
 
-<<<<<<< HEAD
-    async function fetchTableData() {
-        setLoading(true);
-        const client = await api.getClient();
-        const res = await client.v1_registry_service_services_list({
-            page: pagination.current,
-            page_size: pagination.pageSize
-        });
-        if (pagination.total !== res.data.count) {
-            setPagination({ ...pagination, total: res.data.count });
-        }
-        setDataSource(res.data.results);
-        setLoading(false);
-    }
-
-=======
->>>>>>> 2b0cc901
     useEffect(() => {
         async function fetchTableData() {
             setLoading(true);

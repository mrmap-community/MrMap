import { SearchOutlined } from '@ant-design/icons';
import { Button, Card, Input, Modal, notification, Space, Table } from 'antd';
import React, { createRef, useEffect, useState } from 'react';
import Highlighter from 'react-highlight-words';
<<<<<<< HEAD
import { useNavigate } from 'react-router';

import OgcServices, { OgcService } from '../../../Services/OgcServices';
=======
import { useNavigate } from "react-router";
import { WebMapServiceRepo } from "../../../Repos/WebMapServiceRepo";
>>>>>>> 183eca1f

interface TableState {
    page: number;
    pageSize: number;
    ordering: string;
    filters: any;
}

const repo = new WebMapServiceRepo();

const getColumnSearchProps = (dataIndex: any): any => {
  const searchInput: any = createRef();
  let searchText = '';
  let searchedColumn: any = null;
  return {
    filterDropdown: ({ setSelectedKeys, selectedKeys, confirm, clearFilters }: any) => {
      const handleSearch = (selectedKeys: any, confirm: any, dataIndex: any) => {
        confirm();
        searchText = selectedKeys[0];
        searchedColumn = dataIndex;
      };
      const handleReset = (clearFilters: any) => {
        clearFilters();
        searchText = '';
      };
      return (<div style={{ padding: 8 }}>
                <Input
                    ref={searchInput}
                    placeholder={`Search ${dataIndex}`}
                    value={selectedKeys[0]}
                    onChange={e => setSelectedKeys(e.target.value ? [e.target.value] : [])}
                    onPressEnter={() => handleSearch(selectedKeys, confirm, dataIndex)}
                    style={{ marginBottom: 8, display: 'block' }}
                />
                <Space>
                    <Button
                        type='primary'
                        onClick={() => handleSearch(selectedKeys, confirm, dataIndex)}
                        icon={<SearchOutlined />}
                        size='small'
                        style={{ width: 90 }}
                    >
                        Search
                    </Button>
                    <Button
                      onClick={() => handleReset(clearFilters)}
                      size='small'
                      style={{ width: 90 }}
                    >
                        Reset
                    </Button>
                    <Button
                        type='link'
                        size='small'
                        onClick={() => {
                          confirm({ closeDropdown: false });
                          searchText = selectedKeys[0];
                          searchedColumn = dataIndex;
                        }}
                    >
                        Filter
                    </Button>
                </Space>
            </div>);
    },
    onFilterDropdownVisibleChange: (visible: any) => {
      if (visible) {
        setTimeout(() => searchInput.current.select(), 100);
      }
    },
    filterIcon: (filtered: any) => <SearchOutlined style={{ color: filtered ? '#1890ff' : undefined }} />,
    render: (text: any) => {
      return searchedColumn === dataIndex
        ? (
                <Highlighter
                    highlightStyle={{ backgroundColor: '#ffc069', padding: 0 }}
                    searchWords={[searchText]}
                    autoEscape
                    textToHighlight={text ? text.toString() : ''}
                />
          )
        : (
            text
          );
    }
  };
};

export const ServiceList = () => {
  const [loading, setLoading] = useState(false);
  const [data, setData] = useState({
    dataSource: [],
    total: 0
  });
  const [tableState, setTableState] = useState<TableState>({
    page: 1,
    pageSize: 5,
    ordering: '',
    filters: {}
  });
  const [columns, setColumns] = useState<any>([]);
  const [columnTypes, setColumnTypes] = useState<any>({});

  const navigate = useNavigate();

<<<<<<< HEAD
  useEffect(() => {
    const onDeleteRecord = (record: any) => {
      async function deleteRecord () {
        await new OgcServices().delete(record.id);
        notification.success({
          message: 'Service deleted',
          description: `Service with id ${record.id} has been deleted succesfully`
        });
        // const newData = {
        //     dataSource: data.dataSource.filter((row: any) => (row.id !== record.id)),
        //     total: data.total - 1
        // };
        // setData(newData);
      }
      const modal = Modal.confirm({
        title: 'Delete Service',
        content: `Do you want to delete the service with id ${record.id}?`,
        onOk: () => {
          modal.update(prevConfig => ({
            ...prevConfig,
            confirmLoading: true
          }));
          deleteRecord();
=======
    useEffect(() => {
        const onDeleteRecord = (record: any) => {
            async function deleteRecord() {
                await repo.delete(record.id);
                notification['success']({
                    message: 'Service deleted',
                    description: `Service with id ${record.id} has been deleted succesfully`
                });
                // const newData = {
                //     dataSource: data.dataSource.filter((row: any) => (row.id !== record.id)),
                //     total: data.total - 1
                // };
                // setData(newData);
            }
            const modal = Modal.confirm({
                title: 'Delete Service',
                content: `Do you want to delete the service with id ${record.id}?`,
                onOk: () => {
                    modal.update(prevConfig => ({
                        ...prevConfig,
                        confirmLoading: true
                    }));
                    deleteRecord();
                }
            });
>>>>>>> 183eca1f
        }
      });
    };

<<<<<<< HEAD
    async function buildColumns () {
      const ogcServices = new OgcServices();
      const schema = await ogcServices.getSchema();
      const props = schema.properties.data.items.properties.attributes.properties;
      const columns = [];
      for (const propName in props) {
        const prop = props[propName];
        const column: any = {
          title: prop.title || propName,
          dataIndex: propName,
          key: propName
        };
        prop.isFlat = prop.type === 'string';
        if (prop.isFlat) {
          column.sorter = true;
          const columnSearchProps = { ...getColumnSearchProps(propName) };
          Object.assign(column, columnSearchProps);
        }
        columns.push(column);
      }
      columns.push({
        title: 'Actions',
        key: 'actions',
        render: (text: any, record: any) => {
          const boundOnDeleteRecord = onDeleteRecord.bind(null, record);
          return (
                        <Space size='middle'>
                            <Button
                              danger
                              size='small'
                              onClick={boundOnDeleteRecord}
                            >
                              Delete
                            </Button>
=======
        async function buildColumns() {
            const schema = await repo.getSchema();
            const props = schema.properties.data.items.properties.attributes.properties;
            const columns = [];
            for (const propName in props) {
                const prop = props[propName];
                const column: any = {
                    title: prop.title || propName,
                    dataIndex: propName,
                    key: propName
                };
                prop.isFlat = prop.type === 'string';
                if (prop.isFlat) {
                    column.sorter = true;
                    const columnSearchProps = { ...getColumnSearchProps(propName) };
                    Object.assign(column, columnSearchProps);
                }
                columns.push(column);
            }
            columns.push({
                title: 'Actions',
                key: 'actions',
                render: (text: any, record: any) => {
                    const boundOnDeleteRecord = onDeleteRecord.bind(null, record);
                    return (
                        <Space size="middle">
                            <Button danger size="small" onClick={boundOnDeleteRecord}>Delete</Button>
>>>>>>> 183eca1f
                        </Space>
          );
        }
      });
      setColumns(columns);
      setColumnTypes(props);
    }
    buildColumns();
    // eslint-disable-next-line
    }, []);

<<<<<<< HEAD
  useEffect(() => {
    async function fetchTableData () {
      setLoading(true);
      const response = await new OgcServices().findAll(tableState);
      const ogcServices = response.data as OgcService[];
      const dataSource: any = [];
      ogcServices.forEach((ogcService: any) => {
        const row = {
          id: ogcService.id,
          ...ogcService.attributes
        };
        dataSource.push(row);
      });
      // for (const columnName in columnTypes) {
      //     const columnType = columnTypes[columnName];
      //     if (!columnType.isFlat) {
      //         res.data.data.forEach((result: any) => {
      //             result[columnName] = '[complex value]';
      //         });
      //     }
      // }
      setData({
        dataSource: dataSource,
        total: response.meta.pagination.count
      });
      setLoading(false);
    }
    // TODO can this skip be avoided somehow -> necessary when columnTypes is not initialized yet
    if (
      columnTypes &&
      Object.keys(columnTypes).length === 0 &&
      Object.getPrototypeOf(columnTypes) === Object.prototype
    ) {
      return;
    }
    fetchTableData();
  }, [tableState, columnTypes]);
=======
    useEffect(() => {
        async function fetchTableData() {
            setLoading(true);
            const response = await repo.findAll(tableState);
            const ogcServices = response.data as any;
            const dataSource: any = [];
            ogcServices.forEach((ogcService: any) => {
                const row = {
                    id: ogcService.id,
                    ...ogcService.attributes
                };
                dataSource.push(row);
            });
            // for (const columnName in columnTypes) {
            //     const columnType = columnTypes[columnName];
            //     if (!columnType.isFlat) {
            //         res.data.data.forEach((result: any) => {
            //             result[columnName] = '[complex value]';
            //         });
            //     }
            // }
            setData({
                dataSource: dataSource,
                total: response.meta.pagination.count
            });
            setLoading(false);
        }
        // TODO can this skip be avoided somehow -> necessary when columnTypes is not initialized yet
        if (columnTypes && Object.keys(columnTypes).length === 0 && Object.getPrototypeOf(columnTypes) === Object.prototype) {
            return;
        }
        fetchTableData();
    }, [tableState, columnTypes]);
>>>>>>> 183eca1f

  const onAddService = () => {
    navigate('/registry/services/add');
  };

  const handleTableChange = (pagination: any, filters: any, sorter: any) => {
    const filterParams: any = {};
    for (const prop in filters) {
      if (filters[prop] && filters[prop].length > 0) {
        filterParams[`filter[${prop}.icontains]`] = filters[prop][0];
      }
    }
    setTableState({
      page: pagination.current,
      pageSize: pagination.pageSize,
      ordering: sorter ? ((sorter.order === 'descend' ? '-' : '') + sorter.field) : '',
      filters: filterParams
    });
  };
  return (
        <Card
          title='Services'
          extra={(
            <Button
              type='primary'
              onClick={onAddService}
            >
              Add service
            </Button>
          )}
          style={{ width: '100%' }}
        >
          <Table
            dataSource={data.dataSource}
            rowKey={(record: any) => record.id}
            columns={columns}
            loading={loading}
            pagination={{
              current: tableState.page,
              pageSize: tableState.pageSize,
              total: data.total
            }}
            scroll={{ x: true }}
            onChange={handleTableChange}
          />
        </Card>
  );
};<|MERGE_RESOLUTION|>--- conflicted
+++ resolved
@@ -1,15 +1,9 @@
+import { createRef, useEffect, useState } from "react";
+import { Table, Card, Input, Space, Button, notification, Modal } from "antd";
 import { SearchOutlined } from '@ant-design/icons';
-import { Button, Card, Input, Modal, notification, Space, Table } from 'antd';
-import React, { createRef, useEffect, useState } from 'react';
 import Highlighter from 'react-highlight-words';
-<<<<<<< HEAD
-import { useNavigate } from 'react-router';
-
-import OgcServices, { OgcService } from '../../../Services/OgcServices';
-=======
 import { useNavigate } from "react-router";
 import { WebMapServiceRepo } from "../../../Repos/WebMapServiceRepo";
->>>>>>> 183eca1f
 
 interface TableState {
     page: number;
@@ -21,21 +15,21 @@
 const repo = new WebMapServiceRepo();
 
 const getColumnSearchProps = (dataIndex: any): any => {
-  const searchInput: any = createRef();
-  let searchText = '';
-  let searchedColumn: any = null;
-  return {
-    filterDropdown: ({ setSelectedKeys, selectedKeys, confirm, clearFilters }: any) => {
-      const handleSearch = (selectedKeys: any, confirm: any, dataIndex: any) => {
-        confirm();
-        searchText = selectedKeys[0];
-        searchedColumn = dataIndex;
-      };
-      const handleReset = (clearFilters: any) => {
-        clearFilters();
-        searchText = '';
-      };
-      return (<div style={{ padding: 8 }}>
+    const searchInput: any = createRef();
+    let searchText = "";
+    let searchedColumn: any = null;
+    return {
+        filterDropdown: ({ setSelectedKeys, selectedKeys, confirm, clearFilters }: any) => {
+            const handleSearch = (selectedKeys: any, confirm: any, dataIndex: any) => {
+                confirm();
+                searchText = selectedKeys[0];
+                searchedColumn = dataIndex;
+            };
+            const handleReset = (clearFilters: any) => {
+                clearFilters();
+                searchText = '';
+            };
+            return (<div style={{ padding: 8 }}>
                 <Input
                     ref={searchInput}
                     placeholder={`Search ${dataIndex}`}
@@ -46,100 +40,70 @@
                 />
                 <Space>
                     <Button
-                        type='primary'
+                        type="primary"
                         onClick={() => handleSearch(selectedKeys, confirm, dataIndex)}
                         icon={<SearchOutlined />}
-                        size='small'
+                        size="small"
                         style={{ width: 90 }}
                     >
                         Search
                     </Button>
-                    <Button
-                      onClick={() => handleReset(clearFilters)}
-                      size='small'
-                      style={{ width: 90 }}
-                    >
+                    <Button onClick={() => handleReset(clearFilters)} size="small" style={{ width: 90 }}>
                         Reset
                     </Button>
                     <Button
-                        type='link'
-                        size='small'
+                        type="link"
+                        size="small"
                         onClick={() => {
-                          confirm({ closeDropdown: false });
-                          searchText = selectedKeys[0];
-                          searchedColumn = dataIndex;
+                            confirm({ closeDropdown: false });
+                            searchText = selectedKeys[0];
+                            searchedColumn = dataIndex;
                         }}
                     >
                         Filter
                     </Button>
                 </Space>
             </div>);
-    },
-    onFilterDropdownVisibleChange: (visible: any) => {
-      if (visible) {
-        setTimeout(() => searchInput.current.select(), 100);
-      }
-    },
-    filterIcon: (filtered: any) => <SearchOutlined style={{ color: filtered ? '#1890ff' : undefined }} />,
-    render: (text: any) => {
-      return searchedColumn === dataIndex
-        ? (
+        },
+        onFilterDropdownVisibleChange: (visible: any) => {
+            if (visible) {
+                setTimeout(() => searchInput.current.select(), 100);
+            }
+        },
+        filterIcon: (filtered: any) => <SearchOutlined style={{ color: filtered ? '#1890ff' : undefined }} />,
+        render: (text: any) => {
+            return searchedColumn === dataIndex ? (
                 <Highlighter
                     highlightStyle={{ backgroundColor: '#ffc069', padding: 0 }}
                     searchWords={[searchText]}
                     autoEscape
                     textToHighlight={text ? text.toString() : ''}
                 />
-          )
-        : (
-            text
-          );
+            ) : (
+                text
+            )
+        }
     }
-  };
 };
 
 export const ServiceList = () => {
-  const [loading, setLoading] = useState(false);
-  const [data, setData] = useState({
-    dataSource: [],
-    total: 0
-  });
-  const [tableState, setTableState] = useState<TableState>({
-    page: 1,
-    pageSize: 5,
-    ordering: '',
-    filters: {}
-  });
-  const [columns, setColumns] = useState<any>([]);
-  const [columnTypes, setColumnTypes] = useState<any>({});
-
-  const navigate = useNavigate();
-
-<<<<<<< HEAD
-  useEffect(() => {
-    const onDeleteRecord = (record: any) => {
-      async function deleteRecord () {
-        await new OgcServices().delete(record.id);
-        notification.success({
-          message: 'Service deleted',
-          description: `Service with id ${record.id} has been deleted succesfully`
-        });
-        // const newData = {
-        //     dataSource: data.dataSource.filter((row: any) => (row.id !== record.id)),
-        //     total: data.total - 1
-        // };
-        // setData(newData);
-      }
-      const modal = Modal.confirm({
-        title: 'Delete Service',
-        content: `Do you want to delete the service with id ${record.id}?`,
-        onOk: () => {
-          modal.update(prevConfig => ({
-            ...prevConfig,
-            confirmLoading: true
-          }));
-          deleteRecord();
-=======
+
+    const [loading, setLoading] = useState(false);
+    const [data, setData] = useState({
+        dataSource: [],
+        total: 0
+    });
+    const [tableState, setTableState] = useState<TableState>({
+        page: 1,
+        pageSize: 5,
+        ordering: "",
+        filters: {}
+    });
+    const [columns, setColumns] = useState<any>([]);
+    const [columnTypes, setColumnTypes] = useState<any>({});
+
+    const navigate = useNavigate();
+
     useEffect(() => {
         const onDeleteRecord = (record: any) => {
             async function deleteRecord() {
@@ -165,47 +129,8 @@
                     deleteRecord();
                 }
             });
->>>>>>> 183eca1f
-        }
-      });
-    };
-
-<<<<<<< HEAD
-    async function buildColumns () {
-      const ogcServices = new OgcServices();
-      const schema = await ogcServices.getSchema();
-      const props = schema.properties.data.items.properties.attributes.properties;
-      const columns = [];
-      for (const propName in props) {
-        const prop = props[propName];
-        const column: any = {
-          title: prop.title || propName,
-          dataIndex: propName,
-          key: propName
-        };
-        prop.isFlat = prop.type === 'string';
-        if (prop.isFlat) {
-          column.sorter = true;
-          const columnSearchProps = { ...getColumnSearchProps(propName) };
-          Object.assign(column, columnSearchProps);
-        }
-        columns.push(column);
-      }
-      columns.push({
-        title: 'Actions',
-        key: 'actions',
-        render: (text: any, record: any) => {
-          const boundOnDeleteRecord = onDeleteRecord.bind(null, record);
-          return (
-                        <Space size='middle'>
-                            <Button
-                              danger
-                              size='small'
-                              onClick={boundOnDeleteRecord}
-                            >
-                              Delete
-                            </Button>
-=======
+        }
+
         async function buildColumns() {
             const schema = await repo.getSchema();
             const props = schema.properties.data.items.properties.attributes.properties;
@@ -233,57 +158,17 @@
                     return (
                         <Space size="middle">
                             <Button danger size="small" onClick={boundOnDeleteRecord}>Delete</Button>
->>>>>>> 183eca1f
                         </Space>
-          );
-        }
-      });
-      setColumns(columns);
-      setColumnTypes(props);
-    }
-    buildColumns();
-    // eslint-disable-next-line
+                    );
+                }
+            });
+            setColumns(columns);
+            setColumnTypes(props);
+        }
+        buildColumns();
+        // eslint-disable-next-line
     }, []);
 
-<<<<<<< HEAD
-  useEffect(() => {
-    async function fetchTableData () {
-      setLoading(true);
-      const response = await new OgcServices().findAll(tableState);
-      const ogcServices = response.data as OgcService[];
-      const dataSource: any = [];
-      ogcServices.forEach((ogcService: any) => {
-        const row = {
-          id: ogcService.id,
-          ...ogcService.attributes
-        };
-        dataSource.push(row);
-      });
-      // for (const columnName in columnTypes) {
-      //     const columnType = columnTypes[columnName];
-      //     if (!columnType.isFlat) {
-      //         res.data.data.forEach((result: any) => {
-      //             result[columnName] = '[complex value]';
-      //         });
-      //     }
-      // }
-      setData({
-        dataSource: dataSource,
-        total: response.meta.pagination.count
-      });
-      setLoading(false);
-    }
-    // TODO can this skip be avoided somehow -> necessary when columnTypes is not initialized yet
-    if (
-      columnTypes &&
-      Object.keys(columnTypes).length === 0 &&
-      Object.getPrototypeOf(columnTypes) === Object.prototype
-    ) {
-      return;
-    }
-    fetchTableData();
-  }, [tableState, columnTypes]);
-=======
     useEffect(() => {
         async function fetchTableData() {
             setLoading(true);
@@ -317,52 +202,41 @@
         }
         fetchTableData();
     }, [tableState, columnTypes]);
->>>>>>> 183eca1f
-
-  const onAddService = () => {
-    navigate('/registry/services/add');
-  };
-
-  const handleTableChange = (pagination: any, filters: any, sorter: any) => {
-    const filterParams: any = {};
-    for (const prop in filters) {
-      if (filters[prop] && filters[prop].length > 0) {
-        filterParams[`filter[${prop}.icontains]`] = filters[prop][0];
-      }
+
+
+    const onAddService = () => {
+        navigate("/registry/services/add");
     }
-    setTableState({
-      page: pagination.current,
-      pageSize: pagination.pageSize,
-      ordering: sorter ? ((sorter.order === 'descend' ? '-' : '') + sorter.field) : '',
-      filters: filterParams
-    });
-  };
-  return (
-        <Card
-          title='Services'
-          extra={(
-            <Button
-              type='primary'
-              onClick={onAddService}
-            >
-              Add service
-            </Button>
-          )}
-          style={{ width: '100%' }}
-        >
-          <Table
-            dataSource={data.dataSource}
-            rowKey={(record: any) => record.id}
-            columns={columns}
-            loading={loading}
-            pagination={{
-              current: tableState.page,
-              pageSize: tableState.pageSize,
-              total: data.total
-            }}
-            scroll={{ x: true }}
-            onChange={handleTableChange}
-          />
+
+    const handleTableChange = (pagination: any, filters: any, sorter: any) => {
+        const filterParams: any = {};
+        for (const prop in filters) {
+            if (filters[prop] && filters[prop].length > 0) {
+                filterParams[`filter[${prop}.icontains]`] = filters[prop][0];
+            }
+        }
+        setTableState({
+            page: pagination.current,
+            pageSize: pagination.pageSize,
+            ordering: sorter ? ((sorter.order === 'descend' ? '-' : '') + sorter.field) : "",
+            filters: filterParams
+        });
+    };
+    return (
+        <Card title="Services" extra={<Button type="primary" onClick={onAddService}>Add service</Button>} style={{ width: '100%' }}>
+            <Table
+                dataSource={data.dataSource}
+                rowKey={(record: any) => record.id}
+                columns={columns}
+                loading={loading}
+                pagination={{
+                    current: tableState.page,
+                    pageSize: tableState.pageSize,
+                    total: data.total,
+                }}
+                scroll={{ x: true }}
+                onChange={handleTableChange}
+            />
         </Card>
-  );
-};+    );
+}
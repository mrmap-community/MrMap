--- conflicted
+++ resolved
@@ -1,12 +1,3 @@
-<<<<<<< HEAD
-import React from 'react';
-
-export const Dashboard = () => {
-  return (
-        <>HUHU</>
-  );
-};
-=======
 import Search from "antd/lib/input/Search";
 
 export const Dashboard = () => {
@@ -16,5 +7,4 @@
     return (
         <Search size="large" placeholder="input search text" allowClear={true} onSearch={onSearch} />
     );
-}
->>>>>>> ecdacc69
+}
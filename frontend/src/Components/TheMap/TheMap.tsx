
import { CloseOutlined } from '@ant-design/icons';
import { MapComponent, useMap } from '@terrestris/react-geo';
import Button from 'antd/lib/button';
import { EventsKey as OlEventsKey } from 'ol/events';
import LayerGroup from 'ol/layer/Group';
import OlLayerTile from 'ol/layer/Tile';
import OlMap from 'ol/Map';
import { unByKey } from 'ol/Observable';
import Overlay from 'ol/Overlay';
import OlSourceOsm from 'ol/source/OSM';
import OlView from 'ol/View';
import React, { useEffect, useState } from 'react';
import { LayerUtils } from '../../Utils/LayerUtils';
import './TheMap.css';

const layerUtils = new LayerUtils();

// TODO: Should be in a separate component or helper
const layerGroup = new LayerGroup({
  // @ts-ignore
  title: 'Layergroup',
  layers: [
    new OlLayerTile({
      source: new OlSourceOsm(),
      // @ts-ignore
      title: 'OSM'
    })
  ]
});

const center = [788453.4890155146, 6573085.729161344]; //BONN

export const olMap = new OlMap({
  view: new OlView({
    center: center,
    zoom: 1 // to show the whole world
  }),
  layers: [layerGroup]
});



const olListenerKeys: (OlEventsKey[]) = [];

export const TheMap = (): JSX.Element => {
  const map = useMap();

<<<<<<< HEAD
  //eslint-disable-next-line
=======
  // eslint-disable-next-line
>>>>>>> c1e3564f
  const [coordinates, setCoordinates] = useState<any>();
  
  const registerMapClickListener = (_olMap: OlMap, _overlay?: Overlay) => {
    const getFeatureAttributesClickEventKey = _olMap
      .on('singleclick', (event) => layerUtils.getFeatureAttributes(_olMap, event));
    if(_overlay) {
      const onShowInfoPopUpOnCoordinateClickListener = _olMap
        .on('singleclick', async (event) => {
          const coordinate = event.coordinate;
          const featureInfo = layerUtils.getFeatureAttributes(_olMap, event);
          _overlay.setPosition(coordinate);
          try {
            const result = await featureInfo;
            if(result) {
              // Object.keys(result).forEach(((key:any) => {

              // })
            }
          } catch(error) {
            //@ts-ignore
            throw new Error(error);
          }
          
        });
      olListenerKeys.push(onShowInfoPopUpOnCoordinateClickListener);
    }
    olListenerKeys.push(getFeatureAttributesClickEventKey);
  };

  useEffect(() => {    
    const close = document.getElementById('popup-close');
    
  
    const infoPopUpBubble: Overlay = new Overlay({
      //@ts-ignore
      element: document.getElementById('popup'),
      autoPan: {
        animation: {
          duration: 250,
        },
      },
    });
    
    if(close) {
      close.onclick = function () {
        infoPopUpBubble.setPosition(undefined);
        close.blur();
        return false;
      };
    }
    
    // const overlay = infoPopUpBubble(container);
    map.setTarget('the-map');
    registerMapClickListener(map, infoPopUpBubble);
    map.addOverlay(infoPopUpBubble);
    return () => {
      // unregister the listener
      unByKey(olListenerKeys);
      map.removeOverlay(infoPopUpBubble);
    };
  }, [map]);

  return (
    <>
      <MapComponent
        id='the-map'
        map={map}
      />
      <div id='popup' className='ol-popup'>
        <Button
          id='popup-close'
          type='link'
          icon={<CloseOutlined />}
          size='small'
        />
  
        <div id='popup-content'>
          {coordinates}
        </div>
      </div>
    </>
  );
};<|MERGE_RESOLUTION|>--- conflicted
+++ resolved
@@ -46,11 +46,6 @@
 export const TheMap = (): JSX.Element => {
   const map = useMap();
 
-<<<<<<< HEAD
-  //eslint-disable-next-line
-=======
-  // eslint-disable-next-line
->>>>>>> c1e3564f
   const [coordinates, setCoordinates] = useState<any>();
   
   const registerMapClickListener = (_olMap: OlMap, _overlay?: Overlay) => {
@@ -59,15 +54,15 @@
     if(_overlay) {
       const onShowInfoPopUpOnCoordinateClickListener = _olMap
         .on('singleclick', async (event) => {
+          setCoordinates('');
           const coordinate = event.coordinate;
           const featureInfo = layerUtils.getFeatureAttributes(_olMap, event);
           _overlay.setPosition(coordinate);
           try {
             const result = await featureInfo;
             if(result) {
-              // Object.keys(result).forEach(((key:any) => {
-
-              // })
+              const cena = Object.keys(result).map((key:any) => (`${key}: ${result[key]}`));
+              setCoordinates(cena.join('\n'));
             }
           } catch(error) {
             //@ts-ignore

import '@testing-library/jest-dom';
<<<<<<< HEAD
import { render } from '@testing-library/react';
=======
import { shallow } from 'enzyme';
>>>>>>> c3bc60d3
import React from 'react';
import { TreeFormField } from './TreeFormField';


<<<<<<< HEAD

=======
>>>>>>> c3bc60d3
describe('TreeFormField component', () => {
  const requiredProps = {};

  const getComponent = (props?:any) => render((
    <TreeFormField
      {...requiredProps}
      {...props}
    />
  ));

  it('renders the component', () => {
    const component = getComponent();
    expect(component).toBeDefined();
  });
});<|MERGE_RESOLUTION|>--- conflicted
+++ resolved
@@ -1,17 +1,7 @@
-import '@testing-library/jest-dom';
-<<<<<<< HEAD
 import { render } from '@testing-library/react';
-=======
-import { shallow } from 'enzyme';
->>>>>>> c3bc60d3
 import React from 'react';
 import { TreeFormField } from './TreeFormField';
 
-
-<<<<<<< HEAD
-
-=======
->>>>>>> c3bc60d3
 describe('TreeFormField component', () => {
   const requiredProps = {};
 

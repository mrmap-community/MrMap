import './TreeFormField.css';

import { EditFilled, MinusCircleFilled, PlusCircleFilled } from '@ant-design/icons';
import { Button, Drawer, Dropdown, Input, Menu, Modal, Space, Tooltip, Tree } from 'antd';
import { useForm } from 'antd/lib/form/Form';
import { Key } from 'antd/lib/table/interface';
import { DataNode } from 'antd/lib/tree';
import React, { cloneElement, createRef, FC, ReactNode, useEffect, useState } from 'react';

import { JsonApiPrimaryData, JsonApiResponse } from '../../../../Repos/JsonApiRepo';

interface MPTTJsonApiAttributeType {
  name: string;
  title: string;
  layer_scale_min?: string; // eslint-disable-line
  layer_scale_max?: string; // eslint-disable-line
  preview_image?: string; // eslint-disable-line
  lft: number;
  rght: number;
  tree_id: number; // eslint-disable-line
  level: number;
}

interface MPTTJsonApiRelashionshipDataType {
  data?: {
    type: string;
    id: string;
  }
}

export interface MPTTJsonApiRelashionshipType {
  parent: MPTTJsonApiRelashionshipDataType;
  map_context: MPTTJsonApiRelashionshipDataType; // eslint-disable-line
  dataset_metadata: MPTTJsonApiRelashionshipDataType; // eslint-disable-line
  rendering_layer: MPTTJsonApiRelashionshipDataType; // eslint-disable-line
  layer_style: MPTTJsonApiRelashionshipDataType; // eslint-disable-line
  selection_layer: MPTTJsonApiRelashionshipDataType; // eslint-disable-line
}
export interface MPTTJsonApiTreeNodeType{
  type: string;
  id: string;
  attributes: MPTTJsonApiAttributeType;
  relationships: MPTTJsonApiRelashionshipType;
  links: {
    self: string;
  }
  children?: TreeNodeType[];
}
export interface TreeNodeType extends DataNode {
  key: string | number;
  parent?: string | number | null;
  children: TreeNodeType[];
  properties?: any;
  expanded?: boolean;
}

interface TreeProps {
  treeData: TreeNodeType[];
  asyncTree?: boolean;
  addNodeDispatchAction?:(
    nodeAttributes: any,
    newNodeParent?: string | number | null | undefined) =>
    Promise<JsonApiResponse> | void;
  removeNodeDispatchAction?: (nodeToRemove: TreeNodeType) => Promise<JsonApiResponse> | void;
  editNodeDispatchAction?: (nodeId:number|string, nodeAttributesToUpdate: any) => Promise<JsonApiResponse> | void;
  dragNodeDispatchAction?: (nodeBeingDraggedInfo: any) => Promise<JsonApiResponse> | void;
  draggable?: boolean;
  nodeAttributeForm?: ReactNode;
  addNodeActionIcon?: ReactNode;
  removeNodeActionIcon?: ReactNode;
  editNodeActionIcon?: ReactNode;
  title?: string;
  attributeContainer?: 'modal' | 'drawer';
  contextMenuOnNode?: boolean;
  showMaskOnNodeAttributeForm?: boolean;
}

//  TODO: create helper with several tree methods
/**
* @description: Method to parse an MPTT tree array to a TreeNodeType array
* @param list
* @returns
*/
export const MPTTListToTreeNodeList = (list:MPTTJsonApiTreeNodeType[]):TreeNodeType[] => {
  const roots:TreeNodeType[] = [];

  // initialize children on the list element
  list = list.map((element: MPTTJsonApiTreeNodeType) => ({ ...element, children: [] }));

  list.map((element:MPTTJsonApiTreeNodeType) => {
    // transform the list element into a TreeNodeType element
    const node: TreeNodeType = {
      key: element.id,
      title: element.attributes.title,
      parent: element.relationships.parent.data?.id,
      children: element.children || [],
      properties: {
        name: element.attributes.name,
        datasetMetadata: element.relationships.dataset_metadata.data?.id,
        renderingLayer: element.relationships.rendering_layer.data?.id,
        scaleMin: element.attributes.layer_scale_min,
        scaleMax: element.attributes.layer_scale_max,
        style: element.relationships.layer_style.data?.id,
        featureSelectionLayer: element.relationships.selection_layer.data?.id
      },
      expanded: true
    };
    if (node.parent) {
      const parentNode: MPTTJsonApiTreeNodeType | undefined = list.find((el:any) => el.id === node.parent);
      if (parentNode) {
        list[list.indexOf(parentNode)].children?.push(node);
      }
    } else {
      roots.push(node);
    }
    return element;
  });
  return roots;
};

export const TreeFormField: FC<TreeProps> = ({
  treeData = [],
  asyncTree = false,
  addNodeDispatchAction = () => undefined,
  removeNodeDispatchAction = () => undefined,
  editNodeDispatchAction = () => undefined,
  dragNodeDispatchAction = () => undefined,
  draggable = false,
  nodeAttributeForm = (<></>),
  addNodeActionIcon = (<PlusCircleFilled />),
  removeNodeActionIcon = (<MinusCircleFilled />),
  editNodeActionIcon = (<EditFilled />),
  title = '',
  attributeContainer = 'modal',
  contextMenuOnNode = false,
  showMaskOnNodeAttributeForm = false
}) => {
  const [form] = useForm();

  const nodeNameTextInput = createRef();

  const [_treeData, setTreeData] = useState<TreeNodeType[]>(treeData);
  const [isNodeAttributeFormVisible, setIsNodeAttributeFormVisible] = useState<boolean>(false);
  const [isEditingNodeAttributes, setIsEditingNodeAttributes] = useState<boolean>(false);
  const [isAddingNode, setIsAddingNode] = useState<boolean>(false);
  const [isEditingNode, setIsEditingNode] = useState<boolean>(false);
  const [isRemovingNode, setIsRemovingNode] = useState<boolean>(false);
  // eslint-disable-next-line
  const [isDraggingNode, setIsDraggingNode] = useState<boolean>(false); // TODO
  const [expandedKeys, setExpandedKeys] = useState<Key[]>([]);
  const [selectedNode, setSelectedNode] = useState<TreeNodeType | undefined>(undefined);
  const [editingNodeName, setEditingNodeName] = useState<{id: string | number, value:string}>({ id: '', value: '' });

  /**
   * @description: Toggles the modal showing the form with the node properties
   */
  const toggleNodeAttributeForm = () => {
    setIsNodeAttributeFormVisible(!isNodeAttributeFormVisible);
  };

  /**
   * @description: Method to generate a title for the modal containing  the attribute form
   * @returns string
   */
  const getNodeAttributeFormTitle = (): string => {
    if (isEditingNodeAttributes) {
      return 'Edit Node';
    }
    return 'Add Node';
  };

  /**
   * @description Method to determine what should happen when clicking the OK button on the
   * modal containing the attribute form
   */
  const onNodeAttributeFormOkClick = () => {
    form.submit();
  };

  /**
   * @description Method to determine what should happen when clicking the Cancel button on the
   * modal containing the attribute form
   */
  const onNodeAttributeFormCancelClick = () => {
    toggleNodeAttributeForm();
    setIsEditingNodeAttributes(false);
  };

  /**
   * @description Method that runs through the tree and updates the children of a specific node
   * @param list
   * @param key
   * @param children
   * @returns TreeNodeType[]
   */
  const updateTreeData = (list: TreeNodeType[], key: React.Key, children: TreeNodeType[]): TreeNodeType[] => {
    return list.map(node => {
      if (node.key === key) {
        return {
          ...node,
          children
        };
      }
      if (node.children) {
        return {
          ...node,
          children: updateTreeData(node.children, key, children)
        };
      }

      return node;
    });
  };

  /**
   * @description Method that finds the parent node of a given node
   * @param list
   * @param node
   * @returns TreeNodeType[] | never[]
   */
  const getNodeParent = (list: TreeNodeType[], node: TreeNodeType): TreeNodeType[] | never[] => {
    return list.flatMap((value: TreeNodeType) => {
      if (value.key === node.parent) {
        return value;
      }
      if (value.children) {
        return getNodeParent(value.children, node);
      }
      return value;
    });
  };

  /**
   * @description Method to updaate the tree data when user adds a node
   * @param node
   * @param newNode
   */
  const setTreeDataOnAdd = (node: TreeNodeType, newNode: TreeNodeType) => {
    if (!newNode.parent) {
      setTreeData([newNode]);
    } else {
      setTreeData(updateTreeData(_treeData, node.key, [...node.children, newNode]));
    }
    setExpandedKeys([...expandedKeys, newNode.key]);
    setIsAddingNode(false);
    if (isNodeAttributeFormVisible) {
      toggleNodeAttributeForm();
    }
  };

  /**
   * @description Method to updaate the tree data when user edits a node
   * @param node
   */
  const setTreeDataOnRemove = (node: TreeNodeType) => {
    const parentNode = getNodeParent(_treeData, node);
    if (parentNode) {
      const indexToRemove = parentNode[0].children.indexOf(node);
      parentNode[0].children.splice(indexToRemove, 1);
      const expandedNodeIndexToRemove = expandedKeys.indexOf(node.key);
      expandedKeys.splice(expandedNodeIndexToRemove, 1);
      setExpandedKeys(expandedKeys);
      setTreeData(updateTreeData(_treeData, parentNode[0].key, parentNode[0].children));
    }
  };

  const setTreeDataOnEdit = (node: TreeNodeType) => {
    setTreeData(updateTreeData(_treeData, node.key, node.children));
    if (isNodeAttributeFormVisible) {
      toggleNodeAttributeForm();
    }
  };

  /**
   * @description Method to updaate the tree data when user moves a node
   * @param info
   */
  const setTreeDataOnMove = (info: any) => {
    const dropPos = info.node.pos.split('-');
    const dropPosition = info.node.children.length - Number(dropPos[dropPos.length - 1]);
    const dragKey = info.dragNode.key;
    const dropKey = info.node.key;

    // @ts-ignore
    const loop = (data, key, callback) => {
      for (let i = 0; i < data.length; i++) {
        if (data[i].key === key) {
          return callback(data[i], i, data);
        }
        if (data[i].children) {
          loop(data[i].children, key, callback);
        }
      }
    };

    const data = [..._treeData];

    // Find dragObject and remove it from paarent
    // @ts-ignore
    let dragObj;
    // @ts-ignore
    loop(data, dragKey, (item, index, arr) => {
      arr.splice(index, 1);
      dragObj = item;
    });

    //  if inserting between nodes
    if (!info.dropToGap) {
    // Drop on the content
    // @ts-ignore
      loop(data, dropKey, item => {
        item.children = item.children || [];
        // where to insert
        // @ts-ignore
        item.children.unshift(dragObj);
      });
    } else if (
    //  if inserting on  first position
      (info.node.props.children || []).length > 0 && // Has children
    info.node.props.expanded && // Is expanded
    dropPosition === 1 // On the bottom gap
    ) {
    // @ts-ignore
      loop(data, dropKey, item => {
        item.children = item.children || [];
        // where to insert
        // @ts-ignore
        item.children.unshift(dragObj);
      // in previous version, we use item.children.push(dragObj) to insert the
      // item to the tail of the children
      });
    } else {
      let ar;
      let i;
      // @ts-ignore
      loop(data, dropKey, (item, index, arr) => {
        ar = arr;
        i = index;
      });
      if (dropPosition === -1) {
      // @ts-ignore
        ar.splice(i, 0, dragObj);
      } else {
      // @ts-ignore
        ar.splice(i + 1, 0, dragObj);
      }
    }
    // @ts-ignore
    setTreeData(data);
  };

  /**
   * @description: Asyncronous method to define the action to happen when the user wants to add a new node.
   * If using an asyncronous tree, a JsonApiReponse is expected
   * @param node
   */
  const onAddNode = async (node: TreeNodeType | undefined, values: any) => {
    if (node) {
      const newNode: TreeNodeType = {
        title: values.title || `${node.key}-${node.children.length}`,
        key: `${node.key}-${node.children.length}`, // this will be the id of the created node on async
        children: [],
        parent: node.key === '0' ? null : node.key,
        properties: values || null,
        expanded: true
      };
      if (asyncTree) {
        setIsAddingNode(true);
        try {
          const response = await addNodeDispatchAction(values, newNode.parent);
          // update new node key
          if (response && response.data?.data && (response.data.data as JsonApiPrimaryData).id) {
            newNode.key = (response.data.data as JsonApiPrimaryData).id;
          }
        } catch (error) {
          setIsAddingNode(false);
          // @ts-ignore
          throw new Error(error);
        } finally {
        // update node structure
          setTreeDataOnAdd(node, newNode);
        }
      } else {
        addNodeDispatchAction(values);
        setTreeDataOnAdd(node, newNode);
      }
    }
  };

  /**
   * @description: Method to define the action to happen when the user wants to remove an existing node.
   * If using an asyncronous tree, a JsonApiReponse is expected
   * @param node
   */
  const onRemoveNode = async (node: TreeNodeType | undefined) => {
    if (node) {
      if (asyncTree) {
        setIsRemovingNode(true);
        try {
          return await removeNodeDispatchAction(node);
        } catch (error) {
          setIsRemovingNode(false);
          // @ts-ignore
          throw new Error(error);
        } finally {
          setTreeDataOnRemove(node);
          setIsRemovingNode(false);
        }
      } else {
        removeNodeDispatchAction(node);
        setTreeDataOnRemove(node);
      }
    }
  };

  /**
   * @description: Method to define the action to happen when the user wants to edit an existing node.
   * If using an asyncronous tree, a JsonApiReponse is expected
   * @param node
   */
  const onEditNode = async (node: TreeNodeType | undefined, values: any) => {
    if (node) {
      if (values && node) {
        node.title = values.title;
        node.properties = values;
        delete node.properties.title;
      }
      if (asyncTree) {
        setIsEditingNode(true);
        try {
          return await editNodeDispatchAction(
            node.key,
            {
              ...node.properties,
              title: node.title
            }
          );
        } catch (error) {
          setIsEditingNode(false);
          // @ts-ignore
          throw new Error(error);
        } finally {
          setTreeDataOnEdit(node);
          setIsEditingNode(false);
        }
      } else {
        setTreeDataOnEdit(node);
      }
    }
  };

  /**
   * @description Method to define the action to happen when the user moves aand drops a node.
   * If using an asyncronous tree, a JsonApiReponse is expected
   * @param info
   * @returns
   */
  const onDropNode = async (info:any) => {
    if (asyncTree) {
      setIsDraggingNode(true);
      try {
        return await dragNodeDispatchAction(info);
      } catch (error) {
        setIsDraggingNode(false);
        // @ts-ignore
        throw new Error(error);
      } finally {
        setIsDraggingNode(false);
        setTreeDataOnMove(info);
      }
    } else {
      dragNodeDispatchAction(info);
      setTreeDataOnMove(info);
    }
  };

  /**
   * @description Method to define the action to happen when the user clicks to expaand or retract a node
   * @param expandedKeys
   * @param info
   */
  const onExpand = (expandedKeys:any, info:any) => {
    const node = info.node;
    node.expanded = info.expanded;
    if (node.expanded) {
      expandedKeys.push(node.key);
    } else {
      expandedKeys.splice(expandedKeys.indexOf(node.key), 1);
    }
    setExpandedKeys(expandedKeys);
  };

  // /**
  //  * @description: Method to render a load icon when tree node is loading data
  //  * @param node
  //  */
  // const onLoadData = async (node: EventDataNode): Promise<void> => {

  //   if (isAddingNode || isDraggingNode || isRemovingNode) {
  //     node.icon = (<PlusCircleFilled spin/>);
  //   }
  // };

  /**
   * @description Method to create a root node
   */
  const createRootNode = () => {
    const nodeToCreate = {
      key: '0',
      children: [],
      parent: null
    };
    const nodeToCreateAttributes = {
      title: 'Root Node',
      name: 'Root Node'
    };
    onAddNode(nodeToCreate, nodeToCreateAttributes);
  };

  // @ts-ignore
  const clonedNodeAttributeForm = cloneElement(nodeAttributeForm, {
    form,
    onSubmit: (values) => {
      if (!isEditingNodeAttributes) {
        onAddNode(selectedNode, values);
      } else {
        onEditNode(selectedNode, values);
      }
    }
  });

  const onNodeNameEditing = (nodeData: TreeNodeType, newName: string) => {
    onEditNode(nodeData, { ...nodeData, properties: { ...nodeData.properties, name: newName } });
  };

  const nodeContextMenu = (nodeData: TreeNodeType) => (
    <Menu>
      <Menu.Item
        onClick={() => {
          setSelectedNode(nodeData);
          setIsNodeAttributeFormVisible(true);
        }}
        icon={addNodeActionIcon}
        key='1'
      >
        Add new layer
      </Menu.Item>
      {nodeData.parent && (
        <Menu.Item
          onClick={() => {
            Modal.warning({
              title: 'Remove Node',
              content: 'The selected node will be removed, Are you sure?',
              onOk: () => onRemoveNode(nodeData),
              okButtonProps: {
                disabled: isRemovingNode,
                loading: isRemovingNode
              }
            });
          }}
          icon={removeNodeActionIcon}
          key='2'
        >
          Delete
        </Menu.Item>
      )}
      <Menu.Item
        onClick={() => {
          setSelectedNode(nodeData);
          setIsNodeAttributeFormVisible(true);
          setIsEditingNodeAttributes(true);
        }}
        icon={editNodeActionIcon}
        key='3'
      >
        Properties
      </Menu.Item>
    </Menu>
  );

  const nodeTitle = (nodeData: TreeNodeType) => (
    <Dropdown
      overlay={nodeContextMenu(nodeData)}
      trigger={contextMenuOnNode ? ['contextMenu'] : []}
    >
      <div
        className='tree-form-field-node-title'
        onDoubleClick={() => {
          // @ts-ignore
          nodeNameTextInput.current?.focus();
          setEditingNodeName({ id: nodeData.key, value: nodeData.properties.name });
        }}
      >
        <Tooltip
          placement='topLeft'
          title={nodeData.title}
        >
          {nodeData.key === editingNodeName.id
            ? (
              <Input
                // @ts-ignore
                ref={nodeNameTextInput}
                defaultValue={nodeData.properties.name}
                name='nodeName'
                value={editingNodeName.value}
                onChange={(e) => setEditingNodeName({ ...editingNodeName, value: e.target.value })}
              />
              )
            : nodeData.properties.name}
        </Tooltip>
      </div>
    </Dropdown>
  );

  const nodeActions = (nodeData: TreeNodeType) => (
    <div className='tree-form-field-node-actions'>
      <Tooltip title='Create Node'>
        <Button
          onClick={() => {
            setSelectedNode(nodeData);
            setIsNodeAttributeFormVisible(true);
          }}
          type='text'
          icon={addNodeActionIcon}
        />
      </Tooltip>
      {nodeData.parent && (
        <Tooltip title='Remove Node'>
          <Button
            onClick={() => {
              Modal.warning({
                title: 'Remove Node',
                content: 'The selectd node will be removed, Are you sure?',
                onOk: () => onRemoveNode(nodeData),
                okButtonProps: {
                  disabled: isRemovingNode,
                  loading: isRemovingNode
                }
              });
            }}
            type='text'
            icon={removeNodeActionIcon}
          />
        </Tooltip>
      )}
      <Tooltip title='Edit Node'>
        <Button
          onClick={() => {
            setSelectedNode(nodeData);
            setIsNodeAttributeFormVisible(true);
            setIsEditingNodeAttributes(true);
          }}
          type='text'
          icon={editNodeActionIcon}
        />
      </Tooltip>
    </div>
  );
  /**
   * @description: Hook to run on component mount. Creates sets the initial tree data
   */
  useEffect(() => {
    setTreeData(treeData);
  }, [treeData]);

  /**
   * @description: Hook to run on component mount. Creates a root node in case the tree is empty
   */
  useEffect(() => {
    if (_treeData.length === 0) {
      createRootNode();
    }
    // eslint-disable-next-line
  }, []);

  /**
   * @description: Hook to detect a click anywhere on the document. This will reset the isEditingNameOnNode value
   */
  useEffect(() => {
    document.addEventListener('click', () => setEditingNodeName({ id: '', value: '' }), false);
    // cleanup. Removes event
    return () => {
      document.removeEventListener('click', () => setEditingNodeName({ id: '', value: '' }), false);
    };
  }, []);

  useEffect(() => {
    // since the modal is not being destroyed on close,
    // this is a backup solution. Reseting or setting the values when the modal becomes visible
    if (isNodeAttributeFormVisible) {
      form.resetFields();
      if (isEditingNodeAttributes && selectedNode) {
        form.setFieldsValue({
          ...selectedNode.properties,
          // name: selectedNode.properties.name,
          title: selectedNode.title
        });
      }
    }
  // eslint-disable-next-line
  }, [isNodeAttributeFormVisible]);

  return (
    <>
      <h1>{title}</h1>
      <Tree
        className='tree-form-field'
        draggable={draggable}
        showIcon
        defaultExpandAll
        onExpand={onExpand}
        onDrop={onDropNode}
        treeData={_treeData}
        // loadData={onLoadData}
        showLine
        multiple={false}
        expandedKeys={expandedKeys}
        // @ts-ignore
        titleRender={(nodeData: TreeNodeType):JSX.Element => (
          <div className='tree-form-field-node'>
<<<<<<< HEAD
            {nodeTitle(nodeData)}
            {!contextMenuOnNode && nodeActions(nodeData)}
=======
            <div className='tree-form-field-node-title'>
              <h3> {nodeData.title} </h3>
            </div>
            <div className='tree-form-field-node-actions'>
              <Tooltip title='Create Node'>
                <Button
                  onClick={() => {
                    setSelectedNode(nodeData);
                    setIsNodeAttributeFormVisible(true);
                  }}
                  type='text'
                  icon={addNodeActionIcon}
                />
              </Tooltip>
              {nodeData.parent && (
                <Tooltip title='Remove Node'>
                  <Button
                    onClick={() => {
                      Modal.warning({
                        title: 'Remove Node',
                        content: 'The selectd node will be removed, Are you sure?',
                        onOk: () => onRemoveNode(nodeData),
                        okButtonProps: {
                          disabled: isRemovingNode,
                          loading: isRemovingNode
                        }
                      });
                    }}
                    type='text'
                    icon={removeNodeActionIcon}
                  />
                </Tooltip>
              )}
              <Tooltip title='Edit Node'>
                <Button
                  onClick={() => {
                    setSelectedNode(nodeData);
                    setIsNodeAttributeFormVisible(true);
                    setIsEditingNodeAttributes(true);
                  }}
                  type='text'
                  icon={editNodeActionIcon}
                />
              </Tooltip>
            </div>
>>>>>>> bd524841
          </div>

        )}
      />
      {attributeContainer === 'modal' && (
        <Modal
          mask={showMaskOnNodeAttributeForm}
          title={getNodeAttributeFormTitle()}
          visible={isNodeAttributeFormVisible}
          onOk={onNodeAttributeFormOkClick}
          onCancel={onNodeAttributeFormCancelClick}
          destroyOnClose
          okButtonProps={{
            disabled: isAddingNode || isEditingNode,
            loading: isAddingNode || isEditingNode
          }}
        >
          {clonedNodeAttributeForm}
        </Modal>
      )}
      {attributeContainer === 'drawer' && (
        <Drawer
          mask={showMaskOnNodeAttributeForm}
          title={getNodeAttributeFormTitle()}
          placement='right'
          width={500}
          onClose={onNodeAttributeFormCancelClick}
          visible={isNodeAttributeFormVisible}
          extra={
            <Space>
              <Button onClick={onNodeAttributeFormCancelClick}>Cancel</Button>
              <Button type='primary' onClick={onNodeAttributeFormOkClick}>
                OK
              </Button>
            </Space>
          }
        >
        {clonedNodeAttributeForm}
      </Drawer>
      )}
    </>
  );
};<|MERGE_RESOLUTION|>--- conflicted
+++ resolved
@@ -73,6 +73,7 @@
   attributeContainer?: 'modal' | 'drawer';
   contextMenuOnNode?: boolean;
   showMaskOnNodeAttributeForm?: boolean;
+  checkableNodes?: boolean;
 }
 
 //  TODO: create helper with several tree methods
@@ -133,11 +134,12 @@
   title = '',
   attributeContainer = 'modal',
   contextMenuOnNode = false,
-  showMaskOnNodeAttributeForm = false
+  showMaskOnNodeAttributeForm = false,
+  checkableNodes = false
 }) => {
   const [form] = useForm();
 
-  const nodeNameTextInput = createRef();
+  const nodeNameTextInput:any = createRef();
 
   const [_treeData, setTreeData] = useState<TreeNodeType[]>(treeData);
   const [isNodeAttributeFormVisible, setIsNodeAttributeFormVisible] = useState<boolean>(false);
@@ -149,7 +151,8 @@
   const [isDraggingNode, setIsDraggingNode] = useState<boolean>(false); // TODO
   const [expandedKeys, setExpandedKeys] = useState<Key[]>([]);
   const [selectedNode, setSelectedNode] = useState<TreeNodeType | undefined>(undefined);
-  const [editingNodeName, setEditingNodeName] = useState<{id: string | number, value:string}>({ id: '', value: '' });
+  const [newNodeName, setNewNodeName] = useState<string>('');
+  const [isEditingNodeName, setIsEditingNewNodeName] = useState<boolean>(false);
 
   /**
    * @description: Toggles the modal showing the form with the node properties
@@ -422,7 +425,7 @@
     if (node) {
       if (values && node) {
         node.title = values.title;
-        node.properties = values;
+        node.properties = values.properties;
         delete node.properties.title;
       }
       if (asyncTree) {
@@ -529,10 +532,26 @@
     }
   });
 
-  const onNodeNameEditing = (nodeData: TreeNodeType, newName: string) => {
-    onEditNode(nodeData, { ...nodeData, properties: { ...nodeData.properties, name: newName } });
-  };
-
+  const onNodeNameEditing = (nodeData: TreeNodeType | undefined, newName: string) => {
+    if (nodeData) {
+      onEditNode(
+        nodeData,
+        {
+          ...nodeData.properties,
+          properties: {
+            ...nodeData.properties,
+            name: newName
+          }
+        }
+      );
+    }
+  };
+
+  /**
+   * @description TSX element to show context menu
+   * @param nodeData
+   * @returns
+   */
   const nodeContextMenu = (nodeData: TreeNodeType) => (
     <Menu>
       <Menu.Item
@@ -578,6 +597,11 @@
     </Menu>
   );
 
+  /**
+   * @description TSX element to show node title
+   * @param nodeData
+   * @returns
+   */
   const nodeTitle = (nodeData: TreeNodeType) => (
     <Dropdown
       overlay={nodeContextMenu(nodeData)}
@@ -586,32 +610,42 @@
       <div
         className='tree-form-field-node-title'
         onDoubleClick={() => {
-          // @ts-ignore
-          nodeNameTextInput.current?.focus();
-          setEditingNodeName({ id: nodeData.key, value: nodeData.properties.name });
+          setSelectedNode(nodeData);
+          setIsEditingNewNodeName(true);
+          setNewNodeName(nodeData.properties.name);
         }}
       >
-        <Tooltip
-          placement='topLeft'
-          title={nodeData.title}
-        >
-          {nodeData.key === editingNodeName.id
-            ? (
-              <Input
-                // @ts-ignore
-                ref={nodeNameTextInput}
-                defaultValue={nodeData.properties.name}
-                name='nodeName'
-                value={editingNodeName.value}
-                onChange={(e) => setEditingNodeName({ ...editingNodeName, value: e.target.value })}
-              />
-              )
-            : nodeData.properties.name}
-        </Tooltip>
+        {isEditingNodeName && nodeData.key === selectedNode?.key
+          ? (
+            <Input
+              ref={nodeNameTextInput}
+              name='nodeName'
+              value={newNodeName}
+              onChange={(e) => setNewNodeName(e.target.value)}
+              onKeyDown={(e) => {
+                e.preventDefault();
+                if (e.key === 'Enter') {
+                  onNodeNameEditing(selectedNode, newNodeName);
+                  setNewNodeName('');
+                  setIsEditingNewNodeName(false);
+                }
+                if (e.key === 'Escape') {
+                  setNewNodeName('');
+                  setIsEditingNewNodeName(false);
+                }
+              }}
+            />
+            )
+          : nodeData.properties.name}
       </div>
     </Dropdown>
   );
 
+  /**
+   * @description TSX element to show node action
+   * @param nodeData
+   * @returns
+   */
   const nodeActions = (nodeData: TreeNodeType) => (
     <div className='tree-form-field-node-actions'>
       <Tooltip title='Create Node'>
@@ -630,7 +664,7 @@
             onClick={() => {
               Modal.warning({
                 title: 'Remove Node',
-                content: 'The selectd node will be removed, Are you sure?',
+                content: 'The selected node will be removed, Are you sure?',
                 onOk: () => onRemoveNode(nodeData),
                 okButtonProps: {
                   disabled: isRemovingNode,
@@ -656,6 +690,7 @@
       </Tooltip>
     </div>
   );
+
   /**
    * @description: Hook to run on component mount. Creates sets the initial tree data
    */
@@ -674,36 +709,55 @@
   }, []);
 
   /**
-   * @description: Hook to detect a click anywhere on the document. This will reset the isEditingNameOnNode value
+   * @description: Hook to detect a click anywhere on the document. This will reset the isEditingNameOnNode value.
+   * Event  will be removed when editingNodeName.id is not present
+   */
+  // useEffect(() => {
+  //   const setNodeNameOnClick = () => {
+  //     setIsEditingNewNodeName(false);
+  //     setNewNodeName('');
+  //   };
+  //   if (isEditingNodeName) {
+  //     // TODO: shouldthe naame  be changed here  aas  well?
+  //     document.addEventListener('click', setNodeNameOnClick, false);
+  //   }
+  //   // cleanup. Removes event and changes the node name
+  //   return () => {
+  //     document.removeEventListener('click', setNodeNameOnClick, false);
+  //   };
+  // }, [isEditingNodeName]);
+
+  /**
+   * @description: This hook is a backup since the modal is not being destroyed on close,
+   * this is a backup solution. Reseting or setting the values when the modal becomes visible
    */
   useEffect(() => {
-    document.addEventListener('click', () => setEditingNodeName({ id: '', value: '' }), false);
-    // cleanup. Removes event
-    return () => {
-      document.removeEventListener('click', () => setEditingNodeName({ id: '', value: '' }), false);
-    };
-  }, []);
-
-  useEffect(() => {
-    // since the modal is not being destroyed on close,
-    // this is a backup solution. Reseting or setting the values when the modal becomes visible
     if (isNodeAttributeFormVisible) {
       form.resetFields();
       if (isEditingNodeAttributes && selectedNode) {
         form.setFieldsValue({
           ...selectedNode.properties,
-          // name: selectedNode.properties.name,
           title: selectedNode.title
         });
       }
     }
   // eslint-disable-next-line
   }, [isNodeAttributeFormVisible]);
+
+  /**
+   * @description: Hook to control focus once node name input edit field is shown on the node
+   */
+  useEffect(() => {
+    if (nodeNameTextInput.current && isEditingNode) {
+      nodeNameTextInput.current.focus();
+    }
+  }, [nodeNameTextInput, isEditingNode]);
 
   return (
     <>
       <h1>{title}</h1>
       <Tree
+        checkable={checkableNodes}
         className='tree-form-field'
         draggable={draggable}
         showIcon
@@ -718,56 +772,8 @@
         // @ts-ignore
         titleRender={(nodeData: TreeNodeType):JSX.Element => (
           <div className='tree-form-field-node'>
-<<<<<<< HEAD
             {nodeTitle(nodeData)}
             {!contextMenuOnNode && nodeActions(nodeData)}
-=======
-            <div className='tree-form-field-node-title'>
-              <h3> {nodeData.title} </h3>
-            </div>
-            <div className='tree-form-field-node-actions'>
-              <Tooltip title='Create Node'>
-                <Button
-                  onClick={() => {
-                    setSelectedNode(nodeData);
-                    setIsNodeAttributeFormVisible(true);
-                  }}
-                  type='text'
-                  icon={addNodeActionIcon}
-                />
-              </Tooltip>
-              {nodeData.parent && (
-                <Tooltip title='Remove Node'>
-                  <Button
-                    onClick={() => {
-                      Modal.warning({
-                        title: 'Remove Node',
-                        content: 'The selectd node will be removed, Are you sure?',
-                        onOk: () => onRemoveNode(nodeData),
-                        okButtonProps: {
-                          disabled: isRemovingNode,
-                          loading: isRemovingNode
-                        }
-                      });
-                    }}
-                    type='text'
-                    icon={removeNodeActionIcon}
-                  />
-                </Tooltip>
-              )}
-              <Tooltip title='Edit Node'>
-                <Button
-                  onClick={() => {
-                    setSelectedNode(nodeData);
-                    setIsNodeAttributeFormVisible(true);
-                    setIsEditingNodeAttributes(true);
-                  }}
-                  type='text'
-                  icon={editNodeActionIcon}
-                />
-              </Tooltip>
-            </div>
->>>>>>> bd524841
           </div>
 
         )}

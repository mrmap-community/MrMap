import '@ant-design/pro-table/dist/table.css';

import { PlusOutlined } from '@ant-design/icons';
import ProTable, { ProColumnType } from '@ant-design/pro-table';
import { Button, Card, Modal, notification, Space } from 'antd';
import { SortOrder } from 'antd/lib/table/interface';
import React, { ReactElement, useEffect, useRef, useState } from 'react';
import { useNavigate } from 'react-router';

import JsonApiRepo from '../../Repos/JsonApiRepo';

interface ResourceTableProps {
    repo: JsonApiRepo
    addRecord?: string
    editRecord?: boolean,
    onEditRecord?: () => void;
}

function deriveColumns (resourceSchema: any): ProColumnType[] {
  const props = resourceSchema.properties.data.items.properties.attributes.properties;
  const columns = [];
  for (const propName in props) {
    const prop = props[propName];
    // https://procomponents.ant.design/components/schema#valuetype
    // let valueType = 'text';
    // if (prop.type === 'string') {
    //   if (prop.format === 'date-time') {
    //     // valueType = 'dateTime';
    //     valueType = 'dateTimeRange';
    //   }
    // } else if (prop.type === 'integer') {
    //   valueType = 'digit';
    // }
    const column: any = {
      title: prop.title || propName,
      dataIndex: propName,
      key: propName,
      valueType: undefined
    };
    prop.isFlat = prop.type === 'string';
    if (prop.isFlat) {
      column.sorter = true;
    }
    columns.push(column);
  }
  return columns;
}

<<<<<<< HEAD
export const ResourceTable = ({
  repo,
  addRecord,
  editRecord = false,
  onEditRecord = () => undefined
}: ResourceTableProps): ReactElement => {
  const [loading, setLoading] = useState(false);
  const [data, setData] = useState({
    dataSource: [],
    total: 0
  });
  const [tableState, setTableState] = useState<TableState>({
    page: 1,
    pageSize: 5,
    ordering: '',
    filters: {}
  });
  const [columns, setColumns] = useState<any>([]);
  const [columnTypes, setColumnTypes] = useState<any>({});

=======
export const ResourceTable = ({ repo, addRecord }: ResourceTableProps): ReactElement => {
>>>>>>> 8f2ec5a2
  const navigate = useNavigate();
  const actionRef = useRef();
  const [columns, setColumns] = useState<any>([]);

  // build columns from schema (and add delete action)
  useEffect(() => {
    const onDeleteRecord = (record: any) => {
      async function deleteRecord () {
        await repo.delete(record.id);
        notification.success({
          message: 'Record deleted',
          description: `Record with id ${record.id} has been deleted succesfully`
        });
      }
      const modal = Modal.confirm({
        title: 'Delete record',
        content: `Do you want to delete the record with id ${record.id}?`,
        onOk: () => {
          modal.update(prevConfig => ({
            ...prevConfig,
            confirmLoading: true
          }));
          deleteRecord();
          if (actionRef.current) {
            (actionRef.current as any).reload();
          }
        }
      });
    };

    async function buildColumns () {
      const schema = await repo.getSchema();
      const columns = deriveColumns(schema);
      columns.push({
        title: 'Actions',
        key: 'actions',
        valueType: 'option',
        render: (text: any, record: any) => {
          const boundOnDeleteRecord = onDeleteRecord.bind(null, record);
          return (
<<<<<<< HEAD
            <>
              <Space size='middle'>
              {editRecord && (
                  <Button
                    size='small'
                    onClick={() => onEditRecord()}
                  >
                    Edit
                  </Button>
              )}
                <Button
                  danger
                  size='small'
                  onClick={boundOnDeleteRecord}
                >
                  Delete
                </Button>

              </Space>
            </>
=======
              <Space size='middle'>
                <Button danger size='small' onClick={boundOnDeleteRecord}>Delete</Button>
              </Space>
>>>>>>> 8f2ec5a2
          );
        }
      });
      setColumns(columns);
    }
    buildColumns();
  }, []);

  // fetches data in format expected by antd ProTable component
  async function fetchData (params: any, sorter?: Record<string, SortOrder>): Promise<any> {
    let ordering = '';
    if (sorter) {
      for (const prop in sorter) {
        // TODO handle multi property ordering
        ordering = (sorter[prop] === 'descend' ? '-' : '') + prop;
      }
    }
    const filters:any = {};
    for (const prop in params) {
      // 'current' and 'pageSize' are reserved names in antd ProTable (and cannot be used for filtering)
      if (prop !== 'current' && prop !== 'pageSize') {
        // TODO respect backend filtering capabilities
        filters[`filter[${prop}.icontains]`] = params[prop];
      }
    }
    const queryParams = {
      page: params.current,
      pageSize: params.pageSize,
      ordering: ordering,
      filters: filters
    };
    const response = await repo.findAll(queryParams);
    const records = response.data?.data === undefined ? [] : response.data?.data;
    const data: any = [];
    if (Array.isArray(records)) {
      records.forEach((record: any) => {
        const row = {
          key: record.id,
          id: record.id,
          ...record.attributes
        };
        data.push(row);
      });
    }
    const dataSource = {
      current: response.data?.meta.pagination.page,
      data: data,
      pageSize: params.pageSize,
      success: true,
      total: response.data?.meta.pagination.count
    };
    return dataSource;
  }

  return (
  <Card
    title='WebMapServices'
    style={{ width: '100%' }}
  >
    { columns.length > 0 && (<ProTable
        request={fetchData}
        columns={columns}
        scroll={{ x: true }}
        headerTitle={'Records'}
        actionRef={actionRef}
        // search={false}
        // toolBarRender={false}
        toolBarRender={() => [
          <Button
            type='primary'
            key='primary'
            onClick={() => {
              navigate(addRecord as string);
            }}
          >
            <PlusOutlined />New
          </Button>
        ]}
    />)}

  </Card>
  );
};

export default ResourceTable;<|MERGE_RESOLUTION|>--- conflicted
+++ resolved
@@ -46,30 +46,12 @@
   return columns;
 }
 
-<<<<<<< HEAD
 export const ResourceTable = ({
   repo,
   addRecord,
   editRecord = false,
   onEditRecord = () => undefined
 }: ResourceTableProps): ReactElement => {
-  const [loading, setLoading] = useState(false);
-  const [data, setData] = useState({
-    dataSource: [],
-    total: 0
-  });
-  const [tableState, setTableState] = useState<TableState>({
-    page: 1,
-    pageSize: 5,
-    ordering: '',
-    filters: {}
-  });
-  const [columns, setColumns] = useState<any>([]);
-  const [columnTypes, setColumnTypes] = useState<any>({});
-
-=======
-export const ResourceTable = ({ repo, addRecord }: ResourceTableProps): ReactElement => {
->>>>>>> 8f2ec5a2
   const navigate = useNavigate();
   const actionRef = useRef();
   const [columns, setColumns] = useState<any>([]);
@@ -110,7 +92,6 @@
         render: (text: any, record: any) => {
           const boundOnDeleteRecord = onDeleteRecord.bind(null, record);
           return (
-<<<<<<< HEAD
             <>
               <Space size='middle'>
               {editRecord && (
@@ -131,11 +112,6 @@
 
               </Space>
             </>
-=======
-              <Space size='middle'>
-                <Button danger size='small' onClick={boundOnDeleteRecord}>Delete</Button>
-              </Space>
->>>>>>> 8f2ec5a2
           );
         }
       });

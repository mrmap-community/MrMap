import { DeleteFilled, EditFilled, PlusOutlined } from '@ant-design/icons';
import { ActionType, ColumnsState, default as ProTable, ProColumnType, ProTableProps } from '@ant-design/pro-table';
import '@ant-design/pro-table/dist/table.css';
import { Button, Drawer, Modal, notification, Space, TablePaginationConfig, Tooltip } from 'antd';
import { SortOrder } from 'antd/lib/table/interface';
import { ParamsArray } from 'openapi-client-axios';
import { OpenAPIV3 } from 'openapi-types';
import React, { MutableRefObject, ReactElement, useEffect, useRef, useState } from 'react';
import { useOperationMethod } from 'react-openapi-client';
import { store } from '../../../Services/ReduxStore/Store';
import { buildJsonApiPayload, getQueryParams } from '../../../Utils/JsonApiUtils';
import RepoForm from '../RepoForm/RepoForm';
import { augmentColumnWithJsonSchema, buildSearchTransformText } from './TableHelper';

export interface NestedLookup {
  paramName: string;
  paramValue: string | number;
}


export interface RepoTableProps extends Omit<ProTableProps<any,any>, 'actionRef'> {
    /** Repository that defines the schema and offers CRUD operations */
    resourceTypes: string[]
    nestedLookups?: ParamsArray
    /** Optional column definitions, automatically augmented and merged with the repository schema */
    columns?: RepoTableColumnType[]
    additionalActions?: (text: any, record:any) => void
    defaultActions?: string[]
    /** Reference to table actions for custom triggering */
    actionRef?: MutableRefObject<RepoActionType> | ((actions: RepoActionType) => void)
    /** Path to navigate to for adding records (if omitted, drawer with schema-generated form will open) */
    onAddRecord?: () => void
    /** Function to invoke for editing records (if omitted, drawer with schema-generated form will open) */
    onEditRecord?: (recordId: number | string) => void
}

export type RepoTableColumnType = ProColumnType & {
  /** Optional mapping of query form values to repo filter params */
  toFilterParams?: (value: any) => { [key: string]: string; }
}

// extends ActionType from Pro Table
// https://procomponents.ant.design/en-US/components/table/?current=1&pageSize=5#protable
export type RepoActionType = ActionType & {
  deleteRecord: (row:any) => void
  editRecord: (row: any) => void
}

function augmentColumns (
  resourceSchema: any,
  queryParams: any,
  columnHints: ProColumnType[] | undefined): ProColumnType[] {

  const props = resourceSchema.properties?.data?.items?.properties?.attributes?.properties;
  const columns:any = {};
  for (const propName in props) {
    columns[propName] = augmentColumnWithJsonSchema({ dataIndex: propName }, props[propName], queryParams);
    const columnHint = columnHints?.find(hint => hint.dataIndex === propName);
    if (columnHint){
<<<<<<< HEAD
      columns[propName].valueType = 'text';
      for (const [key, value] of Object.entries(columnHint)){
        columns[propName][key] = value;
      }
    } 
=======
      columns[propName] = columnHint;
    } else {
      columns[propName] = augmentColumnWithJsonSchema({ dataIndex: propName }, props[propName], queryParams);
    }
  }

  if (queryParams['filter[search]']) {
    columns['search'] = {
      dataIndex: 'search',
      title: 'Suchbegriffe',
      valueType: 'text',
      hideInTable: true,
      hideInSearch: false,
      search : {
        transform : buildSearchTransformText('search')
      }
    };
>>>>>>> 6be56418
  }

  return Object.values(columns);
}


const RepoTable = ({
  resourceTypes,
  nestedLookups = [],
  columns = undefined,
  additionalActions = undefined,
  defaultActions = ['edit', 'delete'],
  actionRef = undefined,
  onAddRecord = undefined,
  onEditRecord = undefined,
  ...passThroughProps
}: RepoTableProps): ReactElement => {
  const jsonPointer = 'reactClient/tables/'+resourceTypes[0];

  const currentUser = store.getState().currentUser.user;
  const settings: any = useRef(currentUser.attributes?.settings);

  const [
    columnsStateMap,
    setColumnsStateMap
  ] = useState<Record<string, ColumnsState>>(settings.current[jsonPointer] || {});

  const nestedResourceListLookup: string = 'list'+resourceTypes.join('By');

  const [augmentedColumns, setAugmentedColumns] = useState<any>([]);
  const [header, setHeader] = useState<string>('TODO');

  // TODO: check permissions of the user to decide if he can add a resource, if not remove onAddRecord route
  const [addResourceDrawerVisible, setAddResourceDrawerVisible] = useState<boolean>(false);
  const [editResourceDrawerVisible, setEditResourceDrawerVisible] = useState<boolean>(false);
  const [selectedForEdit, setSelectedForEdit] = useState<string | number>();

  // eslint-disable-next-line max-len
  const [listResource, { loading: listLoading, error: listError, response: listResponse, api }] = useOperationMethod(nestedResourceListLookup);
  const [deleteResource, { error: deleteError }] = useOperationMethod('delete'+resourceTypes[0]);

  const [updateUser, { response: updateUserResponse }] = useOperationMethod('updateUser');

  const tableDataSourceInit = {
    data: [],
    success: true,
    total: 0
  };
  const [tableDataSource, setTableDataSource] = useState<any>(tableDataSourceInit);
  const [paginationConfig, setPaginationConfig] = useState<TablePaginationConfig>();

  const actions = useRef<RepoActionType>();
  const setActions = (proTableActions: ActionType) => {
    actions.current = {
      ...proTableActions,
      deleteRecord: (row:any) => {
        const modal = Modal.confirm({
          title: 'Delete record',
          content: `Do you want to delete the record with id ${row.id}?`,
          onOk: () => {
            modal.update(prevConfig => ({
              ...prevConfig,
              confirmLoading: true
            }));

            deleteResource(row.id);
            proTableActions.reload();
          }
        });
      },
      editRecord: (row:any) => {
        if (onEditRecord){
          onEditRecord(row.id);
        }else {
          setSelectedForEdit(row.id);
          setEditResourceDrawerVisible(true);
        }
      }
    };
    if (typeof actionRef === 'function') {
      actionRef(actions.current);
    } else if (actionRef) {
      actionRef.current = actions.current;
    }
  };

  useEffect(() => {
    if (updateUserResponse){
      store.dispatch({
        type: 'currentUser/updateSettings',
        payload: updateUserResponse.data.data.attributes.settings
      });
    }
  }, [updateUserResponse]);

  useEffect(() => {
    if (columnsStateMap){
      const _settings = { ...settings.current };
      _settings[jsonPointer] = columnsStateMap;
      updateUser(
        [{ name: 'id', value: currentUser.id, in: 'path' }],
        buildJsonApiPayload('User', currentUser.id, { settings: _settings })
      );
    }
  }, [columnsStateMap, settings, currentUser.id, jsonPointer, updateUser]);


  useEffect(() => {
    if (deleteError) {
      notification.error({ message: 'Something went wrong. Can\'t delete resource.' });
    }
  }, [deleteError]);

  // augment / build columns from schema (and add delete action)
  useEffect(() => {
    let isMounted = true;

    const queryParams = getQueryParams(api, nestedResourceListLookup);
    const operation = api.getOperation(nestedResourceListLookup);

    const responseObject = operation?.responses?.['200'] as OpenAPIV3.ResponseObject;
    const responseSchema = responseObject?.content?.['application/vnd.api+json'].schema as any;
    if (responseSchema) {
      if (responseSchema.properties?.data.items.title){
        setHeader(responseSchema.properties?.data.items.title);
      }

      const _augmentedColumns = augmentColumns(responseSchema, queryParams, columns);
      if (!_augmentedColumns.some(column => column.key === 'actions')) {

        _augmentedColumns.push({
          key: 'operation',
          title: 'Aktionen',
          valueType: 'option',
          fixed: 'right',

          render: (text: any, record: any) => {
            return (
              <>
                <Space size='small'>
                  { // todo: check if user has permission also
                    defaultActions.includes('edit') && api.getOperation('update'+resourceTypes[0]) ?
                      <Tooltip
                        title={ 'Edit' }>
                        <Button
                          size='small'
                          icon={<EditFilled/>}
                          style={{ borderColor: 'gold', color: 'gold' }}
                          onClick={() => actions.current?.editRecord(record)}
                        />
                      </Tooltip>
                      : null}
                  { // todo: check if user has permission also
                    defaultActions.includes('delete') && api.getOperation('delete'+resourceTypes[0]) ?
                      <Tooltip
                        title={ 'Delete' }>
                        <Button
                          style={{ borderColor: 'red', color: 'red' }}
                          type='default'
                          icon={<DeleteFilled/>}
                          size='small'
                          onClick={() => actions.current?.deleteRecord(record)}
                        />
                      </Tooltip>
                      : null}
                  {additionalActions ? additionalActions(text, record) : null}
                </Space>
              </>
            );
          }
        });

      }
      isMounted && setAugmentedColumns(_augmentedColumns);
    }

    return () => { isMounted = false; }; // componentWillUnmount handler
  },[additionalActions, columns, api, resourceTypes, nestedResourceListLookup]);

  useEffect(() => {
    if (listResponse) {
      const records = listResponse.data.data === undefined ? [] : listResponse.data.data;
      const data: any = [];
      if (Array.isArray(records)) {
        records.forEach((record: any) => {
          const row = {
            key: record.id,
            id: record.id,
            layers: [],
            ...record.attributes
          };
          // TODO: remove this from this component... this is layer specific stuff
          if(record.relationships?.selfPointingLayers?.data.length > 0){
            const layerIds = record.relationships.selfPointingLayers.data.map((d:any) => d.id);
            row.layers = layerIds;
          }
          if(record.relationships.allowedOperations?.meta?.count){
            row.allowedOperations = record.relationships.allowedOperations.meta.count;
          }
          data.push(row);
        });
      }
      const dataSource = {
        //current: listResponse.data.meta.pagination.page,
        data: data,
        success: listError,
        total: listResponse.data.meta.pagination.count
      };
      setTableDataSource(dataSource);
      setPaginationConfig({ total: dataSource.total });
    }

  }, [listError, listResponse]);

  // fetches data in format expected by antd ProTable component
  function fetchData (params: any, sorter?: Record<string, SortOrder>) {
    const queryParams = [...nestedLookups];
    queryParams.push(...[
      { name: 'page[number]', value: params.current, in: 'query' },
      { name: 'page[size]', value: params.pageSize, in: 'query' },
    ]);

    let ordering = '';
    if (sorter) {
      for (const prop in sorter) {
        // TODO handle multi property ordering
        ordering = (sorter[prop] === 'descend' ? '-' : '') + prop;
      }
    }
    if (ordering !== '') {
      queryParams.push({ name: 'sort', value: ordering, in: 'query' });
    }
    for (const prop in params) {
      // 'current' and 'pageSize' are reserved names in antd ProTable (and cannot be used for filtering)
      if (prop !== 'current' && prop !== 'pageSize' && params[prop]) {
        queryParams.push({ name: prop, value: params[prop], in: 'query' });
      }
    }

    listResource(queryParams);
    return tableDataSource;
  }

  return (
    <>
      {augmentedColumns.length > 0 && (
        <ProTable
          request={fetchData}
          dataSource={tableDataSource.data}
          loading={listLoading}
          columns={augmentedColumns}
          scroll={{ x: true }}
          headerTitle={header}
          actionRef={setActions}
          dateFormatter={false}
          pagination={paginationConfig}
          toolBarRender={() => [
            api.getOperation('add'+resourceTypes[0])?
              <Button
                type='primary'
                key='primary'
                onClick={!onAddRecord ?
                  () => {
                    setAddResourceDrawerVisible(true);
                  }
                  : () => {onAddRecord(); }
                }
              >
                <PlusOutlined />Neu
              </Button>: null
          ]
          }
          columnsState={
            passThroughProps.columnsState ?
              passThroughProps.columnsState :
              {
                value: columnsStateMap,
                onChange: setColumnsStateMap
              }
          }
          search={ augmentedColumns.some((column: RepoTableColumnType) => {
            return column.search && column.search.transform;
          })
            ? {
              layout: 'vertical'
            }
            : false}

          {...passThroughProps}
        />
      )}
      <Drawer
        title={`Add a new ${header}`}
        placement='right'
        visible={addResourceDrawerVisible}
        onClose={()=>{setAddResourceDrawerVisible(false);}}
      >
        <RepoForm 
          resourceType={resourceTypes[0]}
          onSuccess={()=>{setAddResourceDrawerVisible(false);}} 
        />
      </Drawer>
      <Drawer
        title={`edit ${header}`}
        placement='right'
        visible={editResourceDrawerVisible}
        onClose={()=>{setEditResourceDrawerVisible(false);}}

      >
        <RepoForm
          resourceType={resourceTypes[0]}
          resourceId={selectedForEdit}
          onSuccess={()=>{setEditResourceDrawerVisible(false);}}/>
      </Drawer>
    </>

  );
};

export default RepoTable;<|MERGE_RESOLUTION|>--- conflicted
+++ resolved
@@ -57,17 +57,11 @@
     columns[propName] = augmentColumnWithJsonSchema({ dataIndex: propName }, props[propName], queryParams);
     const columnHint = columnHints?.find(hint => hint.dataIndex === propName);
     if (columnHint){
-<<<<<<< HEAD
       columns[propName].valueType = 'text';
       for (const [key, value] of Object.entries(columnHint)){
         columns[propName][key] = value;
       }
     } 
-=======
-      columns[propName] = columnHint;
-    } else {
-      columns[propName] = augmentColumnWithJsonSchema({ dataIndex: propName }, props[propName], queryParams);
-    }
   }
 
   if (queryParams['filter[search]']) {
@@ -81,7 +75,6 @@
         transform : buildSearchTransformText('search')
       }
     };
->>>>>>> 6be56418
   }
 
   return Object.values(columns);

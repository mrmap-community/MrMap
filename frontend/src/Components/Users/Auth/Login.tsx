--- conflicted
+++ resolved
@@ -8,13 +8,9 @@
 export const Login = (): ReactElement => {
   const auth = useAuth();
   const navigate = useNavigate();
-<<<<<<< HEAD
-  const location:any = useLocation();
-=======
   // workaround for a strange issue with TypeScript version 4.4.4
   // (currently cannot update to 4.5.4 due to eslint incompatibility)
   const location: any = useLocation();
->>>>>>> 869709b6
   const [loggingIn, setLoggingIn] = useState(false);
   const [loginFailed, setLoginFailed] = useState(false);
 

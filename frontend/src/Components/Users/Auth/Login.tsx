import { LockOutlined, UserOutlined } from '@ant-design/icons';
import { Button, Checkbox, Form, Input } from 'antd';
import React from 'react';

import { useAuth } from '../../../Hooks/AuthUserProvider';
import { CSRFToken } from '../../CSRF/CSRF';

export const LoginForm = () => {
<<<<<<< HEAD
  const [username, handleAuth] = useAuth(); // eslint-disable-line @typescript-eslint/no-unused-vars
=======
  const [, handleAuth] = useAuth();
>>>>>>> ecdacc69

  const onFinish = (values: any) => {
    console.log('Received values of form: ', values);
    handleAuth({ username: values.username, password: values.password }, 'loginUser');
  };

  return (
    <Form
      name="normal_login"
      className="login-form"
      initialValues={{ remember: true }}
      onFinish={onFinish}
    >
      <CSRFToken />
      <Form.Item
        name="username"
        rules={[{ required: true, message: 'Please input your Username!' }]}
      >
        <Input prefix={<UserOutlined className="site-form-item-icon" />} placeholder="Username" />
      </Form.Item>
      <Form.Item
        name="password"
        rules={[{ required: true, message: 'Please input your Password!' }]}
      >
        <Input
          prefix={<LockOutlined className="site-form-item-icon" />}
          type="password"
          placeholder="Password"
        />
      </Form.Item>
      <Form.Item>
        <Form.Item name="remember" valuePropName="checked" noStyle>
          <Checkbox>Remember me</Checkbox>
        </Form.Item>

        <span className="login-form-forgot">
          Forgot password
        </span>
      </Form.Item>

      <Form.Item>
        <Button type="primary" htmlType="submit" className="login-form-button">
          Log in
        </Button>
        Or <span>register now!</span>
      </Form.Item>
    </Form>
  );
};<|MERGE_RESOLUTION|>--- conflicted
+++ resolved
@@ -1,20 +1,15 @@
-import { LockOutlined, UserOutlined } from '@ant-design/icons';
-import { Button, Checkbox, Form, Input } from 'antd';
-import React from 'react';
+import { Form, Input, Button, Checkbox } from 'antd';
+import { UserOutlined, LockOutlined } from '@ant-design/icons';
+import { CSRFToken } from '../../CSRF/CSRF';
+import { useAuth } from '../../../Hooks/AuthUserProvider';
 
-import { useAuth } from '../../../Hooks/AuthUserProvider';
-import { CSRFToken } from '../../CSRF/CSRF';
 
 export const LoginForm = () => {
-<<<<<<< HEAD
-  const [username, handleAuth] = useAuth(); // eslint-disable-line @typescript-eslint/no-unused-vars
-=======
   const [, handleAuth] = useAuth();
->>>>>>> ecdacc69
 
   const onFinish = (values: any) => {
     console.log('Received values of form: ', values);
-    handleAuth({ username: values.username, password: values.password }, 'loginUser');
+    handleAuth({username: values.username, password: values.password}, "loginUser");
   };
 
   return (

import { SyncOutlined } from '@ant-design/icons';
import { FontAwesomeIcon } from '@fortawesome/react-fontawesome';
import { MapContext as ReactGeoMapContext } from '@terrestris/react-geo';
import { Button, notification, Tooltip } from 'antd';
import { useForm } from 'antd/lib/form/Form';
import Collection from 'ol/Collection';
import { transformExtent } from 'ol/proj';
import React, { ReactElement, useEffect, useState } from 'react';
import { useParams } from 'react-router';
import { JsonApiPrimaryData, JsonApiResponse } from '../../Repos/JsonApiRepo';
import LayerRepo from '../../Repos/LayerRepo';
import MapContextLayerRepo from '../../Repos/MapContextLayerRepo';
import MapContextRepo from '../../Repos/MapContextRepo';
import { LayerUtils } from '../../Utils/LayerUtils';
import { TreeUtils } from '../../Utils/TreeUtils';
import { CreateLayerOpts } from '../LayerManager/LayerManagerTypes';
import { TreeFormFieldDropNodeEventType, TreeNodeType } from '../Shared/FormFields/TreeFormField/TreeFormFieldTypes';
import { olMap, TheMap } from '../TheMap/TheMap';
import './MapContext.css';
import { MapContextForm } from './MapContextForm';
import { MapContextLayerForm } from './MapContextLayerForm';
import { MapContextSearchDrawer } from './MapContextSearchDrawer';


const mapContextRepo = new MapContextRepo();
const mapContextLayerRepo = new MapContextLayerRepo();
const layerRepo = new LayerRepo();
const layerUtils = new LayerUtils();
const treeUtils = new TreeUtils();

export const MapContext = (): ReactElement => {
  const [form] = useForm();

  // get the ID parameter from the url
  const { id } = useParams();

  const [createdMapContextId, setCreatedMapContextId] = useState<string>('');
  const [isLoadingMapContextInfo, setIsLoadingMapContextInfo] = useState<boolean>(false);
  const [isSubmittingMapContext, setIsSubmittingMapContext] = useState<boolean>(false);
  const [initLayerTreeData, setInitLayerTreeData] = useState<Collection<any>>(new Collection());
  const [currentSelectedTreeLayerNode, setCurrentSelectedTreeLayerNode] = useState<TreeNodeType>();
  const [isMapContextSearchDrawerVisible, setIsMapContextSearchDrawerVisible] = useState<boolean>(false);

  useEffect(() => {
    // TODO: need to add some sort of loading until the values are fetched
    // olMap.addLayer(mapContextLayersPreviewGroup);
    if (id) {
      setIsLoadingMapContextInfo(true);
      setCreatedMapContextId(id);
      const fetchMapContext = async () => {
        try {
          const response = await mapContextRepo.getMapContextWithLayers(String(id));
          form.setFieldsValue({
            // @ts-ignore
            title: response.mapContext.attributes.title || '',
            // @ts-ignore
            abstract: response.mapContext.attributes.abstract || ''
          });
          // Convert the mapContext layers coming from the server to a compatible tree node list
          const _initLayerTreeData = treeUtils.mapContextLayersToOlLayerGroup(response.mapContextLayers);
          setInitLayerTreeData(_initLayerTreeData);
        } catch (error) {
          // @ts-ignore
          throw new Error(error);
        } finally {
          setIsLoadingMapContextInfo(false);
        }
      };
      fetchMapContext();
    } else {
      setIsMapContextSearchDrawerVisible(true);
    }
  }, [id, form]);


  const onAddDatasetToMapAction = async(dataset:any) => {
    dataset.layers.forEach(async (layer: string) => {
      const getParentId = (): string => {
        const currentSelectedIsNodeOnRoot = currentSelectedTreeLayerNode &&
          !currentSelectedTreeLayerNode?.parent &&
          !currentSelectedTreeLayerNode?.isLeaf;
        const currentSelectedIsLeafOnRoot = currentSelectedTreeLayerNode &&
          !currentSelectedTreeLayerNode?.parent &&
          currentSelectedTreeLayerNode?.isLeaf;
        const currentSelectedIsNodeWithParent = currentSelectedTreeLayerNode &&
          currentSelectedTreeLayerNode?.parent &&
          !currentSelectedTreeLayerNode?.isLeaf;
        const currentSelectedIsLeafWithParent = currentSelectedTreeLayerNode && currentSelectedTreeLayerNode?.parent &&
          currentSelectedTreeLayerNode?.isLeaf;

        if(currentSelectedIsNodeOnRoot) {
          return String(currentSelectedTreeLayerNode?.key);
        }
        if(currentSelectedIsLeafOnRoot) {
          return '';
        }
        if(currentSelectedIsNodeWithParent) {
          return String(currentSelectedTreeLayerNode?.key);
        }
        if(currentSelectedIsLeafWithParent) {
          return String(currentSelectedTreeLayerNode?.parent);
        }

        return '';
      };
      // make call
      try {
        // get the layer details with the id and create an OL Layer
        const renderingLayerDetails = await layerRepo.autocompleteInitialValue(layer);
        // this layer needs to be persisted in the DB. Create this layer in the DB
        const createdLayer = await mapContextLayerRepo.create({
          title:renderingLayerDetails.attributes.title,
          description:renderingLayerDetails.attributes.abstract,
          layerScaleMax:renderingLayerDetails.attributes.scaleMax,
          layerScaleMin:renderingLayerDetails.attributes.scaleMin,
          renderingLayer: renderingLayerDetails.attributes.id,
          datasetMetadata: dataset.id,
          parentLayerId: getParentId(),
          mapContextId: createdMapContextId
        });
        //@ts-ignore
        const layerOpts: CreateLayerOpts = {
          url: '',
          version: '1.1.0',
          format: 'image/png',
          layers: '',
          serverType: 'MAPSERVER',
          legendUrl: 'string',
          visible: false,
          //@ts-ignore
          title: createdLayer.data.data.attributes.title,
          //@ts-ignore
          description: createdLayer.data.data.attributes.description,
          //@ts-ignore
          layerId: createdLayer.data.data.id,
          properties: {
            //@ts-ignore
            datasetMetadata: createdLayer.data.data.relationships.dataset_metadata.data?.id,
            //@ts-ignore
            renderingLayer: createdLayer.data.data.relationships.rendering_layer.data?.id,
            //@ts-ignore
            scaleMin: createdLayer.data.data.attributes.layer_scale_min,
            //@ts-ignore
            scaleMax: createdLayer.data.data.attributes.layer_scale_max,
            //@ts-ignore
            style: createdLayer.data.data.relationships.layer_style.data?.id,
            //@ts-ignore
            featureSelectionLayer: createdLayer.data.data.relationships.selection_layer.data?.id,
            //@ts-ignore
            parent: createdLayer?.data?.data?.relationships?.parent?.data?.id,
            //@ts-ignore
            key: createdLayer.data.data.id,
          }
        };
        const renderingLayer = layerUtils.createMrMapOlWMSLayer({
          ...layerOpts,
          url: renderingLayerDetails.attributes.WMSParams.url,
          version: renderingLayerDetails.attributes.WMSParams.version,
          format: 'image/png',
          layers: renderingLayerDetails.attributes.WMSParams.layer,
          serverType: renderingLayerDetails.attributes.WMSParams.serviceType,
          legendUrl: renderingLayerDetails.attributes.WMSParams.legendUrl,
        });

        // TODO: This code is repeated in the layer tree.
        // Make this action more centralized or automatic when users adds it to the tree
        const res = await new LayerRepo().autocompleteInitialValue(renderingLayer.getProperties().renderingLayer);
        if(res.attributes.WMSParams.bbox) {
          olMap.getView().fit(transformExtent(res.attributes.WMSParams.bbox, 'EPSG:4326', 'EPSG:3857'));
        }

        const mapContextLayersGroup = layerUtils.getLayerGroupByGroupTitle(olMap, 'mrMapMapContextLayers');

        if(mapContextLayersGroup) {
          layerUtils.addLayerToGroupByMrMapLayerId(
            mapContextLayersGroup,
            currentSelectedTreeLayerNode?.key as string,
            renderingLayer
          );
        }

        notification.info({
          message: `Add dataset '${dataset.title}'`
        });
      } catch (error) {
        if(!createdMapContextId) {
          // TODO: Why is this not working?
          setIsMapContextSearchDrawerVisible(true);
          notification.warn({
            message: 'No MapContext was created. Please create a valid Map '+
              'Context before adding Map Context Layers'
          });
        } else {
          notification.error({
            message: 'Something went wrong while trying to create the layer'
          });
        }
      }
    });
  };

  // TODO: replace for a decent loading screen
  if(isLoadingMapContextInfo) {
    return (<SyncOutlined spin />);
  }

  return (
    <>
      <div className='map-context'>
        <ReactGeoMapContext.Provider value={olMap}>
          <TheMap
<<<<<<< HEAD
            showLayerManager={!!createdMapContextId}
=======
>>>>>>> 6648e11f
            selectLayerDispatchAction={(selectedKeys, info) => setCurrentSelectedTreeLayerNode(info.node)}
            addLayerDispatchAction={async (nodeAttributes, newNodeParent) => {
              let renderingLayerInfo = null;
              try {
                // create the layer in the DB
                const createdLayer: JsonApiResponse = await mapContextLayerRepo.create({
                  ...nodeAttributes,
                  parentLayerId: newNodeParent || '',
                  mapContextId: createdMapContextId
                });

                // return createdLayer;
                //@ts-ignore
                const renderingLayerId = createdLayer.data?.data?.relationships.rendering_layer?.data?.id;
                if(renderingLayerId) {
                  renderingLayerInfo = await layerRepo.autocompleteInitialValue(renderingLayerId);
                }

                return {
                  url: renderingLayerInfo?.attributes.WMSParams.url,
                  version: renderingLayerInfo?.attributes.WMSParams.version,
                  format: 'image/png',
                  layers: renderingLayerInfo?.attributes.WMSParams.layer,
                  serverType: renderingLayerInfo?.attributes.WMSParams.serviceType,
                  legendUrl: renderingLayerInfo?.attributes.WMSParams.legendUrl,
                  visible: false,
                  layerId: (createdLayer?.data?.data as JsonApiPrimaryData).id,
                  title: (createdLayer?.data?.data as JsonApiPrimaryData).attributes.title,
                  description: (createdLayer?.data?.data as JsonApiPrimaryData).attributes.description,
                  properties: {
                    ...(createdLayer?.data?.data as JsonApiPrimaryData).attributes,
                    datasetMetadata: (createdLayer?.data?.data as JsonApiPrimaryData)
                      .relationships.dataset_metadata.data?.id,
                    renderingLayer: (createdLayer?.data?.data as JsonApiPrimaryData).relationships
                      .rendering_layer.data?.id,
                    scaleMin: (createdLayer?.data?.data as JsonApiPrimaryData).attributes.layer_scale_min,
                    scaleMax: (createdLayer?.data?.data as JsonApiPrimaryData).attributes.layer_scale_max,
                    style: (createdLayer?.data?.data as JsonApiPrimaryData).relationships.layer_style.data?.id,
                    featureSelectionLayer: (createdLayer?.data?.data as JsonApiPrimaryData)
                      .relationships.selection_layer.data?.id,
                    parent: (createdLayer?.data?.data as JsonApiPrimaryData).relationships?.parent?.data?.id,
                    key: (createdLayer?.data?.data as JsonApiPrimaryData).id
                  }
                };
              } catch (error) {
                //@ts-ignore
                throw new Error(error);
              }
            }}
            removeLayerDispatchAction={async (nodeToRemove) => {
              try {
                // setCurrentSelectedTreeLayerNode(undefined);
                return await mapContextLayerRepo?.delete(String(nodeToRemove.key));
              } catch (error) {
                //@ts-ignore
                throw new Error(error);
              } finally {
                // setCurrentSelectedTreeLayerNode(undefined);
              }
            }}
            editLayerDispatchAction={async (nodeId, nodeAttributesToUpdate) => {
              try {
                return await mapContextLayerRepo?.update(String(nodeId), nodeAttributesToUpdate);
              } catch(error) {
                //@ts-ignore
                throw new Error(error);
              }

            }}
            dropLayerDispatchAction={async (dropEvent:TreeFormFieldDropNodeEventType): Promise<JsonApiResponse> => {
              try {
                const isDroppingToGap = dropEvent.dropToGap;
                const dragKey = dropEvent.dragNode.key;
                const dropKey = dropEvent.node.key;
                let position:string;

                // if tree element is beeing dropped to a gap, it means
                if(isDroppingToGap) {
                  position = 'right';
                } else {
                  position = 'first-child';
                }
               
                return await mapContextLayerRepo?.move(dragKey, dropKey, position);

              } catch(error) {
                //@ts-ignore
                throw new Error(error);
              } 
            }}
            layerGroupName='mrMapMapContextLayers'
            initLayerTreeData={initLayerTreeData}
            layerAttributeForm={(
              <MapContextLayerForm
                key={currentSelectedTreeLayerNode?.key}
                form={form} 
              />
            )}
            layerCreateErrorDispatchAction={(error: any) => {
              if(!createdMapContextId) {
                notification.warn({
                  message: 'No MapContext was created. Please create a valid Map '+
                    'Context before adding Map Context Layers'
                });

              } else {
                notification.error({
                  message: 'Something went wrong while trying to create the layer'
                });
              }
            }}
            layerRemoveErrorDispatchAction={(error: any) => {
              notification.error({
                message: 'Something went wrong while trying to remove the layer'
              });
            }}
            layerEditErrorDispatchAction={(error: any) => {
              notification.error({
                message: 'Something went wrong while trying to edit the layer'
              });
            }}
            layerAttributeInfoIcons={(nodeData:TreeNodeType) => {
              if(!nodeData.isLeaf) {
                return (<></>);
              }
              return (
                <>
                  {nodeData.properties.datasetMetadata && (
                    <Tooltip title='Dataset Metadata is set' >
                      <FontAwesomeIcon icon={['fas','eye']} />
                    </Tooltip>
                  )}
<<<<<<< HEAD
                  <Tooltip 
                    title={
                      nodeData.properties.renderingLayer ? 
                        'Rendering Layer is set' : 
                        'Rendering Layer is not set'
                    } 
                  >
                    <FontAwesomeIcon 
                      icon={['fas',`${nodeData.properties.renderingLayer ? 'eye' : 'eye-slash'}`]} 
                    />
                  </Tooltip>
                  <Tooltip 
                    title={
                      nodeData.properties.featureSelectionLayer ?
                        'Feature Selection Layer is set' : 
                        'Feature Selection Layer is not set'
                    } 
                  >
                    <FontAwesomeIcon
                      style={{ color: nodeData.properties.featureSelectionLayer ? '' : 'lightgray' }} 
                      icon={[`${nodeData.properties.featureSelectionLayer ? 'fas' : 'far'}`,'check-circle']} 
                    />
                  </Tooltip>
=======
                  <FontAwesomeIcon
                    icon={['fas',`${nodeData.properties.renderingLayer ? 'eye' : 'eye-slash'}`]}
                  />
                  <FontAwesomeIcon
                    icon={[`${nodeData.properties.featureSelectionLayer ? 'fas' : 'far'}`,'check-circle']}
                  />
>>>>>>> 6648e11f
                </>
              );
            }}
          />
        </ReactGeoMapContext.Provider>
      </div>
      <MapContextSearchDrawer
        isVisible={isMapContextSearchDrawerVisible}
        defaultOpenTab={!createdMapContextId ? '0' : ''}
        addDatasetToMapAction={onAddDatasetToMapAction}
        mapContextForm={(
          <>
            <MapContextForm
              onSubmit={async (values) => {
                let response;
                if (!id) {
                  setIsSubmittingMapContext(true);
                  try {
                    response = await mapContextRepo.create(values);
                    if (response.data?.data && (response.data.data as JsonApiPrimaryData).id) {
                      setCreatedMapContextId((response.data.data as JsonApiPrimaryData).id);
                    }
                    return response;
                  } catch (error) {
                    setIsSubmittingMapContext(false);
                    // @ts-ignore
                    throw new Error(error);
                  } finally {
                    setIsSubmittingMapContext(false);
                  }
                } else {
                  // TODO add action to edit
                  response = await mapContextRepo.update(id, values);
                  setCreatedMapContextId(id);
                }
              }}
              form={form}
            />
            <Button
              type='primary'
              onClick={() => form.submit()}
              disabled={isSubmittingMapContext}
              loading={isSubmittingMapContext}
            >
              {!createdMapContextId ? 'Submit' : 'Change' }
            </Button>
          </>
        )}
      />
    </>
  );
};<|MERGE_RESOLUTION|>--- conflicted
+++ resolved
@@ -71,7 +71,7 @@
       setIsMapContextSearchDrawerVisible(true);
     }
   }, [id, form]);
-
+  
 
   const onAddDatasetToMapAction = async(dataset:any) => {
     dataset.layers.forEach(async (layer: string) => {
@@ -209,10 +209,7 @@
       <div className='map-context'>
         <ReactGeoMapContext.Provider value={olMap}>
           <TheMap
-<<<<<<< HEAD
             showLayerManager={!!createdMapContextId}
-=======
->>>>>>> 6648e11f
             selectLayerDispatchAction={(selectedKeys, info) => setCurrentSelectedTreeLayerNode(info.node)}
             addLayerDispatchAction={async (nodeAttributes, newNodeParent) => {
               let renderingLayerInfo = null;
@@ -295,20 +292,20 @@
                 } else {
                   position = 'first-child';
                 }
-               
+
                 return await mapContextLayerRepo?.move(dragKey, dropKey, position);
 
               } catch(error) {
                 //@ts-ignore
                 throw new Error(error);
-              } 
+              }
             }}
             layerGroupName='mrMapMapContextLayers'
             initLayerTreeData={initLayerTreeData}
             layerAttributeForm={(
               <MapContextLayerForm
                 key={currentSelectedTreeLayerNode?.key}
-                form={form} 
+                form={form}
               />
             )}
             layerCreateErrorDispatchAction={(error: any) => {
@@ -345,38 +342,29 @@
                       <FontAwesomeIcon icon={['fas','eye']} />
                     </Tooltip>
                   )}
-<<<<<<< HEAD
-                  <Tooltip 
+                  <Tooltip
                     title={
-                      nodeData.properties.renderingLayer ? 
-                        'Rendering Layer is set' : 
+                      nodeData.properties.renderingLayer ?
+                        'Rendering Layer is set' :
                         'Rendering Layer is not set'
-                    } 
+                    }
                   >
-                    <FontAwesomeIcon 
-                      icon={['fas',`${nodeData.properties.renderingLayer ? 'eye' : 'eye-slash'}`]} 
+                    <FontAwesomeIcon
+                      icon={['fas',`${nodeData.properties.renderingLayer ? 'eye' : 'eye-slash'}`]}
                     />
                   </Tooltip>
-                  <Tooltip 
+                  <Tooltip
                     title={
                       nodeData.properties.featureSelectionLayer ?
-                        'Feature Selection Layer is set' : 
+                        'Feature Selection Layer is set' :
                         'Feature Selection Layer is not set'
-                    } 
+                    }
                   >
                     <FontAwesomeIcon
-                      style={{ color: nodeData.properties.featureSelectionLayer ? '' : 'lightgray' }} 
-                      icon={[`${nodeData.properties.featureSelectionLayer ? 'fas' : 'far'}`,'check-circle']} 
+                      style={{ color: nodeData.properties.featureSelectionLayer ? '' : 'lightgray' }}
+                      icon={[`${nodeData.properties.featureSelectionLayer ? 'fas' : 'far'}`,'check-circle']}
                     />
                   </Tooltip>
-=======
-                  <FontAwesomeIcon
-                    icon={['fas',`${nodeData.properties.renderingLayer ? 'eye' : 'eye-slash'}`]}
-                  />
-                  <FontAwesomeIcon
-                    icon={[`${nodeData.properties.featureSelectionLayer ? 'fas' : 'far'}`,'check-circle']}
-                  />
->>>>>>> 6648e11f
                 </>
               );
             }}

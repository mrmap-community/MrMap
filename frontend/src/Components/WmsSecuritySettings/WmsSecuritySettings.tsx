import { SyncOutlined } from '@ant-design/icons';
import { MapContext as ReactGeoMapContext } from '@terrestris/react-geo';
import Collection from 'ol/Collection';
import BaseLayer from 'ol/layer/Base';
import LayerGroup from 'ol/layer/Group';
import ImageLayer from 'ol/layer/Image';
import ImageWMS from 'ol/source/ImageWMS';
import React, { ReactElement, useEffect, useState } from 'react';
import { useParams } from 'react-router';
import WmsRepo from '../../Repos/WmsRepo';
import { LayerUtils } from '../../Utils/LayerUtils';
import { MPTTJsonApiTreeNodeType, TreeNodeType } from '../Shared/TreeManager/TreeManagerTypes';
import { CreateLayerOpts } from '../TheMap/LayerManager/LayerManagerTypes';
import { olMap, TheMap } from '../TheMap/TheMap';
import MapDigitizeToolbar from './RuleForm/MapDigitizeToolbar/MapDigitizeToolbar';
import { RulesDrawer } from './RulesDrawer/RulesDrawer';
import './WmsSecuritySettings.css';

const wmsRepo = new WmsRepo();
const layerUtils = new LayerUtils();

function wmsLayersToTreeNodeList(list:any[]):TreeNodeType[] {
  const roots:TreeNodeType[] = [];

  // initialize children on the list element
  list = list.map((element: any) => ({ ...element, children: [] }));

  list.map((element) => {
    const node: TreeNodeType = {
      key: element.id,
      title: element.attributes.title,
      parent: element.relationships.parent.data?.id,
      children: element.children || [],
      isLeaf: element.children && element.children.length === 0,
      properties: {
        origId: element.attributes.identifier,
        title: element.attributes.title, // yes, title is repeated
<<<<<<< HEAD
        scaleMin: element.attributes.scale_min,
        scaleMax: element.attributes.scale_max,
      }
=======
        scaleMin: element.attributes.scaleMin,
        scaleMax: element.attributes.scaleMax,
      },
      expanded: true
>>>>>>> c4168e4f
    };

    if (node.parent) {
      const parentNode: MPTTJsonApiTreeNodeType | undefined = list.find((el:any) => el.id === node.parent);
      if (parentNode) {
        list[list.indexOf(parentNode)].children?.push(node);
      }
    } else {
      roots.push(node);
    }
    return element;
  });

  return roots;
}

function TreeNodeListToOlLayerGroup(list: TreeNodeType[], 
  getMapUrl:string, wmsVersion:string): Collection<LayerGroup | ImageLayer<ImageWMS>> {
  const layerList = list.map((node: TreeNodeType) => {

    if (node.children.length > 0) {
      const layerGroupOpts = {
        opacity: 1,
        visible: false,
        properties: {
          title: node.properties.title,
          description: node.properties.description,
          parent: node.parent,
          key: node.key,
          layerId: node.key
        },
        layers: TreeNodeListToOlLayerGroup(node.children, getMapUrl, wmsVersion)
      };
      return new LayerGroup(layerGroupOpts);
    } 

    if(node.children.length === 0) {
      const layerOpts: CreateLayerOpts = {
        url: getMapUrl,
        version: wmsVersion as any,
        format: 'image/png',
        layers: node.properties.origId,
        serverType: 'MAPSERVER',
        visible: false,
        legendUrl: '',
        title: node.properties.title,
        description: node.properties.description,
        layerId: node.key,
        properties: {
          ...node.properties,
          parent: node.parent,
          key: node.key,
        }
      };
      return layerUtils.createMrMapOlWMSLayer(layerOpts);
    }
    return new LayerGroup();
  });
  return new Collection(layerList);
}

function wmsLayersToOlLayerGroup(list:MPTTJsonApiTreeNodeType[], 
  getMapUrl:string, wmsVersion:string): Collection<LayerGroup | BaseLayer> {
  if(list) {
    const treeNodeList = wmsLayersToTreeNodeList(list);
    const layerGroupList = TreeNodeListToOlLayerGroup(treeNodeList, getMapUrl, wmsVersion);
    return layerGroupList;
  }
  return new Collection();
}

export const WmsSecuritySettings = (): ReactElement => {

  const { wmsId } = useParams();
  const [isLoading, setIsLoading] = useState<boolean>(false);
  const [selectedLayerIds, setSelectedLayerIds] = useState<string[]>([]);
  const [initLayerTreeData, setInitLayerTreeData] = useState<Collection<any>>(new Collection());
  const [nonLeafLayerIds, setNonLeafLayerIds] = useState<string[]>([]);
  // only when rule editing is active, layers are selectable and area digitizing is possible
  const [isRuleEditingActive, setIsRuleEditingActive] = useState<boolean>(false);

  useEffect(() => {
    if (wmsId) {
      setIsLoading(true);
      const fetchWmsAndLayers = async () => {
        try {
          const jsonApiWmsWithOpUrls = await wmsRepo.get(String(wmsId)) as any;
          const getMapUrl = jsonApiWmsWithOpUrls.data.included.filter((opUrl:any) => {
            return opUrl.attributes.method === 'Get' && opUrl.attributes.operation === 'GetMap';
          }).map ((opUrl:any) => {
            return opUrl.attributes.url;
          }).reduce ( 
            (acc:string, curr:string) => curr, null
          );
          const wmsAttrs = jsonApiWmsWithOpUrls.data.data.attributes;
          const wmsVersion = wmsAttrs.version;
          const response = await wmsRepo.getAllLayers(String(wmsId));

          // convert the WMS layers coming from the server to a compatible tree node list
          const _initLayerTreeData = wmsLayersToOlLayerGroup((response as any).data?.data, getMapUrl, wmsVersion);
          const layerIds: string[] = [];
          const collectNonLeafLayers = (layer: BaseLayer) => {
            if (layer instanceof LayerGroup) {
              layerIds.push(layer.getProperties()['layerId']);
              layer.getLayers().forEach ((child) => {
                collectNonLeafLayers(child);
              }); 
            } 
          };
          _initLayerTreeData.forEach ( (layer) => {
            collectNonLeafLayers(layer);
          });
          setInitLayerTreeData(_initLayerTreeData);
          setNonLeafLayerIds(layerIds);
        } catch (error) {
          // @ts-ignore
          throw new Error(error);
        } finally {
          setIsLoading(false);
        }
      };      
      fetchWmsAndLayers();
    }
  }, [wmsId]);

  useEffect(() => {
    if (!isRuleEditingActive) {
      setSelectedLayerIds([]);
    }
  }, [isRuleEditingActive]);

  if(isLoading) {
    return (<SyncOutlined spin />);
  }

  const selectLayersAndSublayers = ((ids:string[]) => {
    olMap.getLayers().forEach (layer => {
      if (layer.getProperties().title === 'mrMapWmsSecurityLayers') {
        const layerIds: string[] = [];
        const collectLayersAndSubLayers = (layer: BaseLayer, include: boolean) => {
          include = include || ids.includes(layer.getProperties()['layerId']);
          if (layer instanceof LayerGroup) {
            layer.getLayers().forEach ((child) => {
              collectLayersAndSubLayers(child, include);
            }); 
          } 
          include && layerIds.push(layer.getProperties()['layerId']);
        };
        collectLayersAndSubLayers(layer, false);
        setSelectedLayerIds(layerIds);
      }
    });
  });

  return (
    <>
      <div className='map-context'>
        <ReactGeoMapContext.Provider value={olMap}>
          <TheMap
            showLayerManager
            allowMultipleLayerSelection
            selectLayerDispatchAction={(selectedKeys, info) => { 
              isRuleEditingActive && selectLayersAndSublayers(selectedKeys as string[]);
            }}
            layerGroupName='mrMapWmsSecurityLayers'
            initLayerTreeData={initLayerTreeData}
            initExpandedLayerIds={nonLeafLayerIds}
            layerAttributeForm={(<h1>Placeholder</h1>)}
            selectedLayerIds={selectedLayerIds}
            draggable={false}
          />
          { 
            wmsId && 
            <RulesDrawer 
              wmsId={wmsId}
              selectedLayerIds={selectedLayerIds}
              setSelectedLayerIds={selectLayersAndSublayers}
              setIsRuleEditingActive={setIsRuleEditingActive}
            /> 
          }
          {
            olMap && 
            <MapDigitizeToolbar
              map={olMap} 
              visible={isRuleEditingActive}
              onClose={ () => { console.log('Closing');} }
            /> 
          }
        </ReactGeoMapContext.Provider>
      </div>
    </>
  );
};<|MERGE_RESOLUTION|>--- conflicted
+++ resolved
@@ -35,16 +35,9 @@
       properties: {
         origId: element.attributes.identifier,
         title: element.attributes.title, // yes, title is repeated
-<<<<<<< HEAD
-        scaleMin: element.attributes.scale_min,
-        scaleMax: element.attributes.scale_max,
-      }
-=======
         scaleMin: element.attributes.scaleMin,
         scaleMax: element.attributes.scaleMax,
-      },
-      expanded: true
->>>>>>> c4168e4f
+      }
     };
 
     if (node.parent) {

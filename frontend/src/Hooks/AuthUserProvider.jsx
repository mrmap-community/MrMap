--- conflicted
+++ resolved
@@ -1,10 +1,5 @@
 import React, { useContext, useState } from 'react';
-<<<<<<< HEAD
-
-import OpenAPIService from '../Services/OpenAPIService';
-=======
 import OpenApiRepo from "../Repos/OpenApiRepo";
->>>>>>> 183eca1f
 
 export const AuthContext = React.createContext();
 
@@ -22,20 +17,10 @@
     //   console.log(res);
     //   // 200 if logged in user
     //   // 403 if no authenticated used is present
-
     // }
-
     // checkCurrentAuth();
 
-<<<<<<< HEAD
-    async function loginUser () {
-      const client = OpenAPIService.getClientInstance();
-      const res = await client.v1_auth_login_create({}, { username: username, password: password });
-      console.log(res);
-      if (res.status === 200) {
-        console.log('HUHU');
-        setUsername(username);
-=======
+
       async function loginUser() {
         const client = OpenApiRepo.getClientInstance();
         const res = await client.v1_auth_login_create({},{username: username, password: password});
@@ -51,16 +36,7 @@
         const client = OpenApiRepo.getClientInstance();
         const res = await client.v1_auth_logout_create();
         console.log(res);
->>>>>>> 183eca1f
       }
-      console.log(username);
-    }
-
-    async function logoutUser () {
-      const client = OpenAPIService.getClientInstance();
-      const res = await client.v1_auth_logout_create();
-      console.log(res);
-    }
 
     switch (action) {
       case 'loginUser':

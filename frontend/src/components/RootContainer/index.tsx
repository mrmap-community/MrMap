import { store } from '@/services/ReduxStore/Store';
import { olMap } from '@/utils/map';
import { MapContext } from '@terrestris/react-geo';
import type { AxiosRequestConfig } from 'openapi-client-axios';
import { useEffect, useState } from 'react';
import { OpenAPIProvider } from 'react-openapi-client/OpenAPIProvider';
import { Provider as ReduxProvider } from 'react-redux';
<<<<<<< HEAD
import { getLocale, request } from 'umi';
=======
import { request, useIntl } from 'umi';
>>>>>>> 4fbdec38
import PageLoading from '../PageLoading';


const axiosConfig: AxiosRequestConfig = {
  baseURL: '/',
  xsrfCookieName: 'csrftoken',
  xsrfHeaderName: 'X-CSRFToken',
  headers: {
    'Content-Type': 'application/vnd.api+json',
  },
};

const fetchSchema = async () => {
  try {
    return await request('/api/schema/', { method: 'GET'});
  } catch (error) {
  }
};

const setDjangoLanguageCookie = () => {
  let lang;
  switch(getLocale()){
    case 'de-DE':
      lang = 'de';
      break;
    case 'en-US':
    default:
      lang = 'en';
      break;
  }
  document.cookie = `django_language=${lang};path=/`;
};

/**
 * Workaround to init openapi provider before child containers are rendered
 * TODO: check if this can be simplyfied
 */
const RootContainer: React.FC = (props: any) => {
  const intl = useIntl();
  const [schema, setSchema] = useState();

  useEffect(() => {
    setDjangoLanguageCookie();
    
    const fetchSchemaAsync = async () => {
      setSchema(await fetchSchema());
    };
    fetchSchemaAsync();
  }, []);

  if (schema) {
    return (
      <ReduxProvider store={store}>
        <OpenAPIProvider definition={schema} axiosConfigDefaults={axiosConfig}>
          <MapContext.Provider value={olMap}>{props.children}</MapContext.Provider>
        </OpenAPIProvider>
      </ReduxProvider>
    );
  }
  return (
    <PageLoading
      title={intl.formatMessage({ id: 'component.rootContainer.loadingSchema' })}
      logo={<img alt="openapi logo" src="/openapi_logo.png" />}
    />
  );
};

export default RootContainer;<|MERGE_RESOLUTION|>--- conflicted
+++ resolved
@@ -5,11 +5,7 @@
 import { useEffect, useState } from 'react';
 import { OpenAPIProvider } from 'react-openapi-client/OpenAPIProvider';
 import { Provider as ReduxProvider } from 'react-redux';
-<<<<<<< HEAD
-import { getLocale, request } from 'umi';
-=======
-import { request, useIntl } from 'umi';
->>>>>>> 4fbdec38
+import { getLocale, request, useIntl } from 'umi';
 import PageLoading from '../PageLoading';
 
 

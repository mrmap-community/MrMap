--- conflicted
+++ resolved
@@ -1,21 +1,10 @@
-<<<<<<< HEAD
 import StoreProvider from '@/services/ReduxStore/Store';
-import { olMap } from '@/utils/map';
-import { MapContext } from '@terrestris/react-geo';
-import type { AxiosRequestConfig } from 'openapi-client-axios';
-import { useEffect, useState } from 'react';
-import { OpenAPIProvider } from 'react-openapi-client';
-import { request } from 'umi';
-=======
-import { store } from '@/services/ReduxStore/Store';
 import { buildJsonApiPayload } from '@/utils/jsonapi';
 import type { AxiosRequestConfig } from 'openapi-client-axios';
 import { useEffect, useState } from 'react';
 import { OpenAPIProvider } from 'react-openapi-client/OpenAPIProvider';
 import { useOperationMethod } from 'react-openapi-client/useOperationMethod';
-import { Provider as ReduxProvider } from 'react-redux';
 import { getLocale, request, useAccess, useIntl, useModel } from 'umi';
->>>>>>> f2c7a07d
 import PageLoading from '../PageLoading';
 
 const axiosConfig: AxiosRequestConfig = {
@@ -92,19 +81,11 @@
 
   if (schema) {
     return (
-<<<<<<< HEAD
-      <OpenAPIProvider definition={schema} axiosConfigDefaults={axiosConfig}>
-        <StoreProvider>
-          <MapContext.Provider value={olMap}>{props.children}</MapContext.Provider>
-        </StoreProvider>
-      </OpenAPIProvider>
-=======
-      <ReduxProvider store={store}>
+      <StoreProvider>
         <OpenAPIProvider definition={schema} axiosConfigDefaults={axiosConfig}>
           <UserSettingsUpdater>{props.children}</UserSettingsUpdater>
         </OpenAPIProvider>
-      </ReduxProvider>
->>>>>>> f2c7a07d
+      </StoreProvider>
     );
   } else {
     return (

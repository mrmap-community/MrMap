<<<<<<< HEAD
import os
from datetime import timedelta
=======
import json
>>>>>>> 5bb6bc09

from django.test import TestCase, Client

<<<<<<< HEAD
from monitoring.models import MonitoringSetting
from MrMap.settings import HOST_NAME, HTTP_OR_SSL, ROOT_URL
from service.helper.enums import OGCServiceVersionEnum, OGCServiceEnum
from service.helper import service_helper
from structure.models import Permission, Role, MrMapUser, MrMapGroup
=======
from MrMap.settings import HOST_NAME, GENERIC_NAMESPACE_TEMPLATE
from service.helper.enums import OGCServiceVersionEnum, OGCServiceEnum, OGCOperationEnum
from service.helper import service_helper, xml_helper
from service.models import Document, ProxyLog, Layer, SecuredOperation
from service.tasks import async_process_secure_operations_form
from tests.baker_recipes.db_setup import create_superadminuser
from tests.baker_recipes.structure_app.baker_recipes import PASSWORD
>>>>>>> 5bb6bc09


OPERATION_BASE_URI_TEMPLATE = "/service/metadata/{}/operation"
EDIT_BASE_URI_TEMPLATE = "/editor/metadata/{}"

class EditorTestCase(TestCase):

    @classmethod
    def setUpTestData(cls):
        """ Initial creation of objects that are needed during the tests

        Returns:

        """

        # create superuser
        cls.user = create_superadminuser()

        cls.group = cls.user.get_groups().first()

        cls.perm = cls.group.role.permission

        cls.test_wms = {
            "title": "Karte RP",
            "version": OGCServiceVersionEnum.V_1_1_1,
            "type": OGCServiceEnum.WMS,
            "uri": "http://geo5.service24.rlp.de/wms/karte_rp.fcgi?REQUEST=GetCapabilities&VERSION=1.1.1&SERVICE=WMS",
        }

        cls.test_wfs = {
            "title": "Nutzung",
            "version": OGCServiceVersionEnum.V_2_0_0,
            "type": OGCServiceEnum.WFS,
            "uri": "http://geodaten.naturschutz.rlp.de/kartendienste_naturschutz/mod_ogc/wfs_getmap.php?mapfile=group_gdide&REQUEST=GetCapabilities&VERSION=2.0.0&SERVICE=WFS",
        }

        # Since the registration of a service is performed async in an own process, the testing is pretty hard.
        # Therefore in here we won't perform the regular route testing, but rather run unit tests and check whether the
        # important components work as expected.
        # THIS MEANS WE CAN NOT CHECK PERMISSIONS IN HERE; SINCE WE TESTS ON THE LOWER LEVEL OF THE PROCESS

        ## Creating a new wms service model instance
        service = service_helper.create_service(
            cls.test_wms["type"],
            cls.test_wms["version"],
            cls.test_wms["uri"],
            cls.user,
            cls.group
        )
        service.activate_service(True)
        cls.service_wms = service

        ## Creating a new wfs service model instance
        service = service_helper.create_service(
            cls.test_wfs["type"],
            cls.test_wfs["version"],
            cls.test_wfs["uri"],
            cls.user,
            cls.group
        )
        service.activate_service(True)
        cls.service_wfs = service

        cls.cap_doc_wms = Document.objects.get(
            related_metadata=cls.service_wms.metadata
        )
        cls.cap_doc_wfs = Document.objects.get(
            related_metadata=cls.service_wfs.metadata
        )

    def _get_logged_out_client(self):
        """ Helping function to encapsulate the logout process

        Returns:
             client (Client): The client object, which holds an active session for the user
        """
        self.client.logout()
        return self.client

<<<<<<< HEAD
        monitoring_setting = MonitoringSetting(interval=timedelta(microseconds=1000), timeout=1000)
        monitoring_setting.save()

    def _get_logged_in_client(self, user: MrMapUser):
=======
    def _get_logged_in_client(self):
>>>>>>> 5bb6bc09
        """ Helping function to encapsulate the login process

        Returns:
             client (Client): The client object, which holds an active session for the user
        """
        self.client.login(username=self.user.username, password=PASSWORD)
        return self.client

    def _run_request(self, params: dict, uri: str, request_type: str, client: Client = Client()):
        """ Helping function which performs a request and returns the response

        Args:
            params (dict): The parameters
            uri (str): The request path
            request_type (str): 'post' or 'get', case insensitive
            client (Client): The used client object. Creates a new one if no client is provided
        Returns:
             The response
        """
        request_type = request_type.lower()
        response = None
        if request_type == "get":
            response = client.get(uri, params)
        elif request_type == "post":
            response = client.post(uri, params)
        return response

    def test_edit(self):
        """ Tests the editing functionality

        Returns:

        """
        test_title = "Test"
        test_abstract = "Test"
        test_access_constraints = "Test"

        params = {
            "title": test_title,
            "abstract": test_abstract,
            "access_constraints": test_access_constraints,
        }

        ## case 0: User not logged in -> tries to edit -> fails
        client = Client()
        self._run_request(params, EDIT_BASE_URI_TEMPLATE.format(self.service_wms.metadata.id), "post", client)
        self.service_wms.refresh_from_db()
        self.assertNotEqual(self.service_wms.metadata.title, test_title, msg="Metadata title could be edited by not logged in user!")
        self.assertNotEqual(self.service_wms.metadata.abstract, test_abstract, msg="Metadata abstract could be edited by not logged in user!")
        self.assertNotEqual(self.service_wms.metadata.access_constraints, test_access_constraints, msg="Metadata access constraints could be edited by not logged in user!")

        ## case 1.1: User logged in, has no permission -> tries to edit -> fails
        client = self._get_logged_in_client()

        # manipulate user permissions
        self.perm.can_edit_metadata_service = False
        self.perm.save()

        self._run_request(params, EDIT_BASE_URI_TEMPLATE.format(self.service_wms.metadata.id), "post", client)
        self.service_wms.refresh_from_db()
        self.assertNotEqual(self.service_wms.metadata.title, test_title, msg="Metadata title could be edited by user without permission!")
        self.assertNotEqual(self.service_wms.metadata.abstract, test_abstract, msg="Metadata abstract could be edited by user without permission!")
        self.assertNotEqual(self.service_wms.metadata.access_constraints, test_access_constraints, msg="Metadata access constraints could be edited by user without permission!")

        # restore user permissions
        self.perm.can_edit_metadata_service = True
        self.perm.save()

        ## case 1.2: User logged in -> tries to edit -> success
        client = self._get_logged_in_client()
        self._run_request(params, EDIT_BASE_URI_TEMPLATE.format(self.service_wms.metadata.id), "post", client)
        self.service_wms.refresh_from_db()
        self.service_wms.metadata.refresh_from_db()
        self.assertEqual(self.service_wms.metadata.title, test_title, msg="Metadata title could not be edited by logged in user!")
        self.assertEqual(self.service_wms.metadata.abstract, test_abstract, msg="Metadata abstract could not be edited by logged in user!")
        self.assertEqual(self.service_wms.metadata.access_constraints, test_access_constraints, msg="Metadata access constraints not could be edited by logged in user!")

    def test_restore(self):
        """ Tests the restore functionality

        Returns:

        """
        new_val = "TEST"

        # prepare: Edit title, abstract and keywords
        self.service_wms.metadata.title = new_val
        self.service_wms.metadata.abstract = new_val
        self.service_wms.metadata.keywords.clear()  # removes all keywords
        self.service_wms.metadata.is_custom = True
        self.service_wms.metadata.save()
        self.service_wms.refresh_from_db()

        ## case 0: User not logged in -> tries to restore -> fails
        client = self._get_logged_out_client()
        url = "/editor/restore/{}".format(self.service_wms.metadata.id)
        self._run_request({}, url, "get", client)
        self.assertEqual(self.service_wms.metadata.title, new_val, msg="Metadata was restored by not logged in user!")
        self.assertEqual(self.service_wms.metadata.abstract, new_val, msg="Metadata was restored by not logged in user!")
        self.assertEqual(self.service_wms.metadata.keywords.count(), 0, msg="Metadata was restored by not logged in user!")

        ## case 1.1: User logged in, has no permissions -> tries to restore -> fails
        client = self._get_logged_in_client()

        # manipulate user permissions
        self.perm.can_edit_metadata_service = False
        self.perm.save()

        url = "/editor/restore/{}".format(self.service_wms.metadata.id)

        self._run_request({}, url, "get", client)
        self.assertEqual(self.service_wms.metadata.title, new_val, msg="Metadata was restored by a user without permission!")
        self.assertEqual(self.service_wms.metadata.abstract, new_val, msg="Metadata was restored by a user without permission!")
        self.assertEqual(self.service_wms.metadata.keywords.count(), 0, msg="Metadata was restored by a user without permission!")

        # restore permissions
        self.perm.can_edit_metadata_service = True
        self.perm.save()

        ## case 1.2: User logged in -> tries to restore -> success
        self._run_request({}, url, "get", client)
        self.service_wms.metadata.refresh_from_db()
        self.service_wms.refresh_from_db()
        self.assertNotEqual(self.service_wms.metadata.title, new_val, msg="Metadata was not restored by logged in user!")
        self.assertNotEqual(self.service_wms.metadata.abstract, new_val, msg="Metadata was not restored by logged in user!")
        self.assertNotEqual(self.service_wms.metadata.keywords.count(), 0, msg="Metadata was not restored by logged in user!")

    def test_proxy_setting(self):
        """ Tests whether the proxy can be set properly.

        Returns:
        """
        metadata = self.service_wms.metadata

        # To avoid running celery in a separate test instance, we do not call the route. Instead we call the logic, which
        # is used to process access settings directly.
        params = {
            "use_proxy": "on",
            "log_proxy": "on",
        }
        async_process_secure_operations_form(params, metadata.id)

        self.cap_doc_wms.refresh_from_db()
        doc_unsecured = self.cap_doc_wms.original_capability_document
        doc_secured = self.cap_doc_wms.current_capability_document

        # Check for all operations if the uris has been changed!
        # Do not check for GetCapabilities, since we always change this uri during registration!
        # Make sure all versions can be matched by the code - the xml structure differs a lot from version to version
        service_version = metadata.get_service_version()

        if metadata.is_service_type(OGCServiceEnum.WMS):
            operations = [
                OGCOperationEnum.GET_MAP.value,
                OGCOperationEnum.GET_FEATURE_INFO.value,
                OGCOperationEnum.DESCRIBE_LAYER.value,
                OGCOperationEnum.GET_LEGEND_GRAPHIC.value,
                OGCOperationEnum.GET_STYLES.value,
                OGCOperationEnum.PUT_STYLES.value,
            ]
        elif metadata.is_service_type(OGCServiceEnum.WFS):
            operations = [
                OGCOperationEnum.GET_FEATURE.value,
                OGCOperationEnum.TRANSACTION.value,
                OGCOperationEnum.LOCK_FEATURE.value,
                OGCOperationEnum.DESCRIBE_FEATURE_TYPE.value,
            ]
        else:
            operations = []

        # create xml documents from string documents and fetch only the relevant <Request> element for each
        xml_unsecured = xml_helper.parse_xml(doc_unsecured)
        request_unsecured = xml_helper.try_get_single_element_from_xml(elem="//" + GENERIC_NAMESPACE_TEMPLATE.format("Request"), xml_elem=xml_unsecured)
        xml_secured = xml_helper.parse_xml(doc_secured)
        request_secured = xml_helper.try_get_single_element_from_xml(elem="//" + GENERIC_NAMESPACE_TEMPLATE.format("Request"), xml_elem=xml_secured)

        for operation in operations:
            # Get <OPERATION> element
            operation_unsecured = xml_helper.try_get_single_element_from_xml(".//" + GENERIC_NAMESPACE_TEMPLATE.format(operation), request_unsecured)
            operation_secured = xml_helper.try_get_single_element_from_xml(".//" + GENERIC_NAMESPACE_TEMPLATE.format(operation), request_secured)

            if service_version == OGCServiceVersionEnum.V_1_0_0:
                if metadata.is_service_type(OGCServiceEnum.WMS):
                    # The WMS 1.0.0 specification uses <OPERATION> instead of <GetOPERATION> for any operation element.
                    operation = operation.replace("Get", "")

                    # Get <OPERATION> element again
                    operation_unsecured = xml_helper.try_get_single_element_from_xml(".//" + GENERIC_NAMESPACE_TEMPLATE.format(operation), request_unsecured)
                    operation_secured = xml_helper.try_get_single_element_from_xml(".//" + GENERIC_NAMESPACE_TEMPLATE.format(operation), request_secured)

                # Version 1.0.0 holds the uris in the "onlineResource" attribute of <Get> and <Post>
                get_unsecured = xml_helper.try_get_single_element_from_xml(".//" + GENERIC_NAMESPACE_TEMPLATE.format("Get"), operation_unsecured)
                get_secured = xml_helper.try_get_single_element_from_xml(".//" + GENERIC_NAMESPACE_TEMPLATE.format("Get"), operation_secured)
                post_unsecured = xml_helper.try_get_single_element_from_xml(".//" + GENERIC_NAMESPACE_TEMPLATE.format("Post"), operation_unsecured)
                post_secured = xml_helper.try_get_single_element_from_xml(".//" + GENERIC_NAMESPACE_TEMPLATE.format("Post"), operation_secured)

                online_res = "onlineResource"
                get_unsecured = xml_helper.try_get_attribute_from_xml_element(get_unsecured, online_res)
                get_secured = xml_helper.try_get_attribute_from_xml_element(get_secured, online_res)
                post_unsecured = xml_helper.try_get_attribute_from_xml_element(post_unsecured, online_res)
                post_secured = xml_helper.try_get_attribute_from_xml_element(post_secured, online_res)

                # Assert that all get/post elements are not None
                self.assertIsNotNone(get_secured, msg="The secured uri of '{}' is None!".format(operation))
                self.assertIsNotNone(post_secured, msg="The secured uri of '{}' is None!".format(operation))

                # Assert that the secured version is different from the unsecured one
                self.assertNotEqual(get_unsecured, get_secured, msg="The uri of '{}' has not been secured!".format(operation))
                self.assertNotEqual(post_unsecured, post_secured, msg="The uri of '{}' has not been secured!".format(operation))

                # Assert that the HOST_NAME constant appears in the secured uri
                self.assertContains(get_secured, HOST_NAME)
                self.assertContains(post_secured, HOST_NAME)

            elif service_version == OGCServiceVersionEnum.V_1_1_0 \
                    or service_version == OGCServiceVersionEnum.V_2_0_0 \
                    or service_version == OGCServiceVersionEnum.V_2_0_2:
                # Only WFS
                # Get <OPERATION> element again, since the operation is now identified using an attribute, not an element tag
                operation_unsecured = xml_helper.try_get_single_element_from_xml(
                    ".//" + GENERIC_NAMESPACE_TEMPLATE.format("Operation") + "[@name='" + operation + "']",
                    request_unsecured
                )
                operation_secured = xml_helper.try_get_single_element_from_xml(
                    ".//" + GENERIC_NAMESPACE_TEMPLATE.format("Operation") + "[@name='" + operation + "']",
                    request_secured
                )

                # Version 1.1.0 holds the uris in the href attribute of <Get> and <Post>
                get_unsecured = xml_helper.try_get_single_element_from_xml(".//" + GENERIC_NAMESPACE_TEMPLATE.format("Get"), operation_unsecured)
                get_secured = xml_helper.try_get_single_element_from_xml(".//" + GENERIC_NAMESPACE_TEMPLATE.format("Get"), operation_secured)
                post_unsecured = xml_helper.try_get_single_element_from_xml(".//" + GENERIC_NAMESPACE_TEMPLATE.format("Post"), operation_unsecured)
                post_secured = xml_helper.try_get_single_element_from_xml(".//" + GENERIC_NAMESPACE_TEMPLATE.format("Post"), operation_secured)

                get_unsecured = xml_helper.get_href_attribute(get_unsecured)
                get_secured = xml_helper.get_href_attribute(get_secured)
                post_unsecured = xml_helper.get_href_attribute(post_unsecured)
                post_secured = xml_helper.get_href_attribute(post_secured)

                # Assert that all get/post elements are not None
                self.assertIsNotNone(get_secured, msg="The secured uri of '{}' is None!".format(operation))
                self.assertIsNotNone(post_secured, msg="The secured uri of '{}' is None!".format(operation))

                # Assert that the secured version is different from the unsecured one
                self.assertNotEqual(get_unsecured, get_secured, msg="The uri of '{}' has not been secured!".format(operation))
                self.assertNotEqual(post_unsecured, post_secured, msg="The uri of '{}' has not been secured!".format(operation))

                # Assert that the HOST_NAME constant appears in the secured uri
                self.assertContains(get_secured, HOST_NAME)
                self.assertContains(post_secured, HOST_NAME)

            elif service_version == OGCServiceVersionEnum.V_1_1_1 or service_version == OGCServiceVersionEnum.V_1_3_0:
                # Version 1.1.1 holds the uris in the <OnlineResource> element inside <Get> and <Post>
                get_unsecured = xml_helper.try_get_single_element_from_xml(
                    ".//" + GENERIC_NAMESPACE_TEMPLATE.format("Get")
                    + "/" + GENERIC_NAMESPACE_TEMPLATE.format("OnlineResource"),
                    operation_unsecured
                )
                get_secured = xml_helper.try_get_single_element_from_xml(
                    ".//" + GENERIC_NAMESPACE_TEMPLATE.format("Get")
                    + "/" + GENERIC_NAMESPACE_TEMPLATE.format("OnlineResource"),
                    operation_secured
                )
                post_unsecured = xml_helper.try_get_single_element_from_xml(
                    ".//" + GENERIC_NAMESPACE_TEMPLATE.format("Post")
                    + "/" + GENERIC_NAMESPACE_TEMPLATE.format("OnlineResource"),
                    operation_unsecured
                )
                post_secured = xml_helper.try_get_single_element_from_xml(
                    ".//" + GENERIC_NAMESPACE_TEMPLATE.format("Post")
                    + "/" + GENERIC_NAMESPACE_TEMPLATE.format("OnlineResource"),
                    operation_secured
                )

                get_unsecured = xml_helper.get_href_attribute(get_unsecured)
                get_secured = xml_helper.get_href_attribute(get_secured)
                post_unsecured = xml_helper.get_href_attribute(post_unsecured)
                post_secured = xml_helper.get_href_attribute(post_secured)

                # Assert that both (secure/unsecure) uris are None or none of them
                # This is possible for operations that are not supported by the service
                if get_secured is not None and get_unsecured is not None:
                    self.assertIsNotNone(get_secured, msg="The secured uri of '{}' is None!".format(operation))

                    # Assert that the secured version is different from the unsecured one
                    self.assertNotEqual(get_unsecured, get_secured, msg="The uri of '{}' has not been secured!".format(operation))

                    # Assert that the HOST_NAME constant appears in the secured uri
                    self.assertTrue(HOST_NAME in get_secured)

                if post_secured is not None and post_unsecured is not None:
                    self.assertIsNotNone(post_secured, msg="The secured uri of '{}' is None!".format(operation))
                    self.assertNotEqual(post_unsecured, post_secured, msg="The uri of '{}' has not been secured!".format(operation))
                    self.assertTrue(HOST_NAME in post_secured)
            else:
                pass

    def test_proxy_logging(self):
        """ Tests whether the proxy logger logs correctly.

        Returns:
        """
        # Prefetch for WMS
        proxy_logs_wms = ProxyLog.objects.filter(metadata=self.service_wms.metadata)
        pre_proxy_logs_wms_num = proxy_logs_wms.count()

        # Prefetch for WFS
        proxy_logs_wfs = ProxyLog.objects.filter(metadata=self.service_wfs.metadata)
        pre_proxy_logs_wfs_num = proxy_logs_wfs.count()

        # To avoid running celery in a separate test instance, we do not call the route. Instead we call the logic, which
        # is used to process access settings directly.
        params = {
            "use_proxy": "on",
            "log_proxy": "on",
        }
        async_process_secure_operations_form(params, self.service_wms.metadata.id)
        async_process_secure_operations_form(params, self.service_wfs.metadata.id)

        self.service_wms.metadata.refresh_from_db()
        self.service_wms.refresh_from_db()

        self.service_wfs.metadata.refresh_from_db()
        self.service_wfs.refresh_from_db()

        self.assertTrue(self.service_wms.metadata.log_proxy_access, msg="Test metadata logging access is not set for WMS!")
        self.assertTrue(self.service_wfs.metadata.log_proxy_access, msg="Test metadata logging access is not set for WFS!")

        # Run regular /operation request for WMS
        root_layer = Layer.objects.get(
            parent_service=self.service_wms,
            parent_layer=None
        )
        client = self._get_logged_in_client()
        url = OPERATION_BASE_URI_TEMPLATE.format(self.service_wms.metadata.id)
        param_width = 100
        param_height = 100
        params = {
            "request": "GetMap",
            "service": "WMS",
            "bbox": "7.518260643092100182,50.31584133059208597,7.644704820723687178,50.38426523684209002",
            "srs": "EPSG:4326",
            "version": OGCServiceVersionEnum.V_1_1_1.value,
            "width": str(param_width),
            "height": str(param_height),
            "layers": root_layer.identifier,
            "format": "image/png",
        }
        response = self._run_request(params, url, "get", client)
        self.assertEqual(response.status_code, 200, msg="Request returned status code {}".format(response.status_code))

        # Run regular /operation request for WFS
        feature = self.service_wfs.subelements[0]
        url = OPERATION_BASE_URI_TEMPLATE.format(self.service_wfs.metadata.id)
        params = {
            "request": "GetFeature",
            "service": "WFS",
            "bbox": "231368.05064287804998457,5410244.19714341126382351,515259.67860294174170122,5660069.34592645335942507,urn:ogc:def:crs:EPSG::25832",
            "srsname": "urn:ogc:def:crs:EPSG::25832",
            "version": OGCServiceVersionEnum.V_2_0_0.value,
            "typenames": feature.metadata.identifier,
            "typename": feature.metadata.identifier,
        }
        response = self._run_request(params, url, "get", client)
        self.assertEqual(response.status_code, 200, msg="Request returned status code {}".format(response.status_code))

        # Postfetch for WMS
        proxy_logs_wms = ProxyLog.objects.filter(metadata=self.service_wms.metadata)
        post_proxy_logs_wms_num = proxy_logs_wms.count()
        proxy_log_wms = proxy_logs_wms.first()

        # Assertions for WMS Log
        self.assertNotEqual(pre_proxy_logs_wms_num, post_proxy_logs_wms_num, msg="No new proxy log record created!")
        self.assertEqual(pre_proxy_logs_wms_num + 1, post_proxy_logs_wms_num, msg="More than one log record was created!")
        self.assertEqual(proxy_log_wms.operation, "GetMap", msg="Wrong operation type logged! Was {} but {} expected!".format(proxy_log_wms.operation, "GetMap"))
        expected_logged_megapixel = round((param_height * param_height) / 1000000, 4)
        self.assertEqual(proxy_log_wms.response_wms_megapixel, expected_logged_megapixel, msg="Wrong megapixel count! Was {} but {} expected!".format(proxy_log_wms.response_wms_megapixel, expected_logged_megapixel))

        # Postfetch for WFS
        proxy_logs_wfs = ProxyLog.objects.filter(metadata=self.service_wfs.metadata)
        post_proxy_logs_wfs_num = proxy_logs_wfs.count()
        proxy_log_wfs = proxy_logs_wfs.first()

        # Assertions for WFS Log
        self.assertNotEqual(pre_proxy_logs_wfs_num, post_proxy_logs_wfs_num, msg="No new proxy log record created!")
        self.assertEqual(pre_proxy_logs_wfs_num + 1, post_proxy_logs_wfs_num, msg="More than one log record was created!")
        self.assertEqual(proxy_log_wfs.operation, "GetFeature", msg="Wrong operation type logged! Was {} but {} expected!".format(proxy_log_wms.operation, "GetMap"))
        self.assertGreater(proxy_log_wfs.response_wfs_num_features, 0, msg="Wrong returned feature count! Was {}!".format(proxy_log_wfs.response_wfs_num_features))

    def test_access_securing(self):
        """ Tests whether the securing of a service changes the returned restuls on GetFeature and GetMap.

        Since we cannot qualify the content itself, we need to check the quantity inside the response.

        First, secure WMS directly.
        For WFS only activate proxy and proxy logging.

        Then run a regular GetMap request on the WMS. An unsecured response would log img_height * img_width pixels in a log.
        A secured response would log a smaller amount of pixels, since there will be parts cutted out!

        For WFS we first need to fetch the amount of features an unsecured request would return -> we simply log it using LogProxy.
        Afterwards we secure the WFS using a geometry and rerun the same request. We expect a lower amount of features in this request!

        Returns:

        """
        # To avoid running celery in a separate test instance, we do not call the route. Instead we call the logic, which
        # is used to process access settings directly.
        params_wms = {
            "use_proxy": "on",
            "log_proxy": "on",
            "secured-operation-groups": '[{"operation":"GetMap","groups":[{"groupId":"' + str(self.group.id) + '","polygons":"[{\\"type\\":\\"Feature\\",\\"properties\\":{},\\"geometry\\":{\\"type\\":\\"Polygon\\",\\"coordinates\\":[[[7.534046,50.325703],[7.534046,50.380049],[7.637043,50.380049],[7.637043,50.325703],[7.534046,50.325703]]]}}]","securedOperation":"-1","remove":"false"}]},{"operation":"GetFeatureInfo","groups":[{"groupId":"' + str(self.group.id) + '","polygons":"[{\\"type\\":\\"Feature\\",\\"properties\\":{},\\"geometry\\":{\\"type\\":\\"Polygon\\",\\"coordinates\\":[[[7.534046,50.325703],[7.534046,50.380049],[7.637043,50.380049],[7.637043,50.325703],[7.534046,50.325703]]]}}]","securedOperation":"-1","remove":"false"}]}]',
        }
        params_wfs = {
            "use_proxy": "on",
            "log_proxy": "on",
        }
        async_process_secure_operations_form(params_wms, self.service_wms.metadata.id)
        async_process_secure_operations_form(params_wfs, self.service_wfs.metadata.id)

        # Assert existing securedoperations for service and all subelements
        wms_elements = [self.service_wms.metadata] + [elem.metadata for elem in self.service_wms.subelements]
        wfs_elements = [self.service_wfs.metadata] + [elem.metadata for elem in self.service_wfs.subelements]
        secured_operations_wms = SecuredOperation.objects.filter(
            secured_metadata__in=wms_elements
        )
        secured_operations_wfs = SecuredOperation.objects.filter(
            secured_metadata__in=wfs_elements
        )

        wms_operations = ["GetMap", "GetFeatureInfo"]
        for op in secured_operations_wms:
            self.assertTrue(op.operation in wms_operations, msg="Wrong operation stored in secured operation! Found {}!".format(op.operation))
            self.assertEqual(op.allowed_group, self.group, msg="Wrong group got access! Expected {} but got {}!".format(self.group, op.allowed_group))
            self.assertGreater(op.bounding_geometry.area, 0, msg="Invalid area size detected: {}".format(op.bounding_geometry.area))

        for op in secured_operations_wfs:
            self.assertEqual(op.operation, "GetFeature", msg="Wrong operation stored in secured operation!")
            self.assertEqual(op.allowed_group, self.group, msg="Wrong group got access! Expected {} but got {}!".format(self.group, op.allowed_group))
            self.assertGreater(op.bounding_geometry.area, 0, msg="Invalid area size detected: {}".format(op.bounding_geometry.area))

        # Check request result!
        # Run regular /operation request for WMS
        root_layer = Layer.objects.get(
            parent_service=self.service_wms,
            parent_layer=None
        )
        client = self._get_logged_in_client()
        url = OPERATION_BASE_URI_TEMPLATE.format(self.service_wms.metadata.id)
        param_width = 1000
        param_height = 1000
        params = {
            "request": "GetMap",
            "service": "WMS",
            "bbox": "7.518260643092100182,50.31584133059208597,7.644704820723687178,50.38426523684209002",
            "srs": "EPSG:4326",
            "version": OGCServiceVersionEnum.V_1_1_1.value,
            "width": str(param_width),
            "height": str(param_height),
            "layers": root_layer.identifier,
            "format": "image/png",
        }
        response = self._run_request(params, url, "get", client)

        self.assertEqual(response.status_code, 200, msg="Wrong")

        full_logged_megapixel = round((param_height * param_height) / 1000000, 4)
        proxy_log = ProxyLog.objects.get(
            metadata=self.service_wms.metadata
        )
        self.assertLessEqual(proxy_log.response_wms_megapixel, full_logged_megapixel, msg="Logged megapixel ({}) not smaller than full image megapixel ({}). Securing might not worked!".format(proxy_log.response_wms_megapixel, full_logged_megapixel))

        # First run an unsecured request, to get the amount of unsecured features that are returned!
        feature = self.service_wfs.subelements[0]
        url = OPERATION_BASE_URI_TEMPLATE.format(self.service_wfs.metadata.id)
        params = {
            "request": "GetFeature",
            "service": "WFS",
            "bbox": "231368.05064287804998457,5410244.19714341126382351,515259.67860294174170122,5660069.34592645335942507,urn:ogc:def:crs:EPSG::25832",
            "srsname": "urn:ogc:def:crs:EPSG::25832",
            "version": OGCServiceVersionEnum.V_2_0_0.value,
            "typenames": feature.metadata.identifier,
            "typename": feature.metadata.identifier,
        }
        response = self._run_request(params, url, "get", client)

        self.assertEqual(response.status_code, 200, msg="Wrong status code returned: {}".format(response.status_code))
        proxy_log = ProxyLog.objects.get(
            metadata=self.service_wfs.metadata
        )
        pre_num_logged_features = proxy_log.response_wfs_num_features

        # Then run securing!
        params_wfs = {
            "use_proxy": "on",
            "log_proxy": "on",
            "secured-operation-groups": '[{"operation":"GetFeature","groups":[{"groupId":"' + str(self.group.id) + '","polygons":"[{\\"type\\": \\"Polygon\\", \\"coordinates\\": [[[6.207275, 48.950263], [6.207275, 49.886814], [7.327881, 49.886814], [7.327881, 48.950263], [6.207275, 48.950263]]]}]","securedOperation":"233","remove":"false"}]}]',
        }
        async_process_secure_operations_form(params_wfs, self.service_wfs.metadata.id)

        # Get the new logged record for the WFS
        proxy_log = ProxyLog.objects.get(
            metadata=self.service_wfs.metadata
        )
        post_num_logged_features = proxy_log.response_wfs_num_features

        self.assertLessEqual(post_num_logged_features, pre_num_logged_features, msg="Logged number of features ({}) not smaller than unsecured number of features ({}). Securing might not worked!".format(post_num_logged_features, pre_num_logged_features))
<|MERGE_RESOLUTION|>--- conflicted
+++ resolved
@@ -1,19 +1,11 @@
-<<<<<<< HEAD
 import os
 from datetime import timedelta
-=======
 import json
->>>>>>> 5bb6bc09
 
 from django.test import TestCase, Client
 
-<<<<<<< HEAD
 from monitoring.models import MonitoringSetting
-from MrMap.settings import HOST_NAME, HTTP_OR_SSL, ROOT_URL
-from service.helper.enums import OGCServiceVersionEnum, OGCServiceEnum
-from service.helper import service_helper
-from structure.models import Permission, Role, MrMapUser, MrMapGroup
-=======
+from structure.models import MrMapUser
 from MrMap.settings import HOST_NAME, GENERIC_NAMESPACE_TEMPLATE
 from service.helper.enums import OGCServiceVersionEnum, OGCServiceEnum, OGCOperationEnum
 from service.helper import service_helper, xml_helper
@@ -21,7 +13,6 @@
 from service.tasks import async_process_secure_operations_form
 from tests.baker_recipes.db_setup import create_superadminuser
 from tests.baker_recipes.structure_app.baker_recipes import PASSWORD
->>>>>>> 5bb6bc09
 
 
 OPERATION_BASE_URI_TEMPLATE = "/service/metadata/{}/operation"
@@ -92,6 +83,9 @@
             related_metadata=cls.service_wfs.metadata
         )
 
+        monitoring_setting = MonitoringSetting(interval=timedelta(microseconds=1000), timeout=1000)
+        monitoring_setting.save()
+
     def _get_logged_out_client(self):
         """ Helping function to encapsulate the logout process
 
@@ -101,14 +95,8 @@
         self.client.logout()
         return self.client
 
-<<<<<<< HEAD
-        monitoring_setting = MonitoringSetting(interval=timedelta(microseconds=1000), timeout=1000)
-        monitoring_setting.save()
-
-    def _get_logged_in_client(self, user: MrMapUser):
-=======
+
     def _get_logged_in_client(self):
->>>>>>> 5bb6bc09
         """ Helping function to encapsulate the login process
 
         Returns:

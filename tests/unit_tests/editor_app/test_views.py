"""
Author: Michel Peltriaux
Organization: Spatial data infrastructure Rhineland-Palatinate, Germany
Contact: michel.peltriaux@vermkv.rlp.de
Created on: 27.04.20

"""
from django.contrib.messages import get_messages
from django.test import TestCase, Client
from django.urls import reverse

from MrMap.messages import METADATA_RESTORING_SUCCESS, METADATA_IS_ORIGINAL
from editor.forms import MetadataEditorForm
<<<<<<< HEAD
from editor.tables import WmsServiceTable, WfsServiceTable, DatasetTable
from service.helper.enums import ResourceOriginEnum, MetadataEnum
from service.models import Metadata, MetadataRelation
from tests.baker_recipes.db_setup import create_superadminuser, create_wms_service, create_wfs_service, \
    create_public_organization
=======

from service.helper.enums import ResourceOriginEnum
from service.models import Metadata
from service.tables import DatasetTable
from tests.baker_recipes.db_setup import create_superadminuser, create_wms_service, create_public_organization
>>>>>>> aa31b328
from tests.baker_recipes.structure_app.baker_recipes import PASSWORD

EDITOR_INDEX_NAME = 'editor:index'
EDITOR_WMS_INDEX_NAME = 'editor:wms-index'
EDITOR_WFS_INDEX_NAME = 'editor:wfs-index'

EDITOR_METADATA_EDITOR_NAME = 'editor:edit'
EDITOR_ACCESS_EDITOR_NAME = 'editor:edit_access'
EDITOR_ACCESS_GEOMETRY_EDITOR_NAME = 'editor:access_geometry_form'

EDITOR_DATASET_INDEX_NAME = 'editor:datasets-index'
EDITOR_DATASET_WIZARD_NEW = 'editor:dataset-metadata-wizard-new'
EDITOR_DATASET_WIZARD_EDIT = 'editor:dataset-metadata-wizard-instance'
EDITOR_REMOVE_DATASET = 'editor:remove-dataset-metadata'


class EditorMetadataEditViewTestCase(TestCase):
    """ Test case for basic metadata editor view

    """
    def setUp(self):
        self.user = create_superadminuser()
        self.client = Client()
        self.client.login(username=self.user.username, password=PASSWORD)
        create_wms_service(group=self.user.get_groups().first(), how_much_services=1)

    def test_get_form_view(self):
        """ Test for checking whether the view is correctly rendered or not

        Returns:

        """
        metadata = Metadata.objects.filter(
            metadata_type=MetadataEnum.SERVICE.value
        ).first()
        response = self.client.get(
<<<<<<< HEAD
            reverse(EDITOR_METADATA_EDITOR_NAME, args=(str(metadata.id),)),
=======
            reverse(EDITOR_METADATA_EDITOR_NAME, args=(metadata.id,))+"?current-view=service:index",
>>>>>>> aa31b328
        )
        self.assertEqual(response.status_code, 200, )
        self.assertIsInstance(response.context["form"], MetadataEditorForm)


class EditorAccessEditViewTestCase(TestCase):
    """ Test case for basic access editor view

    """
    def setUp(self):
        self.user = create_superadminuser()
        self.client = Client()
        self.client.login(username=self.user.username, password=PASSWORD)
        create_wms_service(group=self.user.get_groups().first(), how_much_services=10)

    def test_get_form_view(self):
        """ Test for checking whether the view is correctly rendered or not

        Returns:

        """
        metadata = Metadata.objects.all().first()
        response = self.client.get(
<<<<<<< HEAD
            reverse(EDITOR_ACCESS_EDITOR_NAME, args=(str(metadata.id),)),
=======
            reverse(EDITOR_ACCESS_EDITOR_NAME, args=(metadata.id,))+"?current-view=service:index",
>>>>>>> aa31b328
        )
        self.assertEqual(response.status_code, 200, )
        self.assertTemplateUsed(response=response, template_name="views/editor_edit_access_index.html")
        self.assertEqual(response.context["service_metadata"], metadata)
        # No form to test

    def test_get_access_geometry_form_view(self):
        """ Test for checking whether the view is correctly rendered or not

        Returns:

        """
        metadata = Metadata.objects.filter(
            metadata_type=MetadataEnum.SERVICE.value
        ).first()
        response = self.client.get(
            reverse(EDITOR_ACCESS_GEOMETRY_EDITOR_NAME, args=(str(metadata.id),)),
        )
        self.assertEqual(response.status_code, 200, )
        self.assertTemplateUsed(response=response, template_name="views/access_geometry_form.html")
        # No form to test


class EditorDatasetWizardNewViewTestCase(TestCase):
    """ Test case for basic index view of WMS editor

    """
    def setUp(self):
        self.user = create_superadminuser()
        self.client = Client()
        self.client.login(username=self.user.username, password=PASSWORD)
        create_wms_service(group=self.user.get_groups().first(), how_much_services=10)

    def test_get_wizard_new_view(self):
        """ Test for checking whether the view is correctly rendered or not

        Returns:

        """
        response = self.client.get(
            reverse(EDITOR_DATASET_WIZARD_NEW,)+"?current-view=service:datasets-index",
        )
        self.assertEqual(response.status_code, 200, )
        self.assertTemplateUsed(response=response, template_name="views/datasets_index.html")
        self.assertIsInstance(response.context["dataset_table"], DatasetTable)
        self.assertEqual(len(response.context["dataset_table"].rows), 10)
        # see if paging is working... only 5 elements by default should be listed
        self.assertEqual(len(response.context["dataset_table"].page.object_list), 5)


class EditorDatasetWizardInstanceViewTestCase(TestCase):
    def setUp(self):
        self.user = create_superadminuser()
        self.client = Client()
        self.client.login(username=self.user.username, password=PASSWORD)
        self.organization = create_public_organization(user=self.user)
        self.wms_services = create_wms_service(group=self.user.get_groups().first(),
                                               how_much_services=10,
                                               contact=self.organization[0])

    def test_get_wizard_instance_view(self):
        """ Test for checking whether the view is correctly rendered or not

        Returns:

        """
        datasets = self.user.get_datasets_as_qs()
        url = reverse(EDITOR_DATASET_WIZARD_EDIT, args=[datasets[0].id])+"?current-view=service:datasets-index"
        response = self.client.get(
            url,
        )
        self.assertEqual(response.status_code, 200, )
        self.assertTemplateUsed(response=response, template_name="views/datasets_index.html")
        self.assertIsInstance(response.context["dataset_table"], DatasetTable)
        self.assertEqual(len(response.context["dataset_table"].rows), 10)
        # see if paging is working... only 5 elements by default should be listed
        self.assertEqual(len(response.context["dataset_table"].page.object_list), 5)

    def test_step_and_save_wizard_instance_view(self):
        datasets = self.user.get_datasets_as_qs()
        step_post_params = {"wizard_goto_step": "responsible party",
                            "dataset_wizard-current_step": "identification",
                            "identification-is_form_update": "False",
                            "identification-title": "Ahrhutstrasse",
                            "identification-abstract": "Bebauungsplan \"Ahrhutstraße\"",
                            "identification-language_code": "ger",
                            "identification-character_set_code": "utf8",
                            "identification-date_stamp": "2020-06-23",
                            "identification-created_by": self.user.get_groups().first().id}

        step2_post_params = {"wizard_goto_step": "classification",
                             "dataset_wizard-current_step": "responsible party",
                             "responsible party-is_form_update": "False",
                             "responsible party-organization": "",
                             }

        save_post_params = {"dataset_wizard-current_step": "classification",
                            "classification-is_form_update": "False",
                            "classification-keywords": [],
                            "wizard_save": "True"}
        url = reverse(EDITOR_DATASET_WIZARD_EDIT, args=[datasets[0].id])+"?current-view=service:datasets-index"
        step_response = self.client.post(url,
                                         HTTP_REFERER=reverse('service:datasets-index'),
                                         data=step_post_params,)
        self.assertEqual(step_response.status_code, 200, )
        self.assertTrue('name="dataset_wizard-current_step" value="responsible party"' in step_response.context['rendered_modal'], msg='The current step was not responsible party ')
        self.assertTemplateUsed(response=step_response, template_name="views/datasets_index.html")

        step2_response = self.client.post(reverse('editor:dataset-metadata-wizard-instance',
                                                  args=(datasets[0].id,))+"?current-view=service:datasets-index",
                                          HTTP_REFERER=reverse('service:datasets-index'),
                                          data=step2_post_params,)

        self.assertEqual(step2_response.status_code, 200, )
        self.assertTrue('name="dataset_wizard-current_step" value="classification"' in step2_response.context['rendered_modal'], msg='The current step was not classification ')
        self.assertTemplateUsed(response=step2_response, template_name="views/datasets_index.html")

        save_response = self.client.post(reverse('editor:dataset-metadata-wizard-instance',
                                                 args=(datasets[0].id,))+"?current-view=service:datasets-index",
                                         HTTP_REFERER=reverse('service:datasets-index'),
                                         data=save_post_params,)

        # 303 is returned due to the FormWizard
        self.assertEqual(save_response.status_code, 303, )
        self.assertEqual('/service/datasets/', save_response.url)


class EditorDatasetRemoveInstanceViewTestCase(TestCase):
    def setUp(self):
        self.user = create_superadminuser()
        self.client = Client()
        self.client.login(username=self.user.username, password=PASSWORD)
        self.wms_services = create_wms_service(
            group=self.user.get_groups().first(),
            how_much_services=1,
            md_relation_origin=ResourceOriginEnum.EDITOR.value
        )

    def test_remove_instance_view(self):
        """ Test for checking whether the dataset is removed or not

        Returns:

        """
        datasets = self.user.get_datasets_as_qs()
        post_data = {'is_confirmed': 'True'}

        response = self.client.post(
            reverse('editor:remove-dataset-metadata', args=(datasets[0].id, ))+"?current-view=service:index",
            data=post_data
        )

        self.assertEqual(response.status_code, 303, )
        messages = [m.message for m in get_messages(response.wsgi_request)]
        self.assertIn("Dataset successfully deleted.", messages)


class EditorRestoreDatasetViewTestCase(TestCase):
    def setUp(self):
        self.user = create_superadminuser()
        self.client = Client()
        self.client.login(username=self.user.username, password=PASSWORD)
        self.wms_services = create_wms_service(group=self.user.get_groups().first(), how_much_services=10)

    def test_restore_non_custom_instance_view(self):
        """ Test for checking whether the dataset is restored or not

        Returns:

        """
        datasets = self.user.get_datasets_as_qs()

        response = self.client.post(
            reverse('editor:restore-dataset-metadata', args=(datasets[0].id,))+"?current-view=service:index",
            HTTP_REFERER=reverse('service:index'),
            data={'is_confirmed': 'True'},
        )

        self.assertEqual(response.status_code, 303, )
        messages = [m.message for m in get_messages(response.wsgi_request)]
        self.assertIn(METADATA_IS_ORIGINAL, messages)<|MERGE_RESOLUTION|>--- conflicted
+++ resolved
@@ -9,21 +9,13 @@
 from django.test import TestCase, Client
 from django.urls import reverse
 
-from MrMap.messages import METADATA_RESTORING_SUCCESS, METADATA_IS_ORIGINAL
+from MrMap.messages import METADATA_IS_ORIGINAL
 from editor.forms import MetadataEditorForm
-<<<<<<< HEAD
-from editor.tables import WmsServiceTable, WfsServiceTable, DatasetTable
+
 from service.helper.enums import ResourceOriginEnum, MetadataEnum
-from service.models import Metadata, MetadataRelation
-from tests.baker_recipes.db_setup import create_superadminuser, create_wms_service, create_wfs_service, \
-    create_public_organization
-=======
-
-from service.helper.enums import ResourceOriginEnum
 from service.models import Metadata
 from service.tables import DatasetTable
 from tests.baker_recipes.db_setup import create_superadminuser, create_wms_service, create_public_organization
->>>>>>> aa31b328
 from tests.baker_recipes.structure_app.baker_recipes import PASSWORD
 
 EDITOR_INDEX_NAME = 'editor:index'
@@ -60,11 +52,7 @@
             metadata_type=MetadataEnum.SERVICE.value
         ).first()
         response = self.client.get(
-<<<<<<< HEAD
-            reverse(EDITOR_METADATA_EDITOR_NAME, args=(str(metadata.id),)),
-=======
-            reverse(EDITOR_METADATA_EDITOR_NAME, args=(metadata.id,))+"?current-view=service:index",
->>>>>>> aa31b328
+            reverse(EDITOR_METADATA_EDITOR_NAME, args=(str(metadata.id),))+"?current-view=service:index",
         )
         self.assertEqual(response.status_code, 200, )
         self.assertIsInstance(response.context["form"], MetadataEditorForm)
@@ -88,11 +76,7 @@
         """
         metadata = Metadata.objects.all().first()
         response = self.client.get(
-<<<<<<< HEAD
-            reverse(EDITOR_ACCESS_EDITOR_NAME, args=(str(metadata.id),)),
-=======
-            reverse(EDITOR_ACCESS_EDITOR_NAME, args=(metadata.id,))+"?current-view=service:index",
->>>>>>> aa31b328
+            reverse(EDITOR_ACCESS_EDITOR_NAME, args=(str(metadata.id),))+"?current-view=service:index",
         )
         self.assertEqual(response.status_code, 200, )
         self.assertTemplateUsed(response=response, template_name="views/editor_edit_access_index.html")

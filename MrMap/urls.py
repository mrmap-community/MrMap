--- conflicted
+++ resolved
@@ -31,10 +31,7 @@
     path('captcha/', include('captcha.urls')),
     path("i18n/", include("django.conf.urls.i18n")),
     path('api/', include('api.urls')),
-<<<<<<< HEAD
-=======
     path('csw/', include('csw.urls'))
->>>>>>> 41a93a08
 ]
 
 handler404 = "structure.views.handler404"

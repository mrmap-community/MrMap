"""
Author: Michel Peltriaux
Organization: Spatial data infrastructure Rhineland-Palatinate, Germany
Contact: michel.peltriaux@vermkv.rlp.de
Created on: 15.08.19

"""
from rest_framework import serializers

<<<<<<< HEAD
from service.models import ServiceType
from structure.models import Group, Role, Permission
from monitoring.models import Monitoring
=======
from service.forms import RegisterNewServiceWizardPage2
from service.helper import service_helper
from service.models import ServiceType, Metadata, Category, Dimension
from structure.models import MrMapGroup, Role, Permission
>>>>>>> 4d25a181


class ServiceTypeSerializer(serializers.ModelSerializer):
    """ Serializer for ServiceType model

    """
    class Meta:
        model = ServiceType
        fields = [
            "name",
            "version"
        ]

        # improves performance by 300%!
        # check out https://hakibenita.com/django-rest-framework-slow for more information
        read_only_fields = fields


class OrganizationSerializer(serializers.Serializer):
    """ Serializer for Organization model

    """
    id = serializers.IntegerField()
    organization_name = serializers.CharField()
    is_auto_generated = serializers.BooleanField()
    person_name = serializers.CharField()
    email = serializers.EmailField()
    phone = serializers.CharField()
    facsimile = serializers.CharField()
    city = serializers.CharField()
    country = serializers.CharField()


class GroupSerializer(serializers.ModelSerializer):
    """ Serializer for Organization model

    """
    class Meta:
        model = MrMapGroup
        fields = [
            "id",
            "name",
            "description",
            "organization",
            "role",
            "publish_for_organizations",
        ]

        # improves performance by 300%!
        # check out https://hakibenita.com/django-rest-framework-slow for more information
        read_only_fields = fields


class PermissionSerializer(serializers.ModelSerializer):
    """ Serializer for Organization model

    """
    class Meta:
        model = Permission
        fields = [
            p.name for p in Permission._meta.fields
        ]

        # improves performance by 300%!
        # check out https://hakibenita.com/django-rest-framework-slow for more information
        read_only_fields = fields


class RoleSerializer(serializers.ModelSerializer):
    """ Serializer for Organization model

    """
    permission = PermissionSerializer()
    class Meta:
        model = Role
        fields = [
            "id",
            "name",
            "description",
            "permission",
        ]

        # improves performance by 300%!
        # check out https://hakibenita.com/django-rest-framework-slow for more information
        read_only_fields = fields


class PendingTaskSerializer(serializers.Serializer):
    """ Serializer for PendingTask model

    """
    description = serializers.CharField()
    progress = serializers.FloatField()
    is_finished = serializers.BooleanField()


class MetadataRelationMetadataSerializer(serializers.Serializer):
    """ Serializer for Metadata records inside MetadataRelation model

    """
    id = serializers.IntegerField(read_only=True)
    type = serializers.CharField(read_only=True, source="metadata_type.type")
    identifier = serializers.CharField(read_only=True)

    class Meta:
        model = Metadata

class MetadataRelationSerializer(serializers.Serializer):
    """ Serializer for MetadataRelation model

    """
    relation_from = MetadataRelationMetadataSerializer(source="metadata_from")
    relation_type = serializers.CharField(read_only=True)
    relation_to = MetadataRelationMetadataSerializer(source="metadata_to")


class MetadataSerializer(serializers.Serializer):
    """ Serializer for Metadata model

    """
    id = serializers.IntegerField()
    metadata_type = serializers.CharField()
    identifier = serializers.CharField()
    title = serializers.CharField()
    abstract = serializers.CharField()
    online_resource = serializers.CharField()

    service_metadata_original_uri = serializers.CharField()
    capabilities_uri = serializers.CharField()
    metadata_url = serializers.CharField()
    service = serializers.PrimaryKeyRelatedField(read_only=True)
    organization = serializers.PrimaryKeyRelatedField(read_only=True, source="contact")
    related_metadata = MetadataRelationSerializer(many=True)
    keywords = serializers.StringRelatedField(read_only=True, many=True)


class ServiceSerializer(serializers.Serializer):
    """ Serializer for Service model

    """
    id = serializers.IntegerField()
    uuid = serializers.UUIDField()
    published_for = serializers.PrimaryKeyRelatedField(read_only=True)
    metadata = serializers.PrimaryKeyRelatedField(read_only=True)
    is_root = serializers.BooleanField()
    servicetype = ServiceTypeSerializer()

    def create(self, validated_data):
        """ Creates a new service

        Starts the regular registration process

        Args:
            validated_data (dict): The validated data from a POST request
        Returns:
             pending_task (PendingTask) or None
        """
        # Writing of .get("xy", None) or None makes sure that empty strings will be mapped to None
        user = validated_data.get("user", None)
        get_capabilities_uri = validated_data.get("uri", None) or None
        registering_with_group = validated_data.get("group", None) or None
        registering_for_org = validated_data.get("for-org", None) or None
        has_ext_auth = validated_data.get("ext-auth", False) or False
        ext_auth_username = validated_data.get("ext-username", None) or None
        ext_auth_password = validated_data.get("ext-password", None) or None
        ext_auth_type = validated_data.get("ext-auth-type", None) or None

        # Split uri in components as it is done with RegisterNewServiceWizardPage1
        url_dict = service_helper.split_service_uri(get_capabilities_uri)
        ogc_request = url_dict["request"]
        ogc_service = url_dict["service"].value
        ogc_version = url_dict["version"]
        uri = url_dict["base_uri"]

        init_data = {
            "ogc_request": ogc_request,
            "ogc_service": ogc_service,
            "ogc_version": ogc_version,
            "uri": uri,
            "registering_with_group": registering_with_group,
            "registering_for_other_organization": registering_for_org,
            "service_needs_authentication": has_ext_auth,
            "username": ext_auth_username,
            "password": ext_auth_password,
            "authentication_type": ext_auth_type,
        }

        # Use RegisterNewServiceWizardPage2 workflow as for frontend registration
        form = RegisterNewServiceWizardPage2(
            init_data,
            user=user
        )
        if form.is_valid():
            pending_task = service_helper.create_new_service(form, user)
            return pending_task
        return None


class LayerSerializer(ServiceSerializer):
    """ Serializer for Layer model

    """
    id = serializers.IntegerField()
    uuid = serializers.UUIDField()
    identifier = serializers.CharField()
    preview_image = serializers.CharField()
    preview_extent = serializers.CharField()
    is_available = serializers.BooleanField()
    is_active = serializers.BooleanField()
    parent_service = serializers.PrimaryKeyRelatedField(read_only=True)
    child_layer = serializers.PrimaryKeyRelatedField(read_only=True, many=True)
    servicetype = ServiceTypeSerializer()


class CategorySerializer(serializers.ModelSerializer):
    """ Serializer for Category model

    """
    metadata_count = serializers.IntegerField(read_only=True, )

    class Meta:
        model = Category
        fields = [
            "id",
            "type",
            "title_EN",
            "description_EN",
            "title_locale_1",
            "description_locale_1",
            "title_locale_2",
            "description_locale_2",
            "symbol",
            "online_link",
            "metadata_count",
        ]
        read_only_fields = fields


class DimensionSerializer(serializers.ModelSerializer):
    """ Serializer for Dimension model

    """
    class Meta:
        model = Dimension
        fields = [
            "type",
            "custom_name",
            "units",
            "extent",
        ]
        read_only_fields = fields


class CatalogueMetadataSerializer(serializers.Serializer):
    """ Serializer for Metadata model

    """
    id = serializers.IntegerField(read_only=True)
    identifier = serializers.CharField(read_only=True)
    metadata_type = serializers.CharField(read_only=True, label="type")
    title = serializers.CharField(read_only=True)
    abstract = serializers.CharField(read_only=True)
    spatial_extent_geojson = serializers.CharField(read_only=True, source="bounding_geometry.geojson")
    capabilities_uri = serializers.CharField(read_only=True)
    xml_metadata_uri = serializers.CharField(read_only=True, source="service_metadata_uri")
    html_metadata_uri = serializers.CharField(read_only=True)
    fees = serializers.CharField(read_only=True)
    access_constraints = serializers.CharField(read_only=True)
    terms_of_use = serializers.PrimaryKeyRelatedField(read_only=True)
    parent_service = serializers.IntegerField(read_only=True, source="service.parent_service.metadata.id")
    organization = OrganizationSerializer(read_only=True, source="contact")
<<<<<<< HEAD
    related_metadata = MetadataRelationSerializer(many=True)
    keywords = KeywordSerializer(read_only=True, many=True)
    categories = serializers.PrimaryKeyRelatedField(read_only=True, many=True)


class MonitoringSerializer(serializers.ModelSerializer):
    """ Serializer for Monitoring model

    """
    class Meta:
        model = Monitoring
        fields = [
            'id', 'metadata', 'timestamp', 'duration', 'status_code', 'error_msg', 'available', 'monitored_uri',
            'monitoring_run'
        ]

        # improves performance by 300%!
        # check out https://hakibenita.com/django-rest-framework-slow for more information
        read_only_fields = fields


class MonitoringSummarySerializer(serializers.Serializer):
    """ Serializer for Monitoring summary

    """
    last_monitoring = MonitoringSerializer()
    avg_response_time = serializers.DurationField()
    avg_availability_percent = serializers.FloatField()
=======
    related_metadata = MetadataRelationSerializer(read_only=True, many=True)
    keywords = serializers.StringRelatedField(read_only=True, many=True)
    categories = CategorySerializer(read_only=True, many=True)
    dimensions = DimensionSerializer(read_only=True, many=True)

    class Meta:
        model = Metadata

>>>>>>> 4d25a181
<|MERGE_RESOLUTION|>--- conflicted
+++ resolved
@@ -7,16 +7,11 @@
 """
 from rest_framework import serializers
 
-<<<<<<< HEAD
-from service.models import ServiceType
-from structure.models import Group, Role, Permission
-from monitoring.models import Monitoring
-=======
 from service.forms import RegisterNewServiceWizardPage2
 from service.helper import service_helper
 from service.models import ServiceType, Metadata, Category, Dimension
 from structure.models import MrMapGroup, Role, Permission
->>>>>>> 4d25a181
+from monitoring.models import Monitoring
 
 
 class ServiceTypeSerializer(serializers.ModelSerializer):
@@ -288,36 +283,6 @@
     terms_of_use = serializers.PrimaryKeyRelatedField(read_only=True)
     parent_service = serializers.IntegerField(read_only=True, source="service.parent_service.metadata.id")
     organization = OrganizationSerializer(read_only=True, source="contact")
-<<<<<<< HEAD
-    related_metadata = MetadataRelationSerializer(many=True)
-    keywords = KeywordSerializer(read_only=True, many=True)
-    categories = serializers.PrimaryKeyRelatedField(read_only=True, many=True)
-
-
-class MonitoringSerializer(serializers.ModelSerializer):
-    """ Serializer for Monitoring model
-
-    """
-    class Meta:
-        model = Monitoring
-        fields = [
-            'id', 'metadata', 'timestamp', 'duration', 'status_code', 'error_msg', 'available', 'monitored_uri',
-            'monitoring_run'
-        ]
-
-        # improves performance by 300%!
-        # check out https://hakibenita.com/django-rest-framework-slow for more information
-        read_only_fields = fields
-
-
-class MonitoringSummarySerializer(serializers.Serializer):
-    """ Serializer for Monitoring summary
-
-    """
-    last_monitoring = MonitoringSerializer()
-    avg_response_time = serializers.DurationField()
-    avg_availability_percent = serializers.FloatField()
-=======
     related_metadata = MetadataRelationSerializer(read_only=True, many=True)
     keywords = serializers.StringRelatedField(read_only=True, many=True)
     categories = CategorySerializer(read_only=True, many=True)
@@ -326,4 +291,28 @@
     class Meta:
         model = Metadata
 
->>>>>>> 4d25a181
+
+
+class MonitoringSerializer(serializers.ModelSerializer):
+    """ Serializer for Monitoring model
+
+    """
+    class Meta:
+        model = Monitoring
+        fields = [
+            'id', 'metadata', 'timestamp', 'duration', 'status_code', 'error_msg', 'available', 'monitored_uri',
+            'monitoring_run'
+        ]
+
+        # improves performance by 300%!
+        # check out https://hakibenita.com/django-rest-framework-slow for more information
+        read_only_fields = fields
+
+
+class MonitoringSummarySerializer(serializers.Serializer):
+    """ Serializer for Monitoring summary
+
+    """
+    last_monitoring = MonitoringSerializer()
+    avg_response_time = serializers.DurationField()
+    avg_availability_percent = serializers.FloatField()
import csv
import io
import json
import uuid

import os
from collections import OrderedDict

import time
from datetime import datetime
from json import JSONDecodeError

from PIL import Image
from dateutil.parser import parse
from django.contrib.gis.geos import Polygon, GeometryCollection
from django.core.exceptions import ObjectDoesNotExist
from django.db import transaction
from django.contrib.gis.db import models
from django.db.models import Q
from django.urls import reverse
from django.utils import timezone
from django.utils.text import slugify
from django.utils.translation import gettext_lazy as _
from mptt.fields import TreeForeignKey
from mptt.models import MPTTModel

from MrMap.cacher import DocumentCacher
from MrMap.messages import PARAMETER_ERROR, LOGGING_INVALID_OUTPUTFORMAT
from MrMap.settings import HTTP_OR_SSL, HOST_NAME, GENERIC_NAMESPACE_TEMPLATE, ROOT_URL, EXEC_TIME_PRINT
from MrMap import utils
from MrMap.validators import not_uuid
from monitoring.models import MonitoringSetting, MonitoringRun
from service.helper.common_connector import CommonConnector
from service.helper.enums import OGCServiceEnum, OGCServiceVersionEnum, MetadataEnum, OGCOperationEnum, DocumentEnum, \
    ResourceOriginEnum, CategoryOriginEnum, MetadataRelationEnum, HttpMethodEnum
from service.helper.crypto_handler import CryptoHandler
from service.settings import DEFAULT_SERVICE_BOUNDING_BOX, EXTERNAL_AUTHENTICATION_FILEPATH, \
    SERVICE_OPERATION_URI_TEMPLATE, SERVICE_LEGEND_URI_TEMPLATE, SERVICE_DATASET_URI_TEMPLATE, COUNT_DATA_PIXELS_ONLY, \
    LOGABLE_FEATURE_RESPONSE_FORMATS, DIMENSION_TYPE_CHOICES, DEFAULT_MD_LANGUAGE, ISO_19115_LANG_CHOICES, DEFAULT_SRS, \
    service_logger
from structure.models import MrMapGroup, Organization, MrMapUser
from service.helper import xml_helper


class Resource(models.Model):
    id = models.UUIDField(primary_key=True, default=uuid.uuid4)
    public_id = models.CharField(unique=True, max_length=255, validators=[not_uuid], null=True, blank=True)
    created = models.DateTimeField(auto_now_add=True)
    created_by = models.ForeignKey(MrMapGroup, on_delete=models.SET_NULL, null=True, blank=True)
    last_modified = models.DateTimeField(null=True)
    is_deleted = models.BooleanField(default=False)
    is_active = models.BooleanField(default=False)

    def save(self, update_last_modified=True, force_insert=False, force_update=False, using=None,
             update_fields=None):
        if update_last_modified:
            # We always want to have automatically the last timestamp from the latest change!
            # ONLY if the function is especially called with a False flag in update_last_modified, we will not change the record's last change
            self.last_modified = timezone.now()
        super().save(force_insert, force_update, using, update_fields)

    class Meta:
        abstract = True


class Keyword(models.Model):
    keyword = models.CharField(max_length=255, unique=True)

    def __str__(self):
        return self.keyword

    class Meta:
        ordering = ['-id']
        indexes = [
            models.Index(fields=["keyword"])
        ]


class ProxyLog(models.Model):
    from structure.models import MrMapUser
    metadata = models.ForeignKey('Metadata', on_delete=models.CASCADE, null=True, blank=True)
    user = models.ForeignKey(MrMapUser, on_delete=models.CASCADE, null=True, blank=True)
    operation = models.CharField(max_length=100, null=True, blank=True)
    uri = models.CharField(max_length=1000, null=True, blank=True)
    post_body = models.TextField(null=True, blank=True)
    timestamp = models.DateTimeField(auto_now_add=True)
    response_wfs_num_features = models.IntegerField(null=True, blank=True)
    response_wms_megapixel = models.FloatField(null=True, blank=True)

    class Meta:
        ordering = [
            "-timestamp"
        ]

    def __str__(self):
        return str(self.id)

    @transaction.atomic
    def log_response(self, response, request_param: str, output_format: str):
        """ Evaluate the response.

        In case of a WFS response, the number of returned features will be counted.
        In case of a WMS response, the megapixel will be computed.

        Args:
            response: The response, could be xml or bytes
            request_param (str): The operation that has been performed
            output_format (str): The output format for the response
        Returns:
             nothing
        """
        start_time = time.time()
        if self.metadata.is_service_type(OGCServiceEnum.WFS):
            self._log_wfs_response(response, output_format)
        elif self.metadata.is_service_type(OGCServiceEnum.WMS):
            self._log_wms_response(response)
        else:
            # For future implementation
            pass
        self.operation = request_param
        self.save()
        service_logger.debug(EXEC_TIME_PRINT % ("logging response", time.time() - start_time))

    def _log_wfs_response_xml(self, xml: str):
        """ Evaluate the wfs response.

        For KML:
        KML specification can be found here:
        http://schemas.opengis.net/kml/

        Another informative page:
        https://developers.google.com/kml/documentation/kml_tut?hl=de#placemarks

        Args:
            xml (str): The response xml
        Returns:
             nothing
        """
        num_features = 0
        try:
            xml = xml_helper.parse_xml(xml)

            # Due to different versions of wfs, the member name changes. Since we do not know in which version the
            # GetFeature request was performed, we simply check on both possibilites and continue with the one that
            # delivers more features than 0. If no features are returned anyway, the value 0 will fit as well.
            identifiers = [
                "member",
                "featureMember",
            ]
            root = xml.getroot()

            num_features = -1
            for identifier in identifiers:
                feature_elems = xml_helper.try_get_element_from_xml(
                    "//" + GENERIC_NAMESPACE_TEMPLATE.format(identifier),
                    root
                )
                num_features = len(feature_elems)
                if num_features > 0:
                    break

            if num_features == 0:
                # Special case:
                # There are services which do not follow the specification for WFS and wrap all their features in
                # <members> or <featureMembers> elements. So we have to check if there might be one of these identifiers
                # inside the response.
                identifiers = [
                    "members",
                    "featureMembers"
                ]
                for identifier in identifiers:
                    feature_elem = xml_helper.try_get_single_element_from_xml(
                        "//" + GENERIC_NAMESPACE_TEMPLATE.format(identifier),
                        root
                    )
                    if feature_elem is not None:
                        num_features = len(feature_elem.getchildren())
                        break
        except AttributeError:
            pass
        self.response_wfs_num_features = num_features

    def _log_wfs_response_csv(self, response: str):
        """ Evaluate the wfs response as csv.

        It's assumed, that the first line of a csv formatted wfs response contains the headlines
        of each column.
        All following lines are features.

        Args:
            response (str): The response csv
        Returns:
             nothing
        """
        response_maybe_csv = True

        # Make sure no non-csv has been returned as response
        # Check if we can create XML from it
        test_xml = xml_helper.parse_xml(response)
        if test_xml is not None:
            # This is not CSV! maybe an error message of the server
            response_maybe_csv = False

        try:
            test_json = json.loads(response)
            # If we can raise the ValueError, the response could be transformed into json -> no csv!
            raise ValueError
        except JSONDecodeError:
            # Could not create JSON -> might be regular csv
            pass
        except ValueError:
            # It is JSON, no csv
            response_maybe_csv = False

        # If csv is not supported by the responding server, we are not able to read csv values.
        # In this case, set the initial number of features to 0, since there are no features inside.
        num_features = 0
        if response_maybe_csv:
            # CSV responses might be wrongly encoded. So UTF-8 will fail and we need to try latin-1
            try:
                response = response.decode("utf-8")
            except UnicodeDecodeError:
                response = response.decode("latin-1")

            try:
                _input = io.StringIO(response)
                reader = csv.reader(_input, delimiter=",")

                # Set initial of num_features to -1 so we don't need to subtract the headline row afterwards
                num_features = -1
                for line in reader:
                    num_features += 1

            except Exception as e:
                pass

        self.response_wfs_num_features = num_features

    def _log_wfs_response_geojson(self, response: str):
        """ Evaluate the wfs response.

        Args:
            response (str): The response geojson
        Returns:
             nothing
        """
        # Initial is 0. It is possible, that the server does not support geojson. Then 0 features are delivered.
        num_features = 0
        try:
            response = json.loads(response)
            # If 'numberMatched' could not be found, we need to set an error value in here
            num_features = response.get("numberMatched", -1)
        except JSONDecodeError:
            pass

        self.response_wfs_num_features = num_features

    def _log_wfs_response_kml(self, response: str):
        """ Evaluate the wfs response.

        References:
            https://www.ogc.org/standards/kml
            https://developers.google.com/kml/documentation/kml_tut?hl=de#placemarks

        Args:
            response (str): The response kml
        Returns:
             nothing
        """
        num_features = 0
        try:
            xml = xml_helper.parse_xml(response)
            root = xml.getroot()

            # Count <Placemark> elements
            identifier = "Placemark"

            feature_elems = xml_helper.try_get_element_from_xml(
                "//" + GENERIC_NAMESPACE_TEMPLATE.format(identifier),
                root
            )
            num_features = len(feature_elems)
        except AttributeError as e:
            pass

        self.response_wfs_num_features = num_features

    def _log_wfs_response(self, response: str, output_format: str):
        """ Evaluate the wfs response.

        Args:
            xml (str): The response xml
            output_format (str): The output format of the response
        Returns:
             nothing
        """
        used_logable_format = None

        # Output_format might be None if no parameter was specified. We assume the default xml response in this case
        if output_format is not None:
            for _format in LOGABLE_FEATURE_RESPONSE_FORMATS:
                if _format in output_format.lower():
                    used_logable_format = _format
                    break

        if used_logable_format is None and output_format is None:
            # Default case - no outputformat parameter was given. We assume a xml representation
            self._log_wfs_response_xml(response)
        elif used_logable_format is None:
            raise ValueError(LOGGING_INVALID_OUTPUTFORMAT.format(",".join(LOGABLE_FEATURE_RESPONSE_FORMATS)))
        elif used_logable_format == "csv":
            self._log_wfs_response_csv(response)
        elif used_logable_format == "geojson":
            self._log_wfs_response_geojson(response)
        elif used_logable_format == "kml":
            self._log_wfs_response_kml(response)
        elif "gml" in used_logable_format:
            # Specifies the default gml xml response
            self._log_wfs_response_xml(response)
        else:
            # Should not happen!
            raise ValueError(PARAMETER_ERROR.format("outputformat"))

    def _log_wms_response(self, img):
        """ Evaluate the wms response.

        Args:
            img: The response image (probably masked)
        Returns:
             nothing
        """
        # Catch case where image might be bytes and transform it into a RGBA image
        if isinstance(img, bytes):
            img = Image.open(io.BytesIO(img))
            tmp = Image.new("RGBA", img.size, (255, 255, 255, 255))
            tmp.paste(img)
            img = tmp

        if COUNT_DATA_PIXELS_ONLY:
            pixels = self._count_data_pixels_only(img)
        else:
            h = img.height
            w = img.width
            pixels = h * w

        # Calculation of megapixels, round up to 2 digits
        # megapixels = width*height / 1,000,000
        self.response_wms_megapixel = round(pixels / 1000000, 4)

    def _count_data_pixels_only(self, img: Image):
        """ Counts all pixels, besides the pure-alpha-pixels

        Args:
            img (Image): The image
        Returns:
             pixels (int): Amount of non-alpha pixels
        """
        # Get alpha channel pixel values as list
        all_pixel_vals = list(img.getdata(3))

        # Count all alpha pixel (value == 0)
        num_alpha_pixels = all_pixel_vals.count(0)

        # Compute difference
        pixels = len(all_pixel_vals) - num_alpha_pixels

        return pixels


class RequestOperation(models.Model):
    operation_name = models.CharField(max_length=255, null=True, blank=True)

    def __str__(self):
        return self.operation_name


class SecuredOperation(models.Model):
    id = models.UUIDField(primary_key=True, default=uuid.uuid4)
    operation = models.CharField(max_length=255, choices=OGCOperationEnum.as_choices(), null=True, blank=True)
    allowed_group = models.ForeignKey(MrMapGroup, related_name="allowed_operations", on_delete=models.CASCADE, null=True, blank=True)
    bounding_geometry = models.GeometryCollectionField(blank=True, null=True)
    secured_metadata = models.ForeignKey('Metadata', related_name="secured_operations", on_delete=models.CASCADE, null=True, blank=True)

    def __str__(self):
        return str(self.id)

    def delete(self, using=None, keep_parents=False):
        """ Overwrites builtin delete() method with model specific logic.

        If a SecuredOperation will be deleted, all related subelements of the secured_metadata have to be freed from
        existing SecuredOperation records as well.

        Args:
            using:
            keep_parents:
        Returns:

        """
        md = self.secured_metadata
        operation = self.operation
        group = self.allowed_group

        # continue with possibly existing children
        if md.is_metadata_type(MetadataEnum.FEATURETYPE):
            sec_ops = SecuredOperation.objects.filter(
                secured_metadata=md,
                operation=operation,
                allowed_group=group
            )
            sec_ops.delete()

        elif md.is_metadata_type(MetadataEnum.SERVICE) or md.is_metadata_type(MetadataEnum.LAYER):
            if md.is_service_type(OGCServiceEnum.WFS):
                # find all wfs featuretypes
                featuretypes = md.service.featuretypes.all()
                for featuretype in featuretypes:
                    sec_ops = SecuredOperation.objects.filter(
                        secured_metadata=featuretype.metadata,
                        operation=operation,
                        allowed_group=group,
                    )
                    sec_ops.delete()

            elif md.is_service_type(OGCServiceEnum.WMS):
                if md.service.is_root:
                    # find root layer
                    layer = Layer.objects.get(
                        parent=None,
                        parent_service=md.service
                    )
                else:
                    # find layer which is described by this metadata
                    layer = Layer.objects.get(
                        metadata=md
                    )

                # remove root layer secured operation
                sec_op = SecuredOperation.objects.filter(
                    secured_metadata=layer.metadata,
                    operation=operation,
                    allowed_group=group
                )
                sec_op.delete()

                # remove secured operations of root layer children
                for child_layer in layer.get_descendants():
                    sec_ops = SecuredOperation.objects.filter(
                        secured_metadata=child_layer.metadata,
                        operation=operation,
                        allowed_group=group,
                    )
                    sec_ops.delete()
                    child_layer.delete_children_secured_operations(child_layer, operation, group)

        # delete current object
        super().delete(using, keep_parents)


class MetadataRelation(models.Model):
    id = models.UUIDField(default=uuid.uuid4, primary_key=True)
    from_metadata = models.ForeignKey('Metadata', on_delete=models.CASCADE, related_name='from_metadatas')
    to_metadata = models.ForeignKey('Metadata', on_delete=models.CASCADE, related_name='to_metadatas')
    relation_type = models.CharField(max_length=255, null=True, blank=True, choices=MetadataRelationEnum.as_choices())
    internal = models.BooleanField(default=False)
    origin = models.CharField(max_length=255, choices=ResourceOriginEnum.as_choices(), null=True, blank=True)

    def __str__(self):
        return "{} {} {}".format(self.to_metadata.title, self.relation_type, self.from_metadata.title)


class ExternalAuthentication(models.Model):
    username = models.CharField(max_length=255)
    password = models.CharField(max_length=500)
    auth_type = models.CharField(max_length=100)
    metadata = models.OneToOneField('Metadata', on_delete=models.DO_NOTHING, null=True, blank=True, related_name="external_authentication")

    def delete(self, using=None, keep_parents=False):
        """ Overwrites default delete function

        Removes local stored file if it exists!

        Args;
            using:
            keep_parents:
        Returns:
        """
        # remove local stored key
        filepath = "{}/md_{}.key".format(EXTERNAL_AUTHENTICATION_FILEPATH, self.metadata.id)
        try:
            os.remove(filepath)
        except FileNotFoundError:
            pass
        super().delete(using, keep_parents)

    def encrypt(self, key: str):
        """ Encrypts the login credentials using a given key

        Args:
            key (str):
        Returns:

        """
        crypto_handler = CryptoHandler(msg=self.username, key=key)
        crypto_handler.encrypt()
        self.username = crypto_handler.crypt_message.decode("ascii")

        crypto_handler.message = self.password
        crypto_handler.encrypt()
        self.password = crypto_handler.crypt_message.decode("ascii")

    def decrypt(self, key):
        """ Decrypts the login credentials using a given key

        Args:
            key:
        Returns:

        """
        crypto_handler = CryptoHandler()
        crypto_handler.key = key

        crypto_handler.crypt_message = self.password.encode("ascii")
        crypto_handler.decrypt()
        self.password = crypto_handler.message.decode("ascii")

        crypto_handler.crypt_message = self.username.encode("ascii")
        crypto_handler.decrypt()
        self.username = crypto_handler.message.decode("ascii")


class Metadata(Resource):
    from MrMap.validators import validate_metadata_enum_choices
    identifier = models.CharField(max_length=1000, null=True)
    title = models.CharField(max_length=1000)
    abstract = models.TextField(null=True, blank=True)
    online_resource = models.CharField(max_length=1000, null=True, blank=True)  # where the service data can be found

    capabilities_original_uri = models.CharField(max_length=1000, blank=True, null=True)
    service_metadata_original_uri = models.CharField(max_length=1000, blank=True, null=True)
    additional_urls = models.ManyToManyField('GenericUrl', blank=True)

    contact = models.ForeignKey(Organization, on_delete=models.SET_NULL, blank=True, null=True)
    licence = models.ForeignKey('Licence', on_delete=models.SET_NULL, blank=True, null=True)
    access_constraints = models.TextField(null=True, blank=True)
    fees = models.TextField(null=True, blank=True)

    last_remote_change = models.DateTimeField(null=True, blank=True)  # the date time, when the metadata was changed where it comes from
    status = models.IntegerField(null=True, blank=True)
    use_proxy_uri = models.BooleanField(default=False)
    log_proxy_access = models.BooleanField(default=False)
    spatial_res_type = models.CharField(max_length=100, null=True, blank=True)
    spatial_res_value = models.CharField(max_length=100, null=True, blank=True)
    is_broken = models.BooleanField(default=False)
    is_custom = models.BooleanField(default=False)
    is_inspire_conform = models.BooleanField(default=False)
    has_inspire_downloads = models.BooleanField(default=False)
    bounding_geometry = models.PolygonField(default=Polygon(
        (
            (0.0, 0.0),
            (0.0, 0.0),
            (0.0, 0.0),
            (0.0, 0.0),
            (0.0, 0.0),
        )
    ))

    # security
    is_secured = models.BooleanField(default=False)

    # capabilities
    authority_url = models.CharField(max_length=255, null=True, blank=True)
    metadata_url = models.CharField(max_length=255, null=True, blank=True)

    # other
    keywords = models.ManyToManyField(Keyword)
    formats = models.ManyToManyField('MimeType', blank=True)
    categories = models.ManyToManyField('Category', blank=True)
    reference_system = models.ManyToManyField('ReferenceSystem', blank=True)
    dimensions = models.ManyToManyField('Dimension', blank=True)
    metadata_type = models.CharField(max_length=500, null=True, blank=True, choices=MetadataEnum.as_choices(), validators=[validate_metadata_enum_choices])
    legal_dates = models.ManyToManyField('LegalDate', blank=True)
    legal_reports = models.ManyToManyField('LegalReport', blank=True)
    hits = models.IntegerField(default=0)

    # Related metadata creates Relations between metadata records by using the MetadataRelation table.
    # Each MetadataRelation record might hold further information about the relation, e.g. 'describedBy', ...
    # By passing the MetadataRelation class as through value, django dose everything we need and gives us here directly
    # access to the Metadata models. This means, if you access this field, the db will always returns Metadata objects
    # instead of MetadataRelation objects. To get specific MetadataRelation objects, you need to access MetadataRelation
    related_metadatas = models.ManyToManyField('self', through='MetadataRelation', symmetrical=False, related_name='related_to+', blank=True)
    language_code = models.CharField(max_length=100, choices=ISO_19115_LANG_CHOICES, default=DEFAULT_MD_LANGUAGE)
    origin = None

    class Meta:
        indexes = [
            models.Index(
                fields=[
                    "id",
                    "public_id",
                    "identifier"
                ]
            )
        ]

    def __init__(self, *args, **kwargs):
        super().__init__(*args, **kwargs)
        # non persisting attributes
        self.keywords_list = []
        self.reference_system_list = []
        self.dimension_list = []
        self.formats_list = []
        self.categories_list = []

    def __str__(self):
        return "{} ({}) #{}".format(self.title, self.metadata_type, self.id)

    def add_metadata_relation(self, to_metadata, relation_type, origin, internal=False):
        relation, created = MetadataRelation.objects.get_or_create(
            from_metadata=self,
            to_metadata=to_metadata,
            relation_type=relation_type,
            internal=internal,
            origin=origin)
        return relation

    def remove_metadata_relation(self, to_metadata, relation_type, internal, origin):
        MetadataRelation.objects.filter(
            from_metadata=self,
            to_metadata=to_metadata,
            relation_type=relation_type,
            internal=internal,
            origin=origin).delete()

    def get_related_dataset_metadatas(self):
        """ Returns all related metadata records from type dataset.

        Returns:
             metadatas (QuerySet)
        """
        filters = {'to_metadatas__from_metadata__metadata_type': OGCServiceEnum.DATASET.value,
                   'to_metadatas__relation_type': MetadataRelationEnum.DESCRIBES.value}
        return self.get_related_metadatas(filters=filters)

    def get_related_metadatas(self, filters=None, exclusions=None):
        """ Return all related metadata records which are points to the self object.

        Returns:
             metadatas (Queryset)
        """
        filter_query = Q(to_metadatas__from_metadata=self)
        if filters:
            filter_query &= Q(**filters)
        if exclusions:
            filter_query &= ~Q(**exclusions)
        return self.related_metadatas.filter(
            filter_query
        )

    def get_formats(self, filter: dict = {}):
        """ Returns supported formats/MimeTypes.

        If the metadata record itself does not hold any format information, the parent metadata will be requested.

        Args:
            filter (dict): Prefilter
        Returns:
             QuerySet
        """
        if self.is_root() or self.formats.all().count() != 0:
            formats = self.formats.filter(**filter)
        else:
            try:
                formats = self.service.parent_service.metadata.formats.filter(**filter)
            except Exception:
                formats = MimeType.objects.none()
        return formats

    @property
    def capabilities_uri(self):
        """ Creates the capabilities uri for this metadata record

        Returns:
             capabilities_uri (str)
        """
        p_id = self.public_id or self.id
        return "{}{}{}".format(
            ROOT_URL,
            reverse("resource:metadata-proxy-operation", args=(str(p_id),)),
            "?request={}".format(OGCOperationEnum.GET_CAPABILITIES.value),
        ) if not self.is_dataset_metadata else None

    @property
    def service_metadata_uri(self):
        """ Creates the metadata uri for this metadata record

        Returns:
             metadata_uri (str)
        """
        p_id = self.public_id or self.id
        if not self.is_dataset_metadata:
            url_name = reverse("resource:get-service-metadata", args=(str(p_id),))
        else:
            url_name = reverse("resource:get-dataset-metadata", args=(str(p_id),))
        return "{}{}".format(ROOT_URL, url_name)

    @property
    def html_metadata_uri(self):
        """ Creates the html view uri for this metadata record

        Returns:
             metadata_uri (str)
        """
        p_id = self.public_id or self.id
        url_name = reverse("resource:get-metadata-html", args=(str(p_id),))
        return "{}{}".format(ROOT_URL, url_name)

    @property
    def is_service_metadata(self):
        """ Returns whether the metadata record describes this type of data

        Returns:
             True|False
        """
        return self.is_metadata_type(MetadataEnum.SERVICE)

    @property
    def is_layer_metadata(self):
        """ Returns whether the metadata record describes this type of data

        Returns:
             True|False
        """
        return self.is_metadata_type(MetadataEnum.LAYER)

    @property
    def is_featuretype_metadata(self):
        """ Returns whether the metadata record describes this type of data

        Returns:
             True|False
        """
        return self.is_metadata_type(MetadataEnum.FEATURETYPE)

    @property
    def is_dataset_metadata(self):
        """ Returns whether the metadata record describes this type of data

        Returns:
             True|False
        """
        return self.is_metadata_type(MetadataEnum.DATASET)

    @property
    def is_catalogue_metadata(self):
        """ Returns whether the metadata record describes this type of data

        Returns:
             True|False
        """
        return self.is_metadata_type(MetadataEnum.CATALOGUE)

    def is_metadata_type(self, enum: MetadataEnum):
        """ Returns whether the metadata is of this MetadataEnum

        Args:
            enum (MetadataEnum): The enum
        Returns:
             True if the metadata_type is equal, false otherwise
        """
        return self.metadata_type == enum.value

    def is_service_type(self, enum: OGCServiceEnum):
        """ Returns whether the described service element of this metadata is of the given OGCServiceEnum

        Args:
            enum (MetadataEnum): The enum
        Returns:
             True|False
        """
        return self.get_service_type() == enum.value

    def get_described_element(self):
        """ Simple getter to return the 'real' described element.

        Described elements are .service, .layer or .featuretype. Instead of doing these if-else checks
        over and over again, this function directly returns the appropriate element.

        Returns:

        """
        ret_val = None
        if self.is_service_metadata:
            ret_val = self.service
        elif self.is_layer_metadata:
            ret_val = Layer.objects.get(
                metadata=self
            )
        elif self.is_featuretype_metadata:
            ret_val = self.featuretype
        return ret_val

    def clear_upper_element_capabilities(self, clear_self_too=False):
        """ Removes current_capability_document from upper element Document records.

        This forces the documents to be regenerated on the next call

        Returns:

        """
        # Only important for Layer instances, since there is no hierarchy in WFS
        if self.metadata_type != MetadataEnum.LAYER.value:
            return

        # Find all upper layers/elements
        layer = Layer.objects.get(metadata=self)

        upper_elements_metadatas = [elem.metadata for elem in layer.get_ancestors()]

        if clear_self_too:
            upper_elements_metadatas.append(self)

        # Set document records value to None
        upper_elements_docs = Document.objects.filter(
            metadata__in=upper_elements_metadatas
        )
        for doc in upper_elements_docs:
            doc.content = None
            doc.save()

        for md in upper_elements_metadatas:
            md.clear_cached_documents()

    def clear_cached_documents(self):
        """ Sets the content of all possibly auto-generated documents to None

        Returns:

        """
        self._clear_current_capability_document()
        self._clear_service_metadata_document()

    def _clear_service_metadata_document(self):
        """ Sets the service_metadata_document content to None

        Returns:

        """
        # Clear cached documents
        cacher = DocumentCacher("SERVICE_METADATA", "0")
        cacher.remove(str(self.id))

    def _clear_current_capability_document(self):
        """ Sets the current_capability_document content to None

        Returns:

        """
        # Clear cached documents
        for version in OGCServiceVersionEnum:
            cacher = DocumentCacher(OGCOperationEnum.GET_CAPABILITIES.value, version.value)
            cacher.remove(str(self.id))

    def get_subelements_metadatas(self):
        """ Returns a list containing all subelement metadata records


        Returns:
             ret_list (list)
        """

        is_service = self.is_metadata_type(MetadataEnum.SERVICE)
        is_layer = self.is_metadata_type(MetadataEnum.LAYER)

        ret_list = []
        if is_service or is_layer:
            descendants = self.get_described_element().get_subelements().prefetch_related('metadata')
            ret_list += [elem.metadata for elem in descendants]
        else:
            subelement_metadatas = Metadata.objects.filter(
                service__parent_service__metadata=self,
            )
            ret_list += list(subelement_metadatas)

        return ret_list

    def get_root_metadata(self):
        """ Returns the root metadata of the current metadata if there is one.

        Returns the same metadata otherwise


        Returns:
             ret_list (list)
        """
        if self.service.parent_service is not None:
            root_md = self.service.parent_service.metadata
        else:
            root_md = self

        return root_md

    def get_service_metadata_xml(self):
        """ Getter for the service metadata.

        If no service metadata is persisted in the database, we generate one.

        Returns:
            doc (str): The xml document
        """
        from service.helper.iso.iso_19115_metadata_builder import Iso19115MetadataBuilder
        doc = None
        cacher = DocumentCacher(title="SERVICE_METADATA", version="0")
        try:
            # Before we access the database (slow), we try to find a cached document from redis (memory -> faster)
            doc = cacher.get(self.id)
            if doc is not None:
                return doc

            # If we reach this point, we found no cached document. Check the db!
            # Try to fetch an existing Document record from the db
            cap_doc = Document.objects.get(
                metadata=self,
                document_type=DocumentEnum.METADATA.value,
            )
            doc = cap_doc.content

            # There is a capability_document in the db. Let's write it to cache, so it can be returned even faster
            cacher.set(self.id, doc)

        except ObjectDoesNotExist as e:
            # There is no service metadata document in the database, we need to create it
            builder = Iso19115MetadataBuilder(self.id, MetadataEnum.SERVICE)
            doc = builder.generate_service_metadata()

            # Write new creates service metadata to cache
            cacher.set(str(self.id), doc)

            # Write metadata to db as well
            cap_doc = Document.objects.get_or_create(
                metadata=self,
                document_type=DocumentEnum.METADATA.value,
                is_original=False,
            )[0]
            cap_doc.is_active = self.is_active
            cap_doc.content = doc.decode("UTF-8")
            cap_doc.save()

        return doc

    def get_current_capability_xml(self, version_param: str):
        """ Getter for the capability xml of the current status of this metadata object.

        If there is no capability document available (maybe the capabilities of a subelement of a service are requested),
        the capabilities xml will be generated and persisted to the database to increase the speed of another request.

        Args:
            version_param (str): The version parameter for which the capabilities shall be built
        Returns:
            current_capability_document (str): The xml document
        """
        from service.helper import service_helper
        cap_doc = None

        cacher = DocumentCacher(title=OGCOperationEnum.GET_CAPABILITIES.value, version=version_param)
        try:
            # Before we access the database (slow), we try to find a cached document from redis (memory -> faster)
            cap_xml = cacher.get(self.id)
            if cap_xml is not None:
                return cap_xml

            # If we reach this point, we found no cached document. Check the db!
            # Try to fetch an existing Document record from the db
            cap_doc = Document.objects.get(
                metadata=self,
                document_type=DocumentEnum.CAPABILITY.value,
                is_original=False,
            )

            cap_xml = cap_doc.content
            # There is content in the db. Let's write it to cache, so it can be returned even faster
            cacher.set(self.id, cap_xml)

        except ObjectDoesNotExist as e:
            # This means we have no Document record or the current_capability value is None.
            # This is possible for subelements of a service, which (usually) do not have an own capability document or
            # if a service has been updated.

            # We create a capability document on the fly for this metadata object and use the set_proxy functionality
            # of the Document class for automatically setting all proxied links according to the user's setting.
            cap_xml = self._create_capability_xml(version_param)

            # Write the new capability document to the cache!
            cacher.set(self.id, cap_xml)

            # If no Document record existed, we create it now!
            cap_doc = Document.objects.get_or_create(
                metadata=self,
                document_type=DocumentEnum.CAPABILITY.value,
                is_original=False,
            )[0]
            cap_doc.is_active = self.is_active
            cap_doc.content = cap_xml

            # Do not forget to proxy the links inside the document, if needed
            if self.use_proxy_uri:
                version_param_enum = service_helper.resolve_version_enum(version=version_param)
                cap_doc.set_proxy(use_proxy=True, force_version=version_param_enum, auto_save=False)

            cap_doc.save()

        return cap_doc.content

    def _create_capability_xml(self, force_version: str = None):
        """ Creates a capability xml from the current state of the service object

        Args:
            force_version (str): The OGC standard version that has to be used for xml generating
        Returns:
             xml (str): The xml document as string
        """
        from service.helper.ogc.capabilities_builder import CapabilityXMLBuilder

        capabilty_builder = CapabilityXMLBuilder(metadata=self, force_version=force_version)
        xml = capabilty_builder.generate_xml()
        return xml

    def get_external_authentication_object(self):
        """ Returns the external authentication object, if one exists

        If none exists, None will be returned

        Returns:
             ext_auth (ExternalAuthentication) | None
        """
        ext_auth = None
        try:
            ext_auth = self.external_authentication
        except ObjectDoesNotExist:
            pass
        return ext_auth

    def get_remote_original_capabilities_document(self, version: str):
        """ Fetches the original capabilities document from the remote server.

        Returns:
             doc (str): The xml document as string
        """
        if version is None or len(version) == 0:
            raise ValueError()

        doc = None
        if self.has_external_authentication:
            ext_auth = self.external_authentication
            crypto_handler = CryptoHandler()
            key = crypto_handler.get_key_from_file(self.id)
            ext_auth.decrypt(key)
        else:
            ext_auth = None

        uri = self.capabilities_original_uri
        uri = utils.set_uri_GET_param(uri, "version", version)
        conn = CommonConnector(url=uri, external_auth=ext_auth)
        conn.load()
        if conn.status_code == 200:
            doc = conn.content
        else:
            raise ConnectionError()
        return doc

    @property
    def has_external_authentication(self):
        """ Checks whether the metadata has a related ExternalAuthentication set

        Returns:
             True | False
        """
        try:
            tmp = self.external_authentication
            return True
        except ObjectDoesNotExist:
            return False

    @transaction.atomic
    def increase_hits(self):
        """ Increases the hit counter of the metadata

        Returns:
             Nothing
        """
        # increase itself
        self.hits += 1

        # Only if whole service was called, increase the children hits as well
        if self.is_metadata_type(MetadataEnum.SERVICE):

            # wms children
            if self.service.is_service_type(OGCServiceEnum.WMS):
                children = self.service.child_service.all()
                for child in children:
                    child.metadata.hits += 1
                    child.metadata.save()

            elif self.service.is_service_type(OGCServiceEnum.WFS):
                featuretypes = self.service.featuretypes.all()
                for f_t in featuretypes:
                    f_t.metadata.hits += 1
                    f_t.metadata.save()

        self.save()

    def generate_public_id(self, stump: str = None):
        """ Generates a public_id for a Metadata entry.

        If no stump was provided, the title attribute will be used as stump.

        Args:
            stump (str): The base string input, which will be incremented if already taken
        Returns:
             public_id (str): The generated public id
        """
        if stump is None:
            stump = "{} {}".format(self.title, self.metadata_type)

        slug_stump = slugify(stump)
        # To prevent too long public ids (keep them < 255 character)
        # we need to make sure the stump itself isn't longer than 200 characters! So we have enough space left for numbers in the end
        slug_stump = slug_stump[:225]
        exists = Metadata.objects.filter(
            public_id=slug_stump
        ).exists()
        public_id = slug_stump

        counter = 1
        while exists:
            public_id = "{}-{}".format(slug_stump, counter)
            counter += 1
            exists = Metadata.objects.filter(
                public_id=public_id
            ).exists()
        return public_id

    def save(self, add_monitoring: bool = True, *args, **kwargs):
        """ Overwriting the regular save function

        Calls the regular save function without any changes and adds the created/updated
        Metadata object to the MonitoringSetting.

        Passes all args and kwargs to the regular save function.

        Returns:
            nothing
        """
        super().save(*args, **kwargs)

        # Add created/updated object to the MonitoringSettings. Django does not add
        # the same instance twice, so we do not have to check for updating specifically.
        # NOTE: Since we do not have a clear handling for which setting to use, always use first (default) setting.
        if add_monitoring:
            monitoring_setting = MonitoringSetting.objects.first()
            if monitoring_setting is not None:
                monitoring_setting.metadatas.add(self)
                monitoring_setting.save()

    def delete(self, using=None, keep_parents=False, force=False):
        """ Overwriting of the regular delete function

        Checks if the current processed metadata is part of a MetadataRelation, which indicates, that it is still used
        somewhere else, maybe by another service. If there is only one MetadataRelation found for this metadata record,
        we can delete it safely..

        Args:
            using: The regular 'using' parameter
            keep_parents: The regular 'keep_parents' parameter
            force: Forces the deletion in any case
        Returns:
            nothing
        """
        # check for SecuredOperations
        if self.is_secured:
            sec_ops = self.secured_operations.all()
            sec_ops.delete()

        # remove externalAuthentication object if it exists
        try:
            self.external_authentication.delete()
        except ObjectDoesNotExist:
            pass

        # Remove GenricUrls if they are not used anywhere else!
        urls = self.additional_urls.all()
        for url in urls:
            other_dependencies = Metadata.objects.filter(
                additional_urls=url
            ).exclude(
                id=self.id
            ).exists()
            if not other_dependencies:
                url.delete()

        super().delete(using, keep_parents)

    def get_service_type(self):
        """ Performs a check on which service type is described by the metadata record

        Returns:
             service_type (str): The service type as string ('wms' or 'wfs')
        """
        service_type = None
        if self.is_root():
            return self.service.service_type.name
        elif self.is_metadata_type(MetadataEnum.LAYER):
            service_type = 'wms'
        elif self.is_metadata_type(MetadataEnum.FEATURETYPE):
            service_type = 'wfs'
        return service_type

    def get_service_version(self) -> OGCServiceEnum:
        """ Returns the service version

        Returns:
             The service version
        """
        # Non root elements have to be handled differently, since FeatureTypes are not Service instances and always use
        # their parent_service as Service information holder
        if not self.is_root():
            if self.is_service_type(OGCServiceEnum.WFS):
                service = FeatureType.objects.get(
                    metadata=self
                ).parent_service
            elif self.is_service_type(OGCServiceEnum.WMS):
                service = self.service.parent_service
            else:
                raise TypeError(PARAMETER_ERROR.format("SERVICE"))
        else:
            service = self.service
        service_version = service.service_type.version
        for v in OGCServiceVersionEnum:
            if v.value == service_version or v.name == service_version:
                return v
        return service_version

    def find_max_bounding_box(self):
        """ Returns the largest bounding box of all children

        Returns:

        """
        if self.metadata_type == MetadataEnum.SERVICE.value:
            if self.service.service_type.name == OGCServiceEnum.WMS.value:
                children = Layer.objects.filter(
                    parent_service__metadata=self
                )
            elif self.service.service_type.name == OGCServiceEnum.WFS.value:
                children = FeatureType.objects.filter(
                    parent_service__metadata=self
                )
        elif self.metadata_type == MetadataEnum.LAYER.value:
            children = Layer.objects.filter(
                parent__metadata=self
            )
        else:
            return DEFAULT_SERVICE_BOUNDING_BOX

        try:
            children_bboxes = {child.bbox_lat_lon.area: child.bbox_lat_lon for child in children}
            max_box = children_bboxes.get(max(children_bboxes), None)
        except ValueError:
            # happens in max() on empty iterables
            max_box = None

        if max_box is None:
            max_box = DEFAULT_SERVICE_BOUNDING_BOX
        if max_box.area == 0:
            # if this element and it's children does not provide a bounding geometry, we simply take the one from the
            # whole service to avoid the map flipping somewhere else on the planet
            return self.service.parent_service.metadata.find_max_bounding_box()
        return max_box

    def is_root(self):
        """ Checks whether the metadata describes a root service or a layer/featuretype

        Returns:
             is_root (bool): True if there is no parent service to the described service, False otherwise
        """
        is_root = [
            self.is_metadata_type(MetadataEnum.SERVICE),
            self.is_metadata_type(MetadataEnum.CATALOGUE)
        ]
        return True in is_root

    def _restore_layer_md(self, service,):
        """ Private function for retrieving single layer metadata

        Args:
            service (OGCWebMapService): An empty OGCWebMapService object to load and parse the metadata
        Returns:
             nothing, it changes the Metadata object itself
        """
        # parse single layer
        identifier = self.service.layer.identifier
        layer = service.get_layer_by_identifier(identifier)
        self.title = layer.title
        self.abstract = layer.abstract
        self.is_custom = False
        self.keywords.clear()
        for kw in layer.capability_keywords:
            keyword = Keyword.objects.get_or_create(keyword=kw)[0]
            self.keywords.add(keyword)

        original_iso_links = [x.uri for x in layer.iso_metadata]
        for related_iso in self.get_related_metadatas():
            md_link = related_iso.metadata_url
            if md_link not in original_iso_links:
                related_iso.delete()

        # restore partially capabilities document
        if self.is_root():
            rel_md = self
        else:
            rel_md = self.service.parent_service.metadata
        cap_doc = Document.objects.get(
            metadata=rel_md
        )
        cap_doc.restore_subelement(identifier)

    def _restore_feature_type_md(self, service, external_auth: ExternalAuthentication = None):
        """ Private function for retrieving single featuretype metadata

        Args:
            service (OGCWebMapService): An empty OGCWebMapService object to load and parse the metadata
        Returns:
             nothing, it changes the Metadata object itself
        """
        # parse single layer
        identifier = self.identifier
        f_t = service.get_feature_type_by_identifier(identifier, external_auth=external_auth)
        f_t_obj = f_t.get("feature_type", None)
        f_t_iso_links = f_t.get("dataset_md_list", [])
        self.title = f_t_obj.metadata.title
        self.abstract = f_t_obj.metadata.abstract
        self.is_custom = False
        self.keywords.clear()
        for kw in f_t_obj.metadata.keywords_list:
            keyword = Keyword.objects.get_or_create(keyword=kw)[0]
            self.keywords.add(keyword)

        for related_iso in self.get_related_metadatas():
            md_link = related_iso.metadata_url
            if md_link not in f_t_iso_links:
                related_iso.delete()

        # restore partially capabilities document
        if self.is_root():
            rel_md = self
        else:
            rel_md = self.featuretype.parent_service.metadata
        cap_doc = Document.objects.get(
            metadata=rel_md
        )
        cap_doc.restore_subelement(identifier)

    def _restore_wms(self, external_auth: ExternalAuthentication = None):
        """ Restore the metadata of a wms service

        Args;
            identifier (str): Identifies which layer should be restored.
        Returns:
             nothing
        """
        from service.helper.ogc.wms import OGCWebMapServiceFactory
        from service.helper import service_helper
        service_version = service_helper.resolve_version_enum(self.service.service_type.version)
        service = None
        service = OGCWebMapServiceFactory()
        service = service.get_ogc_wms(version=service_version, service_connect_url=self.capabilities_original_uri)
        service.get_capabilities()
        service.create_from_capabilities(metadata_only=True, external_auth=external_auth)

        # check if whole service shall be restored or single layer
        if not self.is_root():
            return self._restore_layer_md(service)

        self.title = service.service_identification_title
        self.abstract = service.service_identification_abstract
        self.access_constraints = service.service_identification_accessconstraints
        keywords = service.service_identification_keywords
        self.keywords.clear()
        for kw in keywords:
            keyword = Keyword.objects.get_or_create(keyword=kw)[0]
            self.keywords.add(keyword)

        # by default no categories
        self.categories.clear()
        self.is_custom = False

        try:
            cap_doc = Document.objects.get(
                metadata=self,
                document_type=DocumentEnum.CAPABILITY.value,
                is_original=False,
            )
            cap_doc.restore()
        except ObjectDoesNotExist:
            service_logger.error(
                "Restoring of metadata {} didn't find any capability document!".format(self.id)
            )

    def _restore_wfs(self, identifier: str = None, external_auth: ExternalAuthentication = None):
        """ Restore the metadata of a wfs service

        Args;
            identifier (str): Identifies which layer should be restored.
        Returns:
             nothing
        """
        from service.helper.ogc.wfs import OGCWebFeatureServiceFactory
        from service.helper import service_helper

        # Prepare 'service' for further handling
        # If no identifier is provided, we deal with a root metadata
        is_root = identifier is None
        if is_root:
            service = self.service
        else:
            service = self.featuretype.service
        service_version = service_helper.resolve_version_enum(service.service_type.version)
        service_tmp = OGCWebFeatureServiceFactory()
        service_tmp = service_tmp.get_ogc_wfs(version=service_version, service_connect_url=self.capabilities_original_uri)
        if service_tmp is None:
            return
        service_tmp.get_capabilities()
        service_tmp.create_from_capabilities(metadata_only=True)
        # check if whole service shall be restored or single layer
        if not self.is_root():
            return self._restore_feature_type_md(service_tmp, external_auth=external_auth)

        self.title = service_tmp.service_identification_title
        self.abstract = service_tmp.service_identification_abstract
        self.access_constraints = service_tmp.service_identification_accessconstraints
        keywords = service_tmp.service_identification_keywords
        self.keywords.clear()
        for kw in keywords:
            keyword = Keyword.objects.get_or_create(keyword=kw)[0]
            self.keywords.add(keyword)

        # by default no categories
        self.categories.clear()
        self.is_custom = False

        try:
            cap_doc = Document.objects.get(
                metadata=service.metadata
            )
            cap_doc.restore()
        except ObjectDoesNotExist:
            service_logger.error(
                "Restoring of metadata {} didn't find any capability document!".format(self.id)
            )

    def _restore_dataset_md(self, ):
        """ Private function for restoring dataset metadata

        Args:

        Returns:
             nothing, it changes the Metadata object itself
        """
        from service.helper.iso.iso_19115_metadata_parser import ISOMetadata
        original_metadata_document = ISOMetadata(uri=str(self.metadata_url), origin=ResourceOriginEnum.CAPABILITIES.value)
        self.abstract = original_metadata_document.abstract
        self.title = original_metadata_document.title

        self.contact = Organization.objects.get_or_create(
            organization_name=original_metadata_document.responsible_party,
            email=original_metadata_document.contact_email,
            person_name=original_metadata_document.contact_person,
            phone=original_metadata_document.contact_phone
        )[0]

        self.language_code = original_metadata_document.language

        # Take the polygon with the largest area as bounding geometry
        if len(original_metadata_document.polygonal_extent_exterior) > 0:
            max_area_poly = None
            for poly in original_metadata_document.polygonal_extent_exterior:
                if max_area_poly is None:
                    max_area_poly = poly
                if max_area_poly.area < poly.area:
                    max_area_poly = poly
            self.bounding_geometry = max_area_poly
        else:
            self.bounding_geometry = Polygon([0.0, 0.0, 0.0, 0.0], srid=DEFAULT_SRS)

        keyword_list = []
        for keyword in original_metadata_document.keywords:
            keyword_list.append(Keyword.objects.get_or_create(keyword=keyword)[0])
        self.keywords.set(keyword_list)

        category_list = []
        for cat in original_metadata_document.iso_categories:
            try:
                category_list.append(Category.objects.get(title_EN=cat))
            except ObjectDoesNotExist:
                pass
        self.categories.set(category_list)

        self.reference_system.clear()

        self.dataset.lineage_statement = original_metadata_document.lineage
        self.dataset.character_set_code = original_metadata_document.character_set_code

        try:
            doc = Document.objects.get(
                metadata=self,
                document_type=DocumentEnum.METADATA.value,
                is_original=False,)

            doc.content = Document.objects.get(
                metadata=self,
                document_type=DocumentEnum.METADATA.value,
                is_original=True,).content
            doc.save()
        except ObjectDoesNotExist:
            service_logger.error(
                "Restoring of metadata {} didn't find any capability document!".format(self.id)
            )

    def restore(self, identifier: str = None, external_auth: ExternalAuthentication = None):
        """ Load original metadata from capabilities and ISO metadata

        Args:
            identifier (str): The identifier of a featureType or Layer (in xml often named 'name')
            external_auth (ExternalAuthentication):
        Returns:
             nothing
        """
        # catch dataset
        if self.is_dataset_metadata:
            self._restore_dataset_md()

        # identify whether this is a wfs or wms (we need to handle them in different ways)
        if self.is_service_type(OGCServiceEnum.WFS):
            self._restore_wfs(identifier, external_auth=external_auth)
        elif self.is_service_type(OGCServiceEnum.WMS):
            self._restore_wms(external_auth=external_auth)

        # Subelements like layers or featuretypes might have own capabilities documents. Delete them on restore!
        self.clear_cached_documents()

    def get_related_metadata_uris(self):
        """ Generates a list of all related metadata online links and returns them

        Returns:
             links (list): A list containing all online links of related metadata
        """
        rel_mds = self.get_related_metadatas()
        links = []
        for md in rel_mds:
            links.append(md.metadata_url)
        return links

    def _set_document_secured(self, is_secured: bool):
        """ Fetches the metadata documents and sets the secured uris for all operations

        Args:
            is_secured (bool): Whether the operations should be secured or not
        Returns:
            nothing
        """
        try:
            cap_doc = Document.objects.get(
                metadata=self,
                document_type=DocumentEnum.CAPABILITY.value,
                is_original=False,
            )
            cap_doc.set_proxy(is_secured)
        except ObjectDoesNotExist:
            pass

    def set_documents_active_status(self, is_active: bool):
        """ Sets the active status for related documents

        Args:
            is_active (bool): Whether the documents are active or not
        Returns:

        """
        docs = Document.objects.filter(
            metadata=self
        )
        for doc in docs:
            doc.is_active = is_active
            doc.save()

    def set_logging(self, logging: bool):
        """ Set the metadata logging flag to a new value

        Args:
            logging (bool): Whether the metadata shall be logged or not
        Returns:
        """
        # Only change if the proxy setting is activated or the logging shall be deactivated anyway
        if self.use_proxy_uri or not logging:
            self.log_proxy_access = logging

            # If the metadata shall be logged, all of it's subelements shall be logged as well!
            child_mds = Metadata.objects.filter(service__parent_service=self.service)
            for child_md in child_mds:
                child_md.log_proxy_access = logging
                child_md.save()

            self.save()

    def set_proxy(self, use_proxy: bool):
        """ Set the metadata proxy to a new value.

        Iterates over subelements.

        Args:
            use_proxy (bool): Whether to use a proxy or not
        Returns:
        """
        if not self.is_root():
            root_md = self.service.parent_service.metadata
        else:
            root_md = self

        # change capabilities document if there is one (subelements may not have any documents yet)
        try:
            self.get_current_capability_xml(self.service.service_type.version)
            root_md_doc = Document.objects.get_or_create(
                metadata=root_md,
                document_type=DocumentEnum.CAPABILITY.value,
                is_original=False
            )[0]

            if root_md_doc.content is None:
                # There is no content yet inside - we take it from the original one
                orig_doc = Document.objects.get(
                    metadata=root_md,
                    document_type=DocumentEnum.CAPABILITY.value,
                    is_original=True
                )
                root_md_doc.content = orig_doc.content
                root_md_doc.is_active = orig_doc.is_active

            root_md_doc.set_proxy(use_proxy)
        except ObjectDoesNotExist:
            pass

        # Clear cached documents
        self.clear_cached_documents()

        self.use_proxy_uri = use_proxy

        # If md uris shall be tunneled using the proxy, we need to make sure that all children are aware of this!
        for subelement_md in self.service.get_subelements().select_related('metadata'):
            subelement_md.use_proxy_uri = self.use_proxy_uri
            try:
                # If there exists already a capabilities document for a subelement, we need to change the links there as well
                subelement_md_doc = Document.objects.get(
                    metadata=subelement_md,
                    document_type=DocumentEnum.CAPABILITY.value,
                    is_original=False
                )
                if subelement_md_doc.content is not None:
                    subelement_md_doc.set_proxy(use_proxy)
            except ObjectDoesNotExist:
                pass
            subelement_md.save()
            subelement_md.clear_cached_documents()

        self.save()

    def set_secured(self, is_secured: bool):
        """ Set is_secured to a new value.

        Iterates over all children for the same purpose.
        Activates use_proxy automatically!

        Args:
            is_secured (bool): The new value for is_secured
        Returns:

        """
        self.is_secured = is_secured
        if not is_secured and self.use_proxy_uri:
            # secured access shall be disabled, but use_proxy is still enabled
            # we keep the use_proxy_uri on True!
            self.use_proxy_uri = True
        else:
            self.use_proxy_uri = is_secured
        self._set_document_secured(self.use_proxy_uri)

        children = []
        if self.is_metadata_type(MetadataEnum.SERVICE) or self.is_metadata_type(MetadataEnum.LAYER):
            if self.service.is_service_type(OGCServiceEnum.WMS):
                parent_service = self.service
                children = Metadata.objects.filter(
                    service__parent_service=parent_service
                )
                for child in children:
                    child._set_document_secured(self.use_proxy_uri)

            elif self.service.is_service_type(OGCServiceEnum.WFS):
                children = [ft.metadata for ft in self.service.featuretypes.all()]

            for child in children:
                child.is_secured = is_secured
                child.use_proxy_uri = self.use_proxy_uri
                child.save()

        elif self.is_metadata_type(MetadataEnum.FEATURETYPE):
            # a featuretype does not have children - we can skip this case!
            pass
        self.save()

    def inform_subscriptors(self):
        """ Iterates over all related subscriptions and triggers the inform_subscriptor() method

        Returns:

        """
        from users.models import Subscription
        subscriptions = Subscription.objects.filter(
            metadata=self
        )
        for sub in subscriptions:
            sub.inform_subscriptor()

    def get_health_state(self, monitoring_run: MonitoringRun = None, ):
        """ Returns the last health state of the metadata object by default.

        Returns: the health state or None if no Monitoring results where found

        """
        from monitoring.models import HealthState
        if monitoring_run:
            health_state = HealthState.objects.get(metadata=self, monitoring_run=monitoring_run, )
            return health_state
        else:
            health_state = HealthState.objects.filter(metadata=self, ).order_by('-monitoring_run__end').first()
            return health_state

    def get_health_states(self, last_x_items: int = 10):
        """ Returns the last 10 health states of the metadata object by default.

        Returns:

        """
        from monitoring.models import HealthState
        health_states = HealthState.objects.filter(metadata=self, ).order_by('-monitoring_run__end')[:last_x_items]
        return health_states


class Document(Resource):
    class Meta:
        unique_together = ('metadata', 'is_original', 'document_type')

    from MrMap.validators import validate_document_enum_choices
    # One Metadata object can be related to multiple Document objects, cause we save the original and the customized
    # version of a given xml.
    # But one Metadata object can only have one Document which is original and a unique doc type.
    metadata = models.ForeignKey(Metadata, on_delete=models.CASCADE, related_name='documents')
    document_type = models.CharField(max_length=255, null=True, choices=DocumentEnum.as_choices(), validators=[validate_document_enum_choices])
    content = models.TextField(null=True, blank=True)
    is_original = models.BooleanField(default=False)

    def __str__(self):
        return self.metadata.title

    def get_dataset_metadata_as_dict(self):
        """ Parses the persisted dataset_metadata_document into a dict

        Parses only values which are important for the HTML representation rendering.
        Useful resource: https://standards.iso.org/ittf/PubliclyAvailableStandards/ISO_19139_Schemas/resources/codelist/ML_gmxCodelists.xml

        Returns:
             ret_dict (dict): The dict
        """
        ret_dict = {}

        if self.content is None:
            return ret_dict

        xml = xml_helper.parse_xml(self.content)

        # Date
        date_elem = xml_helper.try_get_single_element_from_xml(".//" + GENERIC_NAMESPACE_TEMPLATE.format("dateStamp"), xml)
        ret_dict["date"] = xml_helper.try_get_text_from_xml_element(date_elem, ".//" + GENERIC_NAMESPACE_TEMPLATE.format("Date"))
        del date_elem

        # Organization
        org_elem = xml_helper.try_get_single_element_from_xml(".//" + GENERIC_NAMESPACE_TEMPLATE.format("organisationName"), xml)
        ret_dict["organization_name"] = xml_helper.try_get_text_from_xml_element(org_elem, ".//" + GENERIC_NAMESPACE_TEMPLATE.format("CharacterString"))
        del org_elem

        # Language
        ret_dict["language"] = xml_helper.try_get_text_from_xml_element(xml, ".//" + GENERIC_NAMESPACE_TEMPLATE.format("LanguageCode"))

        # Topic category
        ret_dict["topic_category"] = xml_helper.try_get_text_from_xml_element(xml, ".//" + GENERIC_NAMESPACE_TEMPLATE.format("MD_TopicCategoryCode"))

        # Keywords
        keyword_elems = xml_helper.try_get_element_from_xml(".//" + GENERIC_NAMESPACE_TEMPLATE.format("keyword"), xml)
        keywords = [xml_helper.try_get_text_from_xml_element(elem, ".//" + GENERIC_NAMESPACE_TEMPLATE.format("CharacterString")) for elem in keyword_elems]
        ret_dict["keywords"] = keywords
        del keyword_elems
        del keywords

        # Spatial reference systems
        srs_elems = xml_helper.try_get_element_from_xml(
            ".//" + GENERIC_NAMESPACE_TEMPLATE.format("RS_Identifier"),
            xml
        )
        reference_systems = [xml_helper.try_get_text_from_xml_element(
            elem,
            ".//" + GENERIC_NAMESPACE_TEMPLATE.format("code") +
            "/" + GENERIC_NAMESPACE_TEMPLATE.format("CharacterString")
        ) for elem in srs_elems]
        ret_dict["reference_systems"] = reference_systems
        del srs_elems
        del reference_systems

        # Extent coordinates
        extent_elem = xml_helper.try_get_single_element_from_xml(
            ".//" + GENERIC_NAMESPACE_TEMPLATE.format("EX_GeographicBoundingBox"),
            xml
        )
        extent_coords = [xml_helper.try_get_text_from_xml_element(
            elem,
            ".//" + GENERIC_NAMESPACE_TEMPLATE.format("Decimal")
        ) for elem in extent_elem.getchildren()]
        # Switch coords[1] and coords[2] to match the common order of minx,miny,maxx,maxy
        tmp = extent_coords[1]
        extent_coords[1] = extent_coords[2]
        extent_coords[2] = tmp
        ret_dict["extent_coords"] = extent_coords
        del extent_elem
        del extent_coords
        del tmp

        # Temporal extent
        temporal_elem = xml_helper.try_get_single_element_from_xml(
            ".//" + GENERIC_NAMESPACE_TEMPLATE.format("EX_TemporalExtent"),
            xml
        )
        ret_dict["temporal_extent_begin"] =  xml_helper.try_get_text_from_xml_element(
            temporal_elem,
            ".//" + GENERIC_NAMESPACE_TEMPLATE.format("beginPosition")
        )
        ret_dict["temporal_extent_end"] =  xml_helper.try_get_text_from_xml_element(
            temporal_elem,
            ".//" + GENERIC_NAMESPACE_TEMPLATE.format("endPosition")
        )
        del temporal_elem

        # Date of creation|revision|publication
        date_additionals = OrderedDict({
            "creation": [],
            "revision": [],
            "publication": [],
        })
        md_elem = xml_helper.try_get_single_element_from_xml(
            ".//"  + GENERIC_NAMESPACE_TEMPLATE.format("MD_DataIdentification") +
            "/" + GENERIC_NAMESPACE_TEMPLATE.format("citation"),
            xml
        )
        date_elems = xml_helper.try_get_element_from_xml(
            ".//" + GENERIC_NAMESPACE_TEMPLATE.format("CI_Date"),
            md_elem
        )
        for identifier, _list in date_additionals.items():
            for elem in date_elems:
                date_type_elem = xml_helper.try_get_single_element_from_xml(
                    ".//" + GENERIC_NAMESPACE_TEMPLATE.format("CI_DateTypeCode"),
                    elem
                )
                date_txt = xml_helper.try_get_text_from_xml_element(
                    elem,
                    ".//" + GENERIC_NAMESPACE_TEMPLATE.format("Date"),
                )
                date_type_txt = xml_helper.try_get_text_from_xml_element(date_type_elem) or ""
                date_type_attr = xml_helper.try_get_attribute_from_xml_element(date_type_elem, "codeListValue") or ""
                if identifier in date_type_txt or identifier in date_type_attr:
                    # Found one!
                    _list.append(date_txt)
        ret_dict["dates_additional"] = date_additionals
        del elem
        del _list
        del md_elem
        del date_txt
        del date_elems
        del identifier
        del date_type_txt
        del date_type_attr
        del date_type_elem
        del date_additionals

        # Encoding
        ret_dict["encoding"] = xml_helper.try_get_attribute_from_xml_element(
            xml,
            "codeListValue",
            ".//" + GENERIC_NAMESPACE_TEMPLATE.format("MD_CharacterSetCode")
        )

        return ret_dict

    def set_proxy(self, use_proxy: bool, force_version: OGCServiceVersionEnum=None, auto_save: bool=True):
        """ Sets different elements inside the document on a secured level

        Args:
            use_proxy (bool): Whether to use a proxy or not
            auto_save (bool): Whether to directly save the modified document or not
        Returns:
        """
        self.set_dataset_metadata_secured(use_proxy, force_version=force_version, auto_save=auto_save)
        self.set_legend_url_secured(use_proxy, force_version=force_version, auto_save=auto_save)
        self.set_operations_secured(use_proxy, force_version=force_version, auto_save=auto_save)

    def _set_wms_operations_secured(self, xml_obj, uri: str, is_secured: bool):
        """ Change external links to internal for wms operations

        Args:
            xml_obj: The xml document object
            uri: The new uri to be set, if secured
            is_secured: Whether the document shall be secured or not
        Returns:
             Nothing, directly works on the xml_obj
        """
        request_objs = xml_helper.try_get_single_element_from_xml(
            "//" + GENERIC_NAMESPACE_TEMPLATE.format("Capability") +
            "/" + GENERIC_NAMESPACE_TEMPLATE.format("Request")
            , xml_obj
        )
        request_objs = request_objs.getchildren()
        service = self.metadata.service
        operation_urls = service.operation_urls.all()
        op_uri_dict = {
            OGCOperationEnum.GET_MAP.value: {
                "Get": getattr(operation_urls.filter(operation=OGCOperationEnum.GET_MAP.value, method="Get").first(),"url", None),
                "Post": getattr(operation_urls.filter(operation=OGCOperationEnum.GET_MAP.value, method="Post").first(),"url", None),
            },
            OGCOperationEnum.GET_FEATURE_INFO.value: {
                "Get": getattr(operation_urls.filter(operation=OGCOperationEnum.GET_FEATURE_INFO.value, method="Get").first(),"url", None),
                "Post": getattr(operation_urls.filter(operation=OGCOperationEnum.GET_FEATURE_INFO.value, method="Post").first(),"url", None),
            },
            OGCOperationEnum.DESCRIBE_LAYER.value: {
                "Get": getattr(operation_urls.filter(operation=OGCOperationEnum.DESCRIBE_LAYER.value, method="Get").first(),"url", None),
                "Post": getattr(operation_urls.filter(operation=OGCOperationEnum.DESCRIBE_LAYER.value, method="Post").first(),"url", None),
            },
            OGCOperationEnum.GET_LEGEND_GRAPHIC.value: {
                "Get": getattr(operation_urls.filter(operation=OGCOperationEnum.GET_LEGEND_GRAPHIC.value, method="Get").first(),"url", None),
                "Post": getattr(operation_urls.filter(operation=OGCOperationEnum.GET_LEGEND_GRAPHIC.value, method="Post").first(),"url", None),
            },
            OGCOperationEnum.GET_STYLES.value: {
                "Get": getattr(operation_urls.filter(operation=OGCOperationEnum.GET_STYLES.value, method="Get").first(),"url", None),
                "Post": getattr(operation_urls.filter(operation=OGCOperationEnum.GET_STYLES.value, method="Post").first(),"url", None),
            },
        }

        for op in request_objs:

            # skip GetCapabilities - it is already set to another internal link
            if OGCOperationEnum.GET_CAPABILITIES.value in op.tag:
                continue

            uri_dict = op_uri_dict.get(op.tag, {})
            http_operations = ["Get", "Post"]

            for http_operation in http_operations:
                res_objs = xml_helper.try_get_element_from_xml(
                    ".//{}/".format(GENERIC_NAMESPACE_TEMPLATE.format(http_operation)) + GENERIC_NAMESPACE_TEMPLATE.format("OnlineResource")
                    , op
                )
                # Load url attribute from ServiceUrl object
                if not is_secured:
                    # overwrite uri
                    uri = uri_dict.get(http_operation, "")

                for res_obj in res_objs:
                    xml_helper.write_attribute(
                        res_obj,
                        attrib="{http://www.w3.org/1999/xlink}href",
                        txt=uri
                    )

    def _set_wfs_1_0_0_operations_secured(self, xml_obj, uri: str, is_secured: bool):
        """ Change external links to internal for wfs 1.0.0 operations

        Args:
            xml_obj: The xml document object
            uri: The new uri to be set, if secured
            is_secured: Whether the document shall be secured or not
        Returns:
             Nothing, directly works on the xml_obj
        """
        operation_objs = xml_helper.try_get_single_element_from_xml(
            "//" + GENERIC_NAMESPACE_TEMPLATE.format("Capability") +
            "/" + GENERIC_NAMESPACE_TEMPLATE.format("Request")
            , xml_obj
        )
        try:
            service = self.metadata.service
        except ObjectDoesNotExist:
            service = FeatureType.objects.get(
                metadata=self.metadata
            ).parent_service
        operation_urls = service.operation_urls.all()
        op_uri_dict = {
            OGCOperationEnum.DESCRIBE_FEATURE_TYPE.value: {
                "Get": getattr(operation_urls.filter(operation=OGCOperationEnum.DESCRIBE_FEATURE_TYPE.value, method="Get").first(),"url", None),
                "Post": getattr(operation_urls.filter(operation=OGCOperationEnum.DESCRIBE_FEATURE_TYPE.value, method="Post").first(),"url", None),
            },
            OGCOperationEnum.GET_FEATURE.value: {
                "Get": getattr(operation_urls.filter(operation=OGCOperationEnum.GET_FEATURE.value, method="Get").first(),"url", None),
                "Post": getattr(operation_urls.filter(operation=OGCOperationEnum.GET_FEATURE.value, method="Post").first(),"url", None),
            },
            OGCOperationEnum.GET_PROPERTY_VALUE.value: {
                "Get": getattr(operation_urls.filter(operation=OGCOperationEnum.GET_PROPERTY_VALUE.value, method="Get").first(),"url", None),
                "Post": getattr(operation_urls.filter(operation=OGCOperationEnum.GET_PROPERTY_VALUE.value, method="Post").first(),"url", None),
            },
            OGCOperationEnum.LIST_STORED_QUERIES.value: {
                "Get": getattr(operation_urls.filter(operation=OGCOperationEnum.LIST_STORED_QUERIES.value, method="Get").first(),"url", None),
                "Post": getattr(operation_urls.filter(operation=OGCOperationEnum.LIST_STORED_QUERIES.value, method="Post").first(),"url", None),
            },
            OGCOperationEnum.DESCRIBE_STORED_QUERIES.value: {
                "Get": getattr(operation_urls.filter(operation=OGCOperationEnum.DESCRIBE_STORED_QUERIES.value, method="Get").first(),"url", None),
                "Post": getattr(operation_urls.filter(operation=OGCOperationEnum.DESCRIBE_STORED_QUERIES.value, method="Post").first(),"url", None),
            },
        }

        for op in operation_objs:
            # skip GetCapabilities - it is already set to another internal link
            name = op.tag

            if OGCOperationEnum.GET_CAPABILITIES.value in name:
                continue
            if not is_secured:
                uri = op_uri_dict.get(name, {"Get": None, "Post": None})
            http_objs = xml_helper.try_get_element_from_xml(".//" + GENERIC_NAMESPACE_TEMPLATE.format("HTTP"), op)
            for http_obj in http_objs:
                requ_objs = http_obj.getchildren()
                for requ_obj in requ_objs:
                    xml_helper.write_attribute(
                        requ_obj,
                        attrib="onlineResource",
                        txt=uri
                    )

    def _set_wfs_operations_secured(self, xml_obj, uri: str, is_secured: bool):
        """ Change external links to internal for wfs operations

        Args:
            xml_obj: The xml document object
            uri: The new uri to be set, if secured
            is_secured: Whether the document shall be secured or not
        Returns:
             Nothing, directly works on the xml_obj
        """
        operation_objs = xml_helper.try_get_element_from_xml("//" + GENERIC_NAMESPACE_TEMPLATE.format("Operation"), xml_obj)

        try:
            service = self.metadata.service
        except ObjectDoesNotExist:
            service = FeatureType.objects.get(
                metadata=self.metadata
            ).parent_service

        operation_urls = service.operation_urls.all()
        op_uri_dict = {
            "DescribeFeatureType": {
                "Get": getattr(operation_urls.filter(operation=OGCOperationEnum.DESCRIBE_FEATURE_TYPE.value, method="Get").first(), "url", None),
                "Post": getattr(operation_urls.filter(operation=OGCOperationEnum.DESCRIBE_FEATURE_TYPE.value, method="Post").first(), "url", None),
            },
            "GetFeature": {
                "Get": getattr(operation_urls.filter(operation=OGCOperationEnum.GET_FEATURE.value, method="Get").first(), "url", None),
                "Post": getattr(operation_urls.filter(operation=OGCOperationEnum.GET_FEATURE.value, method="Post").first(), "url", None),
            },
            "GetPropertyValue": {
                "Get": getattr(operation_urls.filter(operation=OGCOperationEnum.GET_PROPERTY_VALUE.value, method="Get").first(), "url", None),
                "Post": getattr(operation_urls.filter(operation=OGCOperationEnum.GET_PROPERTY_VALUE.value, method="Post").first(), "url", None),
            },
            "ListStoredQueries": {
                "Get": getattr(operation_urls.filter(operation=OGCOperationEnum.LIST_STORED_QUERIES.value, method="Get").first(),"url", None),
                "Post": getattr(operation_urls.filter(operation=OGCOperationEnum.LIST_STORED_QUERIES.value, method="Post").first(),"url", None),
            },
            "DescribeStoredQueries": {
                "Get": getattr(operation_urls.filter(operation=OGCOperationEnum.DESCRIBE_STORED_QUERIES.value, method="Get").first(), "url", None),
                "Post": getattr(operation_urls.filter(operation=OGCOperationEnum.DESCRIBE_STORED_QUERIES.value, method="Post").first(), "url", None),
            },
            "GetGmlObject": {
                "Get": getattr(operation_urls.filter(operation=OGCOperationEnum.GET_GML_OBJECT.value, method="Get").first(), "url", None),
                "Post": getattr(operation_urls.filter(operation=OGCOperationEnum.GET_GML_OBJECT.value, method="Post").first(), "url", None),
            },
        }

        fallback_uri = getattr(operation_urls.filter(operation=OGCOperationEnum.GET_FEATURE.value, method="Get").first(), "url", None)

        for op in operation_objs:
            # skip GetCapabilities - it is already set to another internal link
            name = xml_helper.try_get_attribute_from_xml_element(op, "name")
            if name == OGCOperationEnum.GET_CAPABILITIES.value or name is None:
                continue

            http_operations = ["Get", "Post"]

            for http_operation in http_operations:

                if not is_secured:
                    uri = op_uri_dict.get(name, {}).get(http_operation, None) or fallback_uri

                http_objs = xml_helper.try_get_element_from_xml(".//" + GENERIC_NAMESPACE_TEMPLATE.format("HTTP") + "/" + GENERIC_NAMESPACE_TEMPLATE.format(http_operation), op)

                for http_obj in http_objs:
                    xml_helper.write_attribute(
                        http_obj,
                        attrib="{http://www.w3.org/1999/xlink}href",
                        txt=uri
                    )

    def _set_wms_1_0_0_operation_secured(self, xml_obj, uri: str, is_secured: bool):
        """ Change external links to internal for wms 1.0.0 operations

        Args:
            xml_obj: The xml document object
            uri: The new uri to be set, if secured
            is_secured: Whether the document shall be secured or not
        Returns:
             Nothing, directly works on the xml_obj
        """
        request_objs = xml_helper.try_get_single_element_from_xml(
            "//" + GENERIC_NAMESPACE_TEMPLATE.format("Capability") +
            "/" + GENERIC_NAMESPACE_TEMPLATE.format("Request")
            , xml_obj
        )
        request_objs = request_objs.getchildren()
        service = self.metadata.service
        operation_urls = service.operation_urls.all()
        op_uri_dict = {
            "GetMap": {
                "Get": getattr(operation_urls.filter(operation=OGCOperationEnum.GET_MAP.value, method="Get").first(),"url", None),
                "Post": getattr(operation_urls.filter(operation=OGCOperationEnum.GET_MAP.value, method="Post").first(),"url", None),
            },
            "GetFeatureInfo": {
                "Get": getattr(operation_urls.filter(operation=OGCOperationEnum.GET_FEATURE_INFO.value, method="Get").first(),"url", None),
                "Post": getattr(operation_urls.filter(operation=OGCOperationEnum.GET_FEATURE_INFO.value, method="Post").first(),"url", None),
            },
            "DescribeLayer": {
                "Get": getattr(operation_urls.filter(operation=OGCOperationEnum.DESCRIBE_LAYER.value, method="Get").first(),"url", None),
                "Post": getattr(operation_urls.filter(operation=OGCOperationEnum.DESCRIBE_LAYER.value, method="Post").first(),"url", None),
            },
            "GetLegendGraphic": {
                "Get": getattr(operation_urls.filter(operation=OGCOperationEnum.GET_LEGEND_GRAPHIC.value, method="Get").first(),"url", None),
                "Post": getattr(operation_urls.filter(operation=OGCOperationEnum.GET_LEGEND_GRAPHIC.value, method="Post").first(),"url", None),
            },
            "GetStyles": {
                "Get": getattr(operation_urls.filter(operation=OGCOperationEnum.GET_STYLES.value, method="Get").first(),"url", None),
                "Post": getattr(operation_urls.filter(operation=OGCOperationEnum.GET_STYLES.value, method="Post").first(),"url", None),
            },
        }

        for op in request_objs:

            # skip GetCapabilities - it is already set to another internal link
            if OGCOperationEnum.GET_CAPABILITIES.value in op.tag:
                continue

            uri_dict = op_uri_dict.get(op.tag, "")
            http_operations = ["Get", "Post"]

            for http_operation in http_operations:
                res_objs = xml_helper.try_get_element_from_xml(".//{}".format(http_operation), op)

                if not is_secured:
                    # overwrite uri
                    uri = uri_dict.get(http_operation, "")

                for res_obj in res_objs:
                    xml_helper.write_attribute(
                        res_obj,
                        attrib="onlineResource",
                        txt=uri
                    )

    def set_capabilities_secured(self, auto_save: bool=True):
        """ Change external links to internal for service capability document call

        Args:
            auto_save (bool): Whether the document shall be directly saved or not
        Returns:

        """

        # change some external linkage to internal links for the current_capability_document
        uri = SERVICE_OPERATION_URI_TEMPLATE.format(self.metadata.id)
        xml = xml_helper.parse_xml(self.content)

        # wms and wfs have to be handled differently!
        # Furthermore each standard has a different handling of attributes and elements ...
        service_version = self.metadata.get_service_version().value

        if self.metadata.is_service_type(OGCServiceEnum.WMS):

            if service_version == "1.0.0":
                # additional things to change for WMS 1.0.0
                xml_helper.write_text_to_element(
                    xml,
                    "//" + GENERIC_NAMESPACE_TEMPLATE.format("Service") +
                    "/" + GENERIC_NAMESPACE_TEMPLATE.format("OnlineResource"),
                    uri
                )
                http_methods = ["Get", "Post"]
                for method in http_methods:
                    xml_helper.write_attribute(
                        xml,
                        "//" + GENERIC_NAMESPACE_TEMPLATE.format("Capabilities") +
                        "/" + GENERIC_NAMESPACE_TEMPLATE.format("DCPType") +
                        "/" + GENERIC_NAMESPACE_TEMPLATE.format("HTTP") +
                        "/" + GENERIC_NAMESPACE_TEMPLATE.format(method),
                        "onlineResource",
                        uri)

            else:
                xml_helper.write_attribute(
                    xml,
                    "//" + GENERIC_NAMESPACE_TEMPLATE.format("Service") +
                    "/" + GENERIC_NAMESPACE_TEMPLATE.format("OnlineResource"),
                    "{http://www.w3.org/1999/xlink}href", uri)
                xml_helper.write_attribute(
                    xml,
                    "//" + GENERIC_NAMESPACE_TEMPLATE.format("GetCapabilities") +
                    "/" + GENERIC_NAMESPACE_TEMPLATE.format("DCPType") +
                    "/" + GENERIC_NAMESPACE_TEMPLATE.format("HTTP") +
                    "/" + GENERIC_NAMESPACE_TEMPLATE.format("Get") +
                    "/" + GENERIC_NAMESPACE_TEMPLATE.format("OnlineResource"),
                    "{http://www.w3.org/1999/xlink}href",
                    uri)
                xml_helper.write_attribute(
                    xml,
                    "//" + GENERIC_NAMESPACE_TEMPLATE.format("GetCapabilities") +
                    "/" + GENERIC_NAMESPACE_TEMPLATE.format("DCPType") +
                    "/" + GENERIC_NAMESPACE_TEMPLATE.format("HTTP") +
                    "/" + GENERIC_NAMESPACE_TEMPLATE.format("Post") +
                    "/" + GENERIC_NAMESPACE_TEMPLATE.format("OnlineResource"),
                    "{http://www.w3.org/1999/xlink}href",
                    uri)

        elif self.metadata.is_service_type(OGCServiceEnum.WFS):
            if service_version == "1.0.0":
                xml_helper.write_text_to_element(
                    xml,
                    "//" + GENERIC_NAMESPACE_TEMPLATE.format("Service") +
                    "/" + GENERIC_NAMESPACE_TEMPLATE.format("OnlineResource"),
                    uri
                )
                xml_helper.write_attribute(
                    xml,
                    "//" + GENERIC_NAMESPACE_TEMPLATE.format("Operation") + "[@name='GetCapabilities']" +
                    "/" + GENERIC_NAMESPACE_TEMPLATE.format("DCP") +
                    "/" + GENERIC_NAMESPACE_TEMPLATE.format("HTTP") +
                    "/" + GENERIC_NAMESPACE_TEMPLATE.format("Get"),
                    "onlineResource",
                    uri
                )
                xml_helper.write_attribute(
                    xml,
                    "//" + GENERIC_NAMESPACE_TEMPLATE.format("Operation") + "[@name='GetCapabilities']" +
                    "/" + GENERIC_NAMESPACE_TEMPLATE.format("DCP") +
                    "/" + GENERIC_NAMESPACE_TEMPLATE.format("HTTP") +
                    "/" + GENERIC_NAMESPACE_TEMPLATE.format("Post"),
                    "onlineResource",
                    uri
                )
            else:
                xml_helper.write_attribute(
                    xml,
                    "//" + GENERIC_NAMESPACE_TEMPLATE.format("ContactInfo") +
                    "/" + GENERIC_NAMESPACE_TEMPLATE.format("OnlineResource"),
                    "{http://www.w3.org/1999/xlink}href",
                    uri
                )
                xml_helper.write_attribute(
                    xml,
                    "//" + GENERIC_NAMESPACE_TEMPLATE.format("Operation") + "[@name='GetCapabilities']" +
                    "/" + GENERIC_NAMESPACE_TEMPLATE.format("DCP") +
                    "/" + GENERIC_NAMESPACE_TEMPLATE.format("HTTP") +
                    "/" + GENERIC_NAMESPACE_TEMPLATE.format("Get"),
                    "{http://www.w3.org/1999/xlink}href",
                    uri
                )
                xml_helper.write_attribute(
                    xml,
                    "//" + GENERIC_NAMESPACE_TEMPLATE.format("Operation") + "[@name='GetCapabilities']" +
                    "/" + GENERIC_NAMESPACE_TEMPLATE.format("DCP") +
                    "/" + GENERIC_NAMESPACE_TEMPLATE.format("HTTP") +
                    "/" + GENERIC_NAMESPACE_TEMPLATE.format("Post"),
                    "{http://www.w3.org/1999/xlink}href",
                    uri
                )

        xml = xml_helper.xml_to_string(xml)
        self.content = xml

        if auto_save:
            self.save()

    def set_operations_secured(self, is_secured: bool, force_version: OGCServiceVersionEnum, auto_save: bool=True):
        """ Change external links to internal for service operations

        Args:
            is_secured (bool): Whether the service is secured or not
            force_version (OGCServiceVersionEnum): Which version processing shall be forced
            auto_save (bool): Whether to directly save at the end of the function or not
        Returns:

        """
        if self.content is None:
            # Nothing to do here
            return

        xml_obj = xml_helper.parse_xml(self.content)
        if is_secured:
            uri = SERVICE_OPERATION_URI_TEMPLATE.format(self.metadata.id)
        else:
            uri = ""
        _version = force_version or self.metadata.get_service_version()
        if self.metadata.is_service_type(OGCServiceEnum.WMS):
            if _version is OGCServiceVersionEnum.V_1_0_0:
                self._set_wms_1_0_0_operation_secured(xml_obj, uri, is_secured)
            else:
                self._set_wms_operations_secured(xml_obj, uri, is_secured)
        elif self.metadata.is_service_type(OGCServiceEnum.WFS):
            if _version is OGCServiceVersionEnum.V_1_0_0:
                self._set_wfs_1_0_0_operations_secured(xml_obj, uri, is_secured)
            else:
                self._set_wfs_operations_secured(xml_obj, uri, is_secured)

        self.content = xml_helper.xml_to_string(xml_obj)

        if auto_save:
            self.save()

    def set_dataset_metadata_secured(self, is_secured: bool, force_version: OGCServiceVersionEnum=None, auto_save: bool=True):
        """ Set or unsets the proxy for the dataset metadata uris

        Args:
            is_secured (bool): Whether the proxy shall be activated or deactivated
            force_version (OGCServiceVersionEnum): Which version processing shall be forced
            auto_save (bool): Whether to directly save at the end of the function or not
        Returns:
             nothing
        """
        cap_doc_curr = self.content
        if cap_doc_curr is None:
            # Nothing to do here!
            return

        xml_obj = xml_helper.parse_xml(cap_doc_curr)
        service_version = force_version or self.metadata.get_service_version()
        service_type = self.metadata.get_service_type()

        is_wfs = service_type == OGCServiceEnum.WFS.value
        is_wfs_1_0_0 = is_wfs and service_version == OGCServiceVersionEnum.V_1_0_0.value
        is_wfs_1_1_0 = is_wfs and service_version == OGCServiceVersionEnum.V_1_1_0.value

        # get <MetadataURL> xml elements
        if is_wfs:
            xml_metadata_elements = xml_helper.try_get_element_from_xml("//" + GENERIC_NAMESPACE_TEMPLATE.format("MetadataURL"), xml_obj)
        else:
            xml_metadata_elements = xml_helper.try_get_element_from_xml("//" + GENERIC_NAMESPACE_TEMPLATE.format("MetadataURL") + "/" + GENERIC_NAMESPACE_TEMPLATE.format("OnlineResource"), xml_obj)

        # iterate over elements and change the uris
        for xml_metadata in xml_metadata_elements:
            attr = "{http://www.w3.org/1999/xlink}href"

            # get metadata url
            if is_wfs_1_0_0 or is_wfs_1_1_0:
                metadata_uri = xml_helper.try_get_text_from_xml_element(xml_metadata)
            else:
                metadata_uri = xml_helper.get_href_attribute(xml_metadata)
            own_uri_prefix = "{}{}".format(HTTP_OR_SSL, HOST_NAME)

            if not metadata_uri.startswith(own_uri_prefix):
                # find metadata record which matches the metadata uri
                try:
                    dataset_md_record = Metadata.objects.get(
                        metadata_url=metadata_uri,
                    )
                    uri = SERVICE_DATASET_URI_TEMPLATE.format(dataset_md_record.id)
                except ObjectDoesNotExist:
                    # This is a bad situation... Only possible if the registered service has not been updated BUT the
                    # original remote service changed and maybe has a new - for us - unknown MetadataURL object.
                    # This is why we can't find it in our db. We simply have to set it to some placeholder, since the
                    # user has to update the service.
                    uri = "unknown"
            else:
                # this means we have our own proxy uri in here and want to restore the original one
                # metadata uri contains the proxy uri
                # so we need to extract the id from the uri!
                md_uri_list = metadata_uri.split("/")
                md_id = md_uri_list[len(md_uri_list) - 1]
                dataset_md_record = Metadata.objects.get(id=md_id)
                uri = dataset_md_record.metadata_url
            if is_wfs_1_0_0 or is_wfs_1_1_0:
                xml_helper.write_text_to_element(xml_metadata, txt=uri)
            else:
                xml_helper.set_attribute(xml_metadata, attr, uri)
        xml_obj_str = xml_helper.xml_to_string(xml_obj)
        self.content = xml_obj_str

        if auto_save:
            self.save()

    def set_legend_url_secured(self, is_secured: bool, force_version:OGCServiceVersionEnum=None, auto_save: bool=True):
        """ Set or unsets the proxy for the style legend uris

        Args:
            is_secured (bool): Whether the proxy shall be activated or deactivated
            force_version (OGCServiceVersionEnum): Which version processing shall be forced
            auto_save (bool): Whether to directly save at the end of the function or not
        Returns:
             nothing
        """
        cap_doc_curr = self.content
        if cap_doc_curr is None:
            # Nothing to do here!
            return

        xml_doc = xml_helper.parse_xml(cap_doc_curr)

        # get <LegendURL> elements
        xml_legend_elements = xml_helper.try_get_element_from_xml(
            "//" + GENERIC_NAMESPACE_TEMPLATE.format("LegendURL") +
            "/" + GENERIC_NAMESPACE_TEMPLATE.format("OnlineResource"),
            xml_doc
        )
        attr = "{http://www.w3.org/1999/xlink}href"
        for xml_elem in xml_legend_elements:
            legend_uri = xml_helper.get_href_attribute(xml_elem)

            uri = None

            if is_secured and not legend_uri.startswith(ROOT_URL):
                parent_md = self.metadata

                if not self.metadata.is_root():
                    parent_md = self.metadata.service.parent_service.metadata

                style_id = Style.objects.get(
                    legend_uri=legend_uri,
                    layer__parent_service__metadata=parent_md,
                ).id
                uri = SERVICE_LEGEND_URI_TEMPLATE.format(self.metadata.id, style_id)

            elif not is_secured and legend_uri.startswith(ROOT_URL):
                # restore the original legend uri by using the layer identifier
                style_id = legend_uri.split("/")[-1]
                uri = Style.objects.get(id=style_id).legend_uri

            if uri is not None:
                xml_helper.set_attribute(xml_elem, attr, uri)

        xml_doc_str = xml_helper.xml_to_string(xml_doc)
        self.content = xml_doc_str

        if auto_save:
            self.save()

    def restore(self):
        """ We overwrite the current metadata xml with the original

        Returns:
             nothing
        """
        original_doc = Document.objects.get(
            is_original=True,
            metadata=self.metadata,
            document_type=DocumentEnum.CAPABILITY.value
        )
        self.content = original_doc.content
        self.set_capabilities_secured()
        self.set_proxy(use_proxy=self.metadata.use_proxy_uri)
        self.save()

    def restore_subelement(self, identifier: str):
        """ Restores only the layer which matches the provided identifier

        Args:
            identifier (str): The identifier which matches a single layer in the document
        Returns:
             nothing
        """
        original_doc = Document.objects.get(
            is_original=True,
            metadata=self.metadata,
            document_type=DocumentEnum.CAPABILITY.value
        )
        # only restored the layer and it's children
        cap_doc_curr_obj = xml_helper.parse_xml(self.content)
        cap_doc_orig_obj = xml_helper.parse_xml(original_doc.content)

        xml_layer_obj_curr = xml_helper.find_element_where_text(cap_doc_curr_obj, identifier)[0]
        xml_layer_obj_orig = xml_helper.find_element_where_text(cap_doc_orig_obj, identifier)[0]

        # find position where original element existed
        parent_orig = xml_helper.get_parent(xml_layer_obj_orig)
        orig_index = parent_orig.index(xml_layer_obj_orig)

        # insert original element at the original index and remove current element (which now is at index + 1)
        parent_curr = xml_helper.get_parent(xml_layer_obj_curr)
        parent_curr.insert(orig_index, xml_layer_obj_orig)
        parent_curr.remove(xml_layer_obj_curr)

        self.content = xml_helper.xml_to_string(cap_doc_curr_obj)
        self.save()


class Licence(Resource):
    name = models.CharField(max_length=255)
    identifier = models.CharField(max_length=255, unique=True)
    symbol_url = models.URLField(null=True)
    description = models.TextField()
    description_url = models.URLField(null=True)
    is_open_data = models.BooleanField(default=False)

    def __str__(self):
        return "{} ({})".format(self.identifier, self.name)

    @classmethod
    def as_choices(cls):
        """ Returns a list of (identifier, name) to be used as choices in a form

        Returns:
             tuple_list (list): As described above
        """
        return [(licence.identifier, licence.__str__()) for licence in Licence.objects.filter(is_active=True)]

    @classmethod
    def get_descriptions_help_text(cls):
        """ Returns a string containing all active Licence records for rendering as help_text in a form

        Returns:
             string (str): As described above
        """
        from django.db.utils import ProgrammingError

        try:
            descrs = [
                "<a href='{}' target='_blank'>{}</a>".format(
                    licence.description_url, licence.identifier
                ) for licence in Licence.objects.filter(
                    is_active=True
                )
            ]
            descr_str = "<br>".join(descrs)
            descr_str = _("Explanations: <br>") + descr_str
        except ProgrammingError:
            # This will happen on an initial installation. The Licence table won't be created yet, but this function
            # will be called on makemigrations.
            descr_str = ""
        return descr_str


class Category(Resource):
    type = models.CharField(max_length=255, choices=CategoryOriginEnum.as_choices())
    title_locale_1 = models.CharField(max_length=255, null=True)
    title_locale_2 = models.CharField(max_length=255, null=True)
    title_EN = models.CharField(max_length=255, null=True)
    description_locale_1 = models.TextField(null=True)
    description_locale_2 = models.TextField(null=True)
    description_EN = models.TextField(null=True)
    symbol = models.CharField(max_length=500, null=True)
    online_link = models.CharField(max_length=500, null=True)

    class Meta:
        ordering = ['-id']
        indexes = [
            models.Index(
                fields=[
                    "title_EN"
                ]
            )
        ]

    def __str__(self):
        return self.title_EN + " (" + self.type + ")"


class ServiceType(models.Model):
    name = models.CharField(max_length=100)
    version = models.CharField(max_length=100, choices=OGCServiceVersionEnum.as_choices())
    specification = models.URLField(blank=False, null=True)

    def __str__(self):
        return self.name


class GenericUrl(Resource):
    description = models.TextField(null=True, blank=True)
    method = models.CharField(max_length=255, choices=HttpMethodEnum.as_choices(), blank=True, null=True)
    url = models.URLField(blank=True, null=True)

    def __str__(self):
        return "{} ({})".format(self.url, self.method)


class ServiceUrl(GenericUrl):
    operation = models.CharField(max_length=255, choices=OGCOperationEnum.as_choices(), blank=True, null=True)


class Service(Resource):
    metadata = models.OneToOneField(Metadata, on_delete=models.CASCADE, related_name="service")
    parent_service = models.ForeignKey('self', on_delete=models.CASCADE, related_name="child_service", null=True, default=None, blank=True)
    published_for = models.ForeignKey(Organization, on_delete=models.DO_NOTHING, related_name="published_for", null=True, default=None, blank=True)
    service_type = models.ForeignKey(ServiceType, on_delete=models.DO_NOTHING, blank=True, null=True)
    operation_urls = models.ManyToManyField(ServiceUrl)
    is_root = models.BooleanField(default=False)
    availability = models.DecimalField(decimal_places=2, max_digits=4, default=0.0)
    is_available = models.BooleanField(default=False)
    is_update_candidate_for = models.OneToOneField('self', on_delete=models.SET_NULL, related_name="has_update_candidate", null=True, default=None, blank=True)
    created_by_user = models.ForeignKey(MrMapUser, on_delete=models.SET_NULL, null=True, blank=True)
    keep_custom_md = models.BooleanField(default=True)

    # used to store ows linked_service_metadata until parsing is finished
    # will not be part of the db
    linked_service_metadata = None

    def __init__(self, *args, **kwargs):
        super().__init__(*args, **kwargs)
        # non persisting attributes
        self.root_layer = None
        self.feature_type_list = []
        self.categories_list = []

    def __str__(self):
        return str(self.id)

    def get_subelements(self, include_self=False):
        """ Returns a queryset of Layer or Featuretype records.

        This function is needed to get descendants of different related object types.

        Returns:
             qs (QuerySet): The queryset of all descendants
        """
        qs = Service.objects.none
        if self.is_service_type(OGCServiceEnum.WMS):
            if isinstance(self, MPTTModel):
                # this is a layer instance
                qs = self.get_descendants(include_self=include_self)
            else:
                # this is a service instance
                qs = Layer.objects.filter(
                    parent_service=self,
                )
        elif self.is_service_type(OGCServiceEnum.WFS):
            qs = FeatureType.objects.filter(
                parent_service=self
            )
        return qs

    @property
    def is_wms(self):
        """ Returns whether the service is a WMS or not

        Returns:
             True if WMS else False
        """
        return self.is_service_type(enum=OGCServiceEnum.WMS)

    @property
    def is_wfs(self):
        """ Returns whether the service is a WMS or not

        Returns:
             True if WMS else False
        """
        return self.is_service_type(enum=OGCServiceEnum.WFS)

    @property
    def is_csw(self):
        """ Returns whether the service is a CSW or not

        Returns:
             True if CSW else False
        """
        return self.is_service_type(enum=OGCServiceEnum.CSW)

    def is_service_type(self, enum: OGCServiceEnum):
        """ Returns whether the service is of this ServiceEnum

        Args:
            enum (OGCServiceEnum): The enum
        Returns:
             True if the service_types are equal, false otherwise
        """
        return self.service_type.name == enum.value

    @transaction.atomic
    def delete_child_data(self, child):
        """ Delete all layer data like related iso metadata

        Args:
            layer (Layer): The current layer object
        Returns:
            nothing
        """
        # remove related metadata
        iso_mds = child.metadata.get_related_metadatas()
        for iso_md in iso_mds:
            iso_md.delete()
        if isinstance(child, FeatureType):
            # no other way to remove feature type metadata on service deleting
            child.metadata.delete()
        child.delete()

    @transaction.atomic
    def delete(self, using=None, keep_parents=False):
        """ Overwrites default delete method

        Recursively remove children

        Args;
            using:
            keep_parents:
        Returns:
        """
        # remove related metadata
        linked_mds = self.metadata.get_related_metadatas()
        for linked_md in linked_mds:
            linked_md.delete()

        # remove subelements
        if self.is_service_type(OGCServiceEnum.WMS):
            layers = self.child_service.all()
            for layer in layers:
                self.delete_child_data(layer)
        elif self.is_service_type(OGCServiceEnum.WFS):
            feature_types = self.featuretypes.all()
            for f_t in feature_types:
                self.delete_child_data(f_t)

        # Remove ServiceURL entries if they are not used by other services
        operation_urls = self.operation_urls.all()
        for url in operation_urls:
            other_services_exists = Service.objects.filter(
                operation_urls=url
            ).exclude(
                id=self.id
            ).exists()
            if not other_services_exists:
                url.delete()

        self.metadata.delete()
        super().delete()

<<<<<<< HEAD
=======
    def __get_children(self, current, layers: list):
        """ Recursive appending of all layers

        Args:
            current (Layer): The current layer instance
            layers (list): The list of all collected layers so far
        Returns:
             nothing
        """
        layers.append(current)
        for layer in current.children_list:
            layers.append(layer)
            if len(layer.children_list) > 0:
                self.__get_children(layer, layers)

    def get_all_layers(self):
        """ Returns all layers in a list that can be found in this service

        NOTE: THIS IS ONLY USED FOR CHILDREN_LIST, WHICH SHOULD ONLY BE USED FOR NON-PERSISTED OBJECTS!!!

        Returns:
             layers (list): The layers
        """

        layers = []
        self.__get_children(self.root_layer, layers)
        return layers

    def activate_service(self, is_active: bool):
        """ Toggles the activity status of a service and it's metadata

        Args:
            is_active (bool): Whether the service shall be activated or not
        Returns:
             nothing
        """
        self.is_active = is_active
        self.metadata.is_active = is_active

        linked_mds = self.metadata.get_related_metadatas()
        for md_relation in linked_mds:
            md_relation.is_active = is_active
            md_relation.save(update_last_modified=False)

        self.metadata.save(update_last_modified=False)
        self.save(update_last_modified=False)

>>>>>>> ca337251
    def persist_original_capabilities_doc(self, xml: str):
        """ Persists the capabilities document

        Args:
            xml (str): The xml document as string
        Returns:
             nothing
        """
        # save original capabilities document
        Document.objects.create(
            content=xml,
            metadata=self.metadata,
            is_original=True,
            document_type=DocumentEnum.CAPABILITY.value
        )


class Layer(Service, MPTTModel):
    identifier = models.CharField(max_length=500, null=True)
    preview_image = models.CharField(max_length=100, blank=True, null=True)
    preview_extent = models.CharField(max_length=100, blank=True, null=True)
    preview_legend = models.CharField(max_length=100)
    parent = TreeForeignKey('self', on_delete=models.CASCADE, null=True, blank=True, related_name='children')
    is_queryable = models.BooleanField(default=False)
    is_opaque = models.BooleanField(default=False)
    is_cascaded = models.BooleanField(default=False)
    scale_min = models.FloatField(default=0)
    scale_max = models.FloatField(default=0)
    bbox_lat_lon = models.PolygonField(default=Polygon(
        (
            (-90.0, -180.0),
            (-90.0, 180.0),
            (90.0, 180.0),
            (90.0, -180.0),
            (-90.0, -180.0),
        )
    ))
    iso_metadata = []

    def __init__(self, *args, **kwargs):
        super().__init__(*args, **kwargs)
        # non persisting attributes
        self.children_list = []
        self.tmp_style = None  # holds the style before persisting

    def __str__(self):
        return str(self.identifier)

    def get_inherited_reference_systems(self):
        ref_systems = []
        ref_systems += list(self.metadata.reference_system.all())

        parent = self.parent
        while parent is not None:
            parent_srs = parent.metadata.reference_system.all()
            for srs in parent_srs:
                if srs not in ref_systems:
                    ref_systems.append(srs)
            parent = parent.parent

        return ref_systems

    def get_inherited_bounding_geometry(self):
        """ Returns the biggest bounding geometry of the service.

        Bounding geometries shall be inherited. We do not persist them directly into the layer objects, since we might
        lose the geometry, that is specified by the single layer object.
        This function walks all the way up to the root layer of the service and returns the biggest bounding geometry.
        Since upper layer geometries must cover the ones of their children, these big geometry includes the children ones.

        Returns:
             bounding_geometry (Polygon): A geometry object
        """
        bounding_geometry = self.metadata.bounding_geometry
        parent = self.parent
        while parent is not None:
            parent_geometry = parent.metadata.bounding_geometry
            if bounding_geometry.area > 0:
                if parent_geometry.covers(bounding_geometry):
                    bounding_geometry = parent_geometry
            else:
                bounding_geometry = parent_geometry
            parent = parent.parent
        return bounding_geometry

    def delete_children_secured_operations(self, layer, operation, group):
        """ Walk recursive through all layers of wms and remove their secured operations

        The 'layer' will not be affected!

        Args:
            layer: The layer, which children shall be changed.
            operation: The RequestOperation of the SecuredOperation
            group: The group
        Returns:

        """
        for child_layer in layer.get_descendants():
            sec_ops = SecuredOperation.objects.filter(
                secured_metadata=child_layer.metadata,
                operation=operation,
                allowed_group=group,
            )
            sec_ops.delete()
            self.delete_children_secured_operations(child_layer, operation, group)

<<<<<<< HEAD
=======
    def activate_layer_recursive(self, new_status):
        """ Walk recursive through all layers of a wms and set the activity status new

        Args:
            root_layer: The root layer, where the recursion begins
            new_status: The new status that will be persisted
        Returns:
             nothing
        """
        # check for all related metadata, we need to toggle their active status as well
        rel_md = self.metadata.get_related_metadatas()
        for md in rel_md:
            dependencies = md.get_related_metadatas().count()
            if dependencies > 1 and new_status is False:
                # we still have multiple dependencies on this relation (besides us), we can not deactivate the metadata
                pass
            else:
                # since we have no more dependencies on this metadata, we can set it inactive
                md.is_active = new_status
                md.set_documents_active_status(new_status)
                md.save()

        self.metadata.is_active = new_status
        self.metadata.save()
        self.metadata.set_documents_active_status(new_status)
        self.is_active = new_status
        self.save()

        for layer in self.child_layers.all():
            layer.activate_layer_recursive(new_status)

    def _get_bottom_layers_identifier_iterative(self):
        """ Runs a iterative search for all leaf layers.

        If a leaf layer is found, it will be added to layer_list

        Returns:
             leaves (list): List of id sorted leaf layer identifiers
        """
        layer_obj_children = self.child_layers.all()
        leaves = []
        non_leaves = []
        for child in layer_obj_children:
            children = child.child_layers.all()
            if children.count() == 0:
                leaves.append(child)
            else:
                non_leaves.append(child)

        while len(non_leaves) > 0:
            layer = non_leaves.pop()
            children = layer.child_layers.all()
            if children.count() == 0:
                leaves.append(layer)
            else:
                non_leaves += children

        leaves.sort(key=lambda elem: elem.id)
        leaves = [leaf.identifier for leaf in leaves]
        return leaves

    def get_leaf_layers_identifier(self):
        """ Returns a list of all leaf layer's identifiers.

        Leaf layers are the layers, which have no further children.

        Returns:
             leaf_layers (list): The leaf layers of a layer
        """
        leaf_layers = self._get_bottom_layers_identifier_iterative()
        return leaf_layers

    def secure_sub_layers_recursive(self, is_secured: bool, group: MrMapGroup, operation: RequestOperation, group_polygons: dict, secured_operation: SecuredOperation):
        """ Recursive implementation of securing all sub layers of a current layer

        Args:
            is_secured (bool): Whether the sublayers shall be secured or not
            group (MrMapGroup): The group which is allowed to run the operation
            operation (RequestOperation): The operation that is allowed to be run
            group_polygons (dict): The polygons which restrict the access for the group
        Returns:
             nothing
        """
        self.secure_access(is_secured, group, operation, group_polygons, secured_operation)

        for layer in self.child_layers.all():
            layer.secure_sub_layers_recursive(is_secured, group, operation, group_polygons, secured_operation)

>>>>>>> ca337251

class Module(Service):
    type = models.CharField(max_length=100)

    def __str__(self):
        return self.type


class ReferenceSystem(models.Model):
    code = models.CharField(max_length=100)
    prefix = models.CharField(max_length=255, default="EPSG:")
    version = models.CharField(max_length=50, default="9.6.1")

    class Meta:
        unique_together = ("code", "prefix")
        ordering = ["-code"]

    def __str__(self):
        return str(self.code)


class Dataset(Resource):
    """ Representation of Dataset objects.

    Datasets identify a real-life resource, like a shapefile. One dataset can be the source for multiple services.
    Therefore one dataset record can describe multiple services as well.

    """
    SRS_AUTHORITIES_CHOICES = [
        ("EPSG", "European Petroleum Survey Group (EPSG) Geodetic Parameter Registry"),
    ]

    CHARACTER_SET_CHOICES = [
        ("utf8", "utf8"),
        ("utf16", "utf16"),
    ]

    UPDATE_FREQUENCY_CHOICES = [
        ("annually", "annually"),
        ("asNeeded", "asNeeded"),
        ("biannually", "biannually"),
        ("irregular", "irregular"),
        ("notPlanned", "notPlanned"),
        ("unknown", "unknown"),
    ]

    LEGAL_RESTRICTION_CHOICES = [
        ("copyright", "copyright"),
        ("intellectualPropertyRights", "intellectualPropertyRights"),
        ("license", "license"),
        ("otherRestrictions", "otherRestrictions"),
        ("patent", "patent"),
        ("patentPending", "patentPending"),
        ("restricted", "restricted"),
        ("trademark", "trademark"),
    ]

    DISTRIBUTION_FUNCTION_CHOICES = [
        ("download", "download"),
        ("information", "information"),
        ("offlineAccess", "offlineAccess"),
        ("order", "order"),
        ("search", "search"),
    ]

    DATA_QUALITY_SCOPE_CHOICES = [
        ("attribute", "attribute"),
        ("attributeType", "attributeType"),
        ("collectionHardware", "collectionHardware"),
        ("collectionSession", "collectionSession"),
        ("dataset", "dataset"),
        ("dimensionGroup", "dimensionGroup"),
        ("feature", "feature"),
        ("featureType", "featureType"),
        ("fieldSession", "fieldSession"),
        ("model", "model"),
        ("nonGeographicDataset", "nonGeographicDataset"),
        ("propertyType", "propertyType"),
        ("series", "series"),
        ("software", "software"),
        ("service", "service"),
        ("tile", "tile"),
    ]

    LANGUAGE_CODE_LIST_URL_DEFAULT = "https://standards.iso.org/iso/19139/Schemas/resources/codelist/ML_gmxCodelists.xml"
    CODE_LIST_URL_DEFAULT = "https://www.isotc211.org/2005/resources/Codelist/gmxCodelists.xml"

    metadata = models.OneToOneField(Metadata, on_delete=models.CASCADE, blank=True, null=True, related_name="dataset")
    language_code = models.CharField(max_length=100, blank=True, null=True)
    language_code_list_url = models.CharField(max_length=1000, blank=True, null=True, default=LANGUAGE_CODE_LIST_URL_DEFAULT)

    character_set_code = models.CharField(max_length=255, choices=CHARACTER_SET_CHOICES, default="utf8")
    character_set_code_list_url = models.CharField(max_length=1000, blank=True, null=True, default=CODE_LIST_URL_DEFAULT)

    hierarchy_level_code = models.CharField(max_length=100, blank=True, null=True)
    hierarchy_level_code_list_url = models.CharField(max_length=1000, blank=True, null=True, default=CODE_LIST_URL_DEFAULT)

    update_frequency_code = models.CharField(max_length=255, choices=UPDATE_FREQUENCY_CHOICES, null=True, blank=True)
    update_frequency_code_list_url = models.CharField(max_length=1000, blank=True, null=True, default=CODE_LIST_URL_DEFAULT)

    legal_restriction_code = models.CharField(max_length=255, choices=LEGAL_RESTRICTION_CHOICES, null=True, blank=True)
    legal_restriction_code_list_url = models.CharField(max_length=1000, blank=True, null=True, default=CODE_LIST_URL_DEFAULT)
    legal_restriction_other_constraints = models.TextField(null=True, blank=True)

    date_stamp = models.DateField(blank=True, null=True)
    metadata_standard_name = models.CharField(max_length=255, blank=True, null=True)
    metadata_standard_version = models.CharField(max_length=255, blank=True, null=True)
    md_identifier_code = models.CharField(max_length=500, null=True, blank=True)

    use_limitation = models.TextField(null=True, blank=True)

    distribution_function_code = models.CharField(max_length=255, choices=DISTRIBUTION_FUNCTION_CHOICES, default="dataset")
    distribution_function_code_list_url = models.CharField(max_length=1000, blank=True, null=True, default=CODE_LIST_URL_DEFAULT)

    lineage_statement = models.TextField(null=True, blank=True)

    def __str__(self):
        try:
            ret_val = self.metadata.title
        except (AttributeError, ObjectDoesNotExist):
            ret_val = "None"

        return ret_val


class LegalReport(models.Model):
    """ Representation of gmd:DQ_DomainConsistency objects.

    """
    title = models.TextField()
    date = models.ForeignKey('LegalDate', on_delete=models.SET_NULL, null=True)
    explanation = models.TextField()

    def __str__(self):
        return self.title


class LegalDate(models.Model):
    """ Representation of CI_DateType objects.

    Multiple records can create a history of actions related to a database element.

    """
    DATE_TYPE_CODE_CHOICES = [
        ("creation", "creation"),
        ("publication", "publication"),
        ("revision", "revision"),
    ]

    CODE_LIST_URL_DEFAULT = "https://standards.iso.org/iso/19139/resources/gmxCodelists.xml"

    date = models.DateField()
    date_type_code = models.CharField(max_length=255, choices=DATE_TYPE_CODE_CHOICES)
    date_type_code_list_url = models.CharField(max_length=1000, default=CODE_LIST_URL_DEFAULT)

    def __str__(self):
        return self.date_type_code


class MimeType(Resource):
    operation = models.CharField(max_length=255, null=True, choices=OGCOperationEnum.as_choices())
    mime_type = models.CharField(max_length=500)

    def __str__(self):
        return self.mime_type


class Dimension(models.Model):
    type = models.CharField(max_length=255, choices=DIMENSION_TYPE_CHOICES, null=True, blank=True)
    units = models.CharField(max_length=255, null=True, blank=True)
    extent = models.TextField(null=True, blank=True)
    custom_name = models.CharField(max_length=500, null=True, blank=True)

    time_extent_min = models.DateTimeField(null=True, blank=True)
    time_extent_max = models.DateTimeField(null=True, blank=True)

    elev_extent_min = models.FloatField(max_length=500, null=True, blank=True)
    elev_extent_max = models.FloatField(max_length=500, null=True, blank=True)

    def __str__(self):
        return self.type

    def _set_min_max_time_intervals(self, values: list):
        """ Sets the time_extent_min and time_extent_max values, parsed from many intervals

        Args:
            values (list): The list of values
        Returns:

        """
        # each of structure 'start/end/resolution'
        # Find min and max interval boundaries
        #intervals_min = datetime.now(timezone.utc)
        intervals_min = timezone.localtime()
        intervals_max = datetime(1800, 1, 1, tzinfo=timezone.utc)
        for interval in values:
            interval_components = interval.split("/")
            min = parse(timestr=interval_components[0])
            max = parse(timestr=interval_components[1])
            if min < intervals_min:
                intervals_min = min
            if max > intervals_max:
                intervals_max = max
        self.time_extent_min = intervals_min
        self.time_extent_max = intervals_max

    def _set_min_max_time_values(self, values: list):
        """ Sets the time_extent_min and time_extent_max values

        Args:
            values (list): The list of values
        Returns:

        """
        # each of structure 'start/end/resolution'
        # Find min and max interval boundaries
        #intervals_min = datetime.now(timezone.utc)
        intervals_min = timezone.localtime()
        intervals_max = datetime(1800, 1, 1, tzinfo=timezone.utc)
        for value in values:
            value = parse(timestr=value)
            if value < intervals_min:
                intervals_min = value
            if value > intervals_max:
                intervals_max = value
        self.time_extent_min = intervals_min
        self.time_extent_max = intervals_max

    def _set_min_max_elevation_interval(self, values: list):
        """ Sets the elev_extent_min and elev_extent_max values, parsed from many intervals

        Args:
            values (list): The list of values
        Returns:

        """
        # each of structure 'start/end/resolution'
        # Find min and max interval boundaries
        intervals_min = float("inf")
        intervals_max = -float("inf")
        for interval in values:
            interval_components = interval.split("/")
            val_min = float(interval_components[0])
            val_max = float(interval_components[1])
            intervals_min = min(val_min, intervals_min)
            intervals_max = max(val_max, intervals_max)
        self.elev_extent_min = intervals_min
        self.elev_extent_max = intervals_max

    def _set_min_max_elevation_values(self, values: list):
        """ Sets the elev_extent_min and elev_extent_max values

        Args:
            values (list): The list of values
        Returns:

        """
        float_values = [float(val) for val in values]
        self.elev_extent_max = max(float_values)
        self.elev_extent_min = min(float_values)

    def _evaluate_time_dimension(self, values: list):
        """ Evaluates the given time dimension extent.

        Instead of simply holding this giant string data, we try to find the range of it.

        Args:
            values (list): List holding all time values as values or intervals
        Returns:

        """
        # We assume the values to be dateTime strings
        if len(values) > 1:
            # Multiple intervals or multiple values
            if "/" in self.extent:
                # Multiple intervals
                self._set_min_max_time_intervals(values)
            else:
                # Multiple values
                self._set_min_max_time_values(values)
        else:
            # Single interval or single value
            if "/" in self.extent:
                # Single interval
                self._set_min_max_time_intervals(values)
            else:
                # Single value
                for value in values:
                    date = parse(timestr=value)
                    self.time_extent_min = date
                    self.time_extent_max = self.time_extent_min

    def _evaluate_elevation_dimension(self, values: list):
        """ Evaluates the given evaluation dimension extent.

        Instead of simply holding this giant string data, we try to find the range of it.

        Args:
            values (list): List holding all time values as values or intervals
        Returns:

        """
        # We assume the values to be numerical strings
        if len(values) > 1:
            # Multiple intervals or multiple values
            if "/" in self.extent:
                # Multiple intervals
                self._set_min_max_elevation_interval(values)
            else:
                # Multiple values
                self._set_min_max_elevation_values(values)
        else:
            # Single interval or single value
            if "/" in self.extent:
                # Single interval
                self._set_min_max_elevation_interval(values)
            else:
                # Single value
                for value in values:
                    self.elev_extent_min = float(value)
                    self.elev_extent_max = self.elev_extent_min

    def save(self, *args, **kwargs):
        """ Overwrites default saving

        Checks whether the given type is valid according to the valid choices of the field. If not, it's assumed
        to be a type 'other' and the given type will be moved to custom_name. The type will be set to the default
        for unknown types: 'other'.

        Args:
            args:
            kwargs:
        Returns:

        """
        # Check whether the given type is an allowed type from the choices
        if self.type != "time" and self.type != "elevation":
            # If we could not find it, the type is a custom name and needs to be moved to the custom_name field
            # The type is set to 'other'
            self.custom_name = self.type
            self.type = "other"

        # Find min and max values of extent
        try:
            # Multiple values are given if they are comma separated
            values = self.extent.split(",")
            if self.type == "time":
                self._evaluate_time_dimension(values)
            elif self.type == "elevation":
                self._evaluate_elevation_dimension(values)
            else:
                # In case of other - no way to understand automatically what the extent means
                pass
        except AttributeError:
            # Might happen if Dimension does not contain any Extent
            pass

        super().save(*args, **kwargs)


class Style(models.Model):
    layer = models.ForeignKey(Layer, on_delete=models.CASCADE, related_name="style")
    name = models.CharField(max_length=255, null=True, blank=True)
    title = models.CharField(max_length=255, null=True, blank=True)
    legend_uri = models.CharField(max_length=500, null=True, blank=True)
    height = models.IntegerField(null=True, blank=True)
    width = models.IntegerField(null=True, blank=True)
    mime_type = models.CharField(max_length=500, null=True, blank=True)

    def __str__(self):
        return self.layer.identifier + ": " + self.name


class FeatureType(Resource):
    metadata = models.OneToOneField(Metadata, on_delete=models.CASCADE, related_name="featuretype")
    parent_service = models.ForeignKey(Service, null=True, blank=True, on_delete=models.CASCADE, related_name="featuretypes")
    is_searchable = models.BooleanField(default=False)
    default_srs = models.ForeignKey(ReferenceSystem, on_delete=models.DO_NOTHING, null=True, related_name="default_srs")
    inspire_download = models.BooleanField(default=False)
    elements = models.ManyToManyField('FeatureTypeElement')
    namespaces = models.ManyToManyField('Namespace')
    bbox_lat_lon = models.PolygonField(default=Polygon(
        (
            (-90.0, -180.0),
            (-90.0, 180.0),
            (90.0, 180.0),
            (90.0, -180.0),
            (-90.0, -180.0),
        )
    ))

    def __init__(self, *args, **kwargs):
        super().__init__(*args, **kwargs)
        # non persisting attributes
        self.additional_srs_list = []
        self.keywords_list = []
        self.elements_list = []
        self.namespaces_list = []
        self.dataset_md_list = []

    def __str__(self):
        return self.metadata.identifier

    def secure_feature_type(self, is_secured: bool, groups: list, operation: RequestOperation, secured_operation: SecuredOperation):
        """ Secures the feature type or removes the secured constraints

        Args:
            is_secured (bool): Whether to secure the feature type or not
            groups (list): The list of groups which are allowed to perform an operation
            operation (RequestOperation): The operation which can be allowed
        Returns:

        """
        self.metadata.is_secured = is_secured
        if is_secured:
            sec_op = SecuredOperation()
            sec_op.operation = operation
            sec_op.save()
            for g in groups:
                sec_op.allowed_groups.add(g)
            self.metadata.secured_operations.add(sec_op)
        else:
            for sec_op in self.metadata.secured_operations.all():
                sec_op.delete()
            self.metadata.secured_operations.clear()
        self.metadata.save()
        self.save()

    def restore(self):
        """ Reset the metadata to it's original capabilities content

        Returns:
             nothing
        """
        from service.helper.ogc.wfs import OGCWebFeatureServiceFactory
        from service.helper import service_helper
        if self.parent_service is None:
            return
        service_version = service_helper.resolve_version_enum(self.parent_service.service_type.version)
        service = None
        if self.parent_service.is_service_type(OGCServiceEnum.WFS):
            service = OGCWebFeatureServiceFactory()
            service = service.get_ogc_wfs(version=service_version, service_connect_url=self.parent_service.metadata.capabilities_original_uri)
        if service is None:
            return
        service.get_capabilities()
        service.get_single_feature_type_metadata(self.metadata.identifier)
        result = service.feature_type_list.get(self.metadata.identifier, {})
        original_ft = result.get("feature_type")
        keywords = result.get("keyword_list")

        # now restore the "metadata"
        self.title = original_ft.title
        self.abstract = original_ft.abstract
        self.metadata.keywords.clear()
        for kw in keywords:
            keyword = Keyword.objects.get_or_create(keyword=kw)[0]
            self.metadata.keywords.add(keyword)
        self.is_custom = False


class FeatureTypeElement(Resource):
    name = models.CharField(max_length=255)
    type = models.CharField(max_length=255, null=True, blank=True)

    def __str__(self):
        return self.name


class Namespace(models.Model):
    name = models.CharField(max_length=50)
    version = models.CharField(max_length=50, blank=True, null=True)
    uri = models.CharField(max_length=500)

    def __str__(self):
        return self.name + " (" + self.uri + ")"<|MERGE_RESOLUTION|>--- conflicted
+++ resolved
@@ -2755,56 +2755,6 @@
         self.metadata.delete()
         super().delete()
 
-<<<<<<< HEAD
-=======
-    def __get_children(self, current, layers: list):
-        """ Recursive appending of all layers
-
-        Args:
-            current (Layer): The current layer instance
-            layers (list): The list of all collected layers so far
-        Returns:
-             nothing
-        """
-        layers.append(current)
-        for layer in current.children_list:
-            layers.append(layer)
-            if len(layer.children_list) > 0:
-                self.__get_children(layer, layers)
-
-    def get_all_layers(self):
-        """ Returns all layers in a list that can be found in this service
-
-        NOTE: THIS IS ONLY USED FOR CHILDREN_LIST, WHICH SHOULD ONLY BE USED FOR NON-PERSISTED OBJECTS!!!
-
-        Returns:
-             layers (list): The layers
-        """
-
-        layers = []
-        self.__get_children(self.root_layer, layers)
-        return layers
-
-    def activate_service(self, is_active: bool):
-        """ Toggles the activity status of a service and it's metadata
-
-        Args:
-            is_active (bool): Whether the service shall be activated or not
-        Returns:
-             nothing
-        """
-        self.is_active = is_active
-        self.metadata.is_active = is_active
-
-        linked_mds = self.metadata.get_related_metadatas()
-        for md_relation in linked_mds:
-            md_relation.is_active = is_active
-            md_relation.save(update_last_modified=False)
-
-        self.metadata.save(update_last_modified=False)
-        self.save(update_last_modified=False)
-
->>>>>>> ca337251
     def persist_original_capabilities_doc(self, xml: str):
         """ Persists the capabilities document
 
@@ -2911,97 +2861,6 @@
             sec_ops.delete()
             self.delete_children_secured_operations(child_layer, operation, group)
 
-<<<<<<< HEAD
-=======
-    def activate_layer_recursive(self, new_status):
-        """ Walk recursive through all layers of a wms and set the activity status new
-
-        Args:
-            root_layer: The root layer, where the recursion begins
-            new_status: The new status that will be persisted
-        Returns:
-             nothing
-        """
-        # check for all related metadata, we need to toggle their active status as well
-        rel_md = self.metadata.get_related_metadatas()
-        for md in rel_md:
-            dependencies = md.get_related_metadatas().count()
-            if dependencies > 1 and new_status is False:
-                # we still have multiple dependencies on this relation (besides us), we can not deactivate the metadata
-                pass
-            else:
-                # since we have no more dependencies on this metadata, we can set it inactive
-                md.is_active = new_status
-                md.set_documents_active_status(new_status)
-                md.save()
-
-        self.metadata.is_active = new_status
-        self.metadata.save()
-        self.metadata.set_documents_active_status(new_status)
-        self.is_active = new_status
-        self.save()
-
-        for layer in self.child_layers.all():
-            layer.activate_layer_recursive(new_status)
-
-    def _get_bottom_layers_identifier_iterative(self):
-        """ Runs a iterative search for all leaf layers.
-
-        If a leaf layer is found, it will be added to layer_list
-
-        Returns:
-             leaves (list): List of id sorted leaf layer identifiers
-        """
-        layer_obj_children = self.child_layers.all()
-        leaves = []
-        non_leaves = []
-        for child in layer_obj_children:
-            children = child.child_layers.all()
-            if children.count() == 0:
-                leaves.append(child)
-            else:
-                non_leaves.append(child)
-
-        while len(non_leaves) > 0:
-            layer = non_leaves.pop()
-            children = layer.child_layers.all()
-            if children.count() == 0:
-                leaves.append(layer)
-            else:
-                non_leaves += children
-
-        leaves.sort(key=lambda elem: elem.id)
-        leaves = [leaf.identifier for leaf in leaves]
-        return leaves
-
-    def get_leaf_layers_identifier(self):
-        """ Returns a list of all leaf layer's identifiers.
-
-        Leaf layers are the layers, which have no further children.
-
-        Returns:
-             leaf_layers (list): The leaf layers of a layer
-        """
-        leaf_layers = self._get_bottom_layers_identifier_iterative()
-        return leaf_layers
-
-    def secure_sub_layers_recursive(self, is_secured: bool, group: MrMapGroup, operation: RequestOperation, group_polygons: dict, secured_operation: SecuredOperation):
-        """ Recursive implementation of securing all sub layers of a current layer
-
-        Args:
-            is_secured (bool): Whether the sublayers shall be secured or not
-            group (MrMapGroup): The group which is allowed to run the operation
-            operation (RequestOperation): The operation that is allowed to be run
-            group_polygons (dict): The polygons which restrict the access for the group
-        Returns:
-             nothing
-        """
-        self.secure_access(is_secured, group, operation, group_polygons, secured_operation)
-
-        for layer in self.child_layers.all():
-            layer.secure_sub_layers_recursive(is_secured, group, operation, group_polygons, secured_operation)
-
->>>>>>> ca337251
 
 class Module(Service):
     type = models.CharField(max_length=100)

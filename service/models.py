import uuid

import os, io
from collections import OrderedDict

import time
from PIL import Image
from django.contrib.gis.geos import Polygon, GeometryCollection
from django.core.exceptions import ObjectDoesNotExist
from django.db import models, transaction
from django.contrib.gis.db import models
from django.utils import timezone

from MapSkinner.cacher import DocumentCacher
from MapSkinner.messages import PARAMETER_ERROR
from MapSkinner.settings import HTTP_OR_SSL, HOST_NAME, GENERIC_NAMESPACE_TEMPLATE, ROOT_URL, EXEC_TIME_PRINT
from MapSkinner import utils
from MapSkinner.utils import print_debug_mode
from service.helper.common_connector import CommonConnector
from service.helper.enums import OGCServiceEnum, OGCServiceVersionEnum, MetadataEnum, OGCOperationEnum
from service.helper.crypto_handler import CryptoHandler
from service.helper.iso.service_metadata_builder import ServiceMetadataBuilder
from service.settings import DEFAULT_SERVICE_BOUNDING_BOX, EXTERNAL_AUTHENTICATION_FILEPATH, \
    SERVICE_OPERATION_URI_TEMPLATE, SERVICE_LEGEND_URI_TEMPLATE, SERVICE_DATASET_URI_TEMPLATE, COUNT_DATA_PIXELS_ONLY
from structure.models import MrMapGroup, Organization
from service.helper import xml_helper


class Resource(models.Model):
    uuid = models.CharField(max_length=255, default=uuid.uuid4())
    created = models.DateTimeField(auto_now_add=True)
    created_by = models.ForeignKey(MrMapGroup, on_delete=models.DO_NOTHING, null=True, blank=True)
    last_modified = models.DateTimeField(null=True)
    is_deleted = models.BooleanField(default=False)
    is_active = models.BooleanField(default=False)

    def save(self, update_last_modified=True, force_insert=False, force_update=False, using=None,
             update_fields=None):
        if update_last_modified:
            # We always want to have automatically the last timestamp from the latest change!
            # ONLY if the function is especially called with a False flag in update_last_modified, we will not change the record's last change
            self.last_modified = timezone.now()
        super().save(force_insert, force_update, using, update_fields)

    class Meta:
        abstract = True


class Keyword(models.Model):
    keyword = models.CharField(max_length=255, unique=True)

    def __str__(self):
        return self.keyword


class ProxyLog(models.Model):
    from structure.models import MrMapUser
    metadata = models.ForeignKey('Metadata', on_delete=models.CASCADE, null=True, blank=True)
    user = models.ForeignKey(MrMapUser, on_delete=models.CASCADE, null=True, blank=True)
    operation = models.CharField(max_length=100, null=True, blank=True)
    uri = models.CharField(max_length=1000, null=True, blank=True)
    post_body = models.TextField(null=True, blank=True)
    timestamp = models.DateTimeField(auto_now_add=True)
    response_wfs_num_features = models.IntegerField(null=True, blank=True)
    response_wms_megapixel = models.FloatField(null=True, blank=True)

    def __str__(self):
        return str(self.id)

    @transaction.atomic
    def log_response(self, response, request_param: str):
        """ Evaluate the response.

        In case of a WFS response, the number of returned features will be counted.
        In case of a WMS response, the megapixel will be computed.

        Args:
            response: The response, could be xml or bytes
            request_param (str): The operation that has been performed
        Returns:
             nothing
        """
        service_type = self.metadata.get_service_type()

        start_time = time.time()
        if service_type == OGCServiceEnum.WFS.value:
            self._log_wfs_response(response)
        elif service_type == OGCServiceEnum.WMS.value:
            self._log_wms_response(response)
        else:
            # For future implementation
            pass
        self.operation = request_param
        self.save()
        print_debug_mode(EXEC_TIME_PRINT % ("logging response", time.time() - start_time))

    def _log_wfs_response(self, xml: str):
        """ Evaluate the wfs response.

        Args:
            xml: The response xml
        Returns:
             nothing
        """
        xml = xml_helper.parse_xml(xml)

        # Due to different versions of wfs, the member name changes. Since we do not know in which version the
        # GetFeature request was performed, we simply check on both possibilites and continue with the one that
        # delivers more features than 0. If no features are returned anyway, the value 0 will fit as well.
        identifiers = [
            "member",
            "featureMember",
        ]
        root = xml.getroot()

        for identifier in identifiers:
            feature_elems = xml_helper.try_get_element_from_xml(
                "//" + GENERIC_NAMESPACE_TEMPLATE.format(identifier),
                root
            )
            num_features = len(feature_elems)
            if num_features > 0:
                break

        self.response_wfs_num_features = num_features

    def _log_wms_response(self, img):
        """ Evaluate the wms response.

        Args:
            img: The response image (probably masked)
        Returns:
             nothing
        """
        # Catch case where image might be bytes and transform it into a RGBA image
        if isinstance(img, bytes):
            img = Image.open(io.BytesIO(img))
            tmp = Image.new("RGBA", img.size, (255, 255, 255, 255))
            tmp.paste(img)
            img = tmp

        if COUNT_DATA_PIXELS_ONLY:
            pixels = self._count_data_pixels_only(img)
        else:
            h = img.height
            w = img.width
            pixels = h * w

        # Calculation of megapixels, round up to 2 digits
        # megapixels = width*height / 1,000,000
        self.response_wms_megapixel = round(pixels / 1000000, 4)

    def _count_data_pixels_only(self, img: Image):
        """ Counts all pixels, besides the pure-alpha-pixels

        Args:
            img (Image): The image
        Returns:
             pixels (int): Amount of non-alpha pixels
        """
        # Get alpha channel pixel values as list
        all_pixel_vals = list(img.getdata(3))

        # Count all alpha pixel (value == 0)
        num_alpha_pixels = all_pixel_vals.count(0)

        # Compute difference
        pixels = len(all_pixel_vals) - num_alpha_pixels

        return pixels


class RequestOperation(models.Model):
    operation_name = models.CharField(max_length=255, null=True, blank=True)

    def __str__(self):
        return self.operation_name


class SecuredOperation(models.Model):
    operation = models.ForeignKey(RequestOperation, on_delete=models.CASCADE, null=True, blank=True)
    allowed_group = models.ForeignKey(MrMapGroup, related_name="allowed_operations", on_delete=models.CASCADE, null=True, blank=True)
    bounding_geometry = models.GeometryCollectionField(blank=True, null=True)
    secured_metadata = models.ForeignKey('Metadata', related_name="secured_operations", on_delete=models.CASCADE, null=True, blank=True)

    def __str__(self):
        return str(self.id)

    def delete(self, using=None, keep_parents=False):
        """ Overwrites builtin delete() method with model specific logic.

        If a SecuredOperation will be deleted, all related subelements of the secured_metadata have to be freed from
        existing SecuredOperation records as well.

        Args:
            using:
            keep_parents:
        Returns:

        """
        md = self.secured_metadata
        operation = self.operation
        group = self.allowed_group

        md_type = md.metadata_type.type

        # continue with possibly existing children
        if md_type == MetadataEnum.FEATURETYPE.value:
            sec_ops = SecuredOperation.objects.filter(
                secured_metadata=md,
                operation=operation,
                allowed_group=group
            )
            sec_ops.delete()

        elif md_type == MetadataEnum.SERVICE.value or md_type == MetadataEnum.LAYER.value:
            service_type = md.service.servicetype.name
            if service_type == OGCServiceEnum.WFS.value:
                # find all wfs featuretypes
                featuretypes = md.service.featuretypes.all()
                for featuretype in featuretypes:
                    sec_ops = SecuredOperation.objects.filter(
                        secured_metadata=featuretype.metadata,
                        operation=operation,
                        allowed_group=group,
                    )
                    sec_ops.delete()

            elif service_type == OGCServiceEnum.WMS.value:
                if md.service.is_root:
                    # find root layer
                    layer = Layer.objects.get(
                        parent_layer=None,
                        parent_service=md.service
                    )
                else:
                    # find layer which is described by this metadata
                    layer = Layer.objects.get(
                        metadata=md
                    )

                # remove root layer secured operation
                sec_op = SecuredOperation.objects.filter(
                    secured_metadata=layer.metadata,
                    operation=operation,
                    allowed_group=group
                )
                sec_op.delete()

                # remove secured operations of root layer children
                for child_layer in layer.child_layer.all():
                    sec_ops = SecuredOperation.objects.filter(
                        secured_metadata=child_layer.metadata,
                        operation=operation,
                        allowed_group=group,
                    )
                    sec_ops.delete()
                    child_layer.delete_children_secured_operations(child_layer, operation, group)

        # delete current object
        super().delete(using, keep_parents)


class MetadataOrigin(models.Model):
    name = models.CharField(max_length=255)

    def __str__(self):
        return self.name


class MetadataRelation(models.Model):
    metadata_from = models.ForeignKey('Metadata', on_delete=models.CASCADE, related_name="related_metadata_from")
    metadata_to = models.ForeignKey('Metadata', on_delete=models.CASCADE, related_name="related_metadata_to")
    relation_type = models.CharField(max_length=255, null=True, blank=True)
    internal = models.BooleanField(default=False)
    origin = models.ForeignKey(MetadataOrigin, on_delete=models.CASCADE)

    def __str__(self):
        return "{} {} {}".format(self.metadata_from.title, self.relation_type, self.metadata_to.title)


class ExternalAuthentication(models.Model):
    username = models.CharField(max_length=255)
    password = models.CharField(max_length=500)
    auth_type = models.CharField(max_length=100)
    metadata = models.OneToOneField('Metadata', on_delete=models.DO_NOTHING, null=True, blank=True, related_name="external_authentication")

    def delete(self, using=None, keep_parents=False):
        """ Overwrites default delete function

        Removes local stored file if it exists!

        Args;
            using:
            keep_parents:
        Returns:
        """
        # remove local stored key
        filepath = "{}/md_{}.key".format(EXTERNAL_AUTHENTICATION_FILEPATH, self.metadata.id)
        try:
            os.remove(filepath)
        except FileNotFoundError:
            pass
        super().delete(using, keep_parents)

    def encrypt(self, key: str):
        """ Encrypts the login credentials using a given key

        Args:
            key (str):
        Returns:

        """
        crypto_handler = CryptoHandler(msg=self.username, key=key)
        crypto_handler.encrypt()
        self.username = crypto_handler.crypt_message.decode("ascii")

        crypto_handler.message = self.password
        crypto_handler.encrypt()
        self.password = crypto_handler.crypt_message.decode("ascii")

    def decrypt(self, key):
        """ Decrypts the login credentials using a given key

        Args:
            key:
        Returns:

        """
        crypto_handler = CryptoHandler()
        crypto_handler.key = key

        crypto_handler.crypt_message = self.password.encode("ascii")
        crypto_handler.decrypt()
        self.password = crypto_handler.message.decode("ascii")

        crypto_handler.crypt_message = self.username.encode("ascii")
        crypto_handler.decrypt()
        self.username = crypto_handler.message.decode("ascii")


class Metadata(Resource):
    identifier = models.CharField(max_length=255, null=True)
    title = models.CharField(max_length=255)
    abstract = models.TextField(null=True, blank=True)
    online_resource = models.CharField(max_length=500, null=True, blank=True)  # where the service data can be found

    capabilities_original_uri = models.CharField(max_length=500, blank=True, null=True)
    capabilities_uri = models.CharField(max_length=500, blank=True, null=True)

    service_metadata_original_uri = models.CharField(max_length=500, blank=True, null=True)
    service_metadata_uri = models.CharField(max_length=500, blank=True, null=True)

    contact = models.ForeignKey(Organization, on_delete=models.DO_NOTHING, blank=True, null=True)
    terms_of_use = models.ForeignKey('TermsOfUse', on_delete=models.DO_NOTHING, null=True)
    access_constraints = models.TextField(null=True, blank=True)
    fees = models.TextField(null=True, blank=True)

    last_remote_change = models.DateTimeField(null=True, blank=True)  # the date time, when the metadata was changed where it comes from
    status = models.IntegerField(null=True)
    use_proxy_uri = models.BooleanField(default=False)
    log_proxy_access = models.BooleanField(default=False)
    spatial_res_type = models.CharField(max_length=100, null=True)
    spatial_res_value = models.CharField(max_length=100, null=True)
    is_broken = models.BooleanField(default=False)
    is_custom = models.BooleanField(default=False)
    is_inspire_conform = models.BooleanField(default=False)
    has_inspire_downloads = models.BooleanField(default=False)
    bounding_geometry = models.PolygonField(null=True, blank=True)

    # security
    is_secured = models.BooleanField(default=False)

    # capabilities
    dimension = models.CharField(max_length=100, null=True)
    authority_url = models.CharField(max_length=255, null=True)
    metadata_url = models.CharField(max_length=255, null=True)

    # other
    keywords = models.ManyToManyField(Keyword)
    categories = models.ManyToManyField('Category')
    reference_system = models.ManyToManyField('ReferenceSystem')
    metadata_type = models.ForeignKey('MetadataType', on_delete=models.DO_NOTHING, null=True, blank=True)
    hits = models.IntegerField(default=0)

    ## for ISO metadata
    dataset_id = models.CharField(max_length=255, null=True, blank=True)
    dataset_id_code_space = models.CharField(max_length=255, null=True, blank=True)

    related_metadata = models.ManyToManyField(MetadataRelation)
    origin = None

    def __init__(self, *args, **kwargs):
        super().__init__(*args, **kwargs)
        # non persisting attributes
        self.keywords_list = []
        self.reference_system_list = []

    def __str__(self):
        return self.title

    def clear_cached_documents(self):
        """ Sets the content of all possibly auto-generated documents to None

        Returns:

        """
        self._clear_current_capability_document()
        self._clear_service_metadata_document()

    def _clear_service_metadata_document(self):
        """ Sets the service_metadata_document content to None

        Returns:

        """
        # Clear cached documents
        cacher = DocumentCacher("SERVICE_METADATA", "0")
        cacher.remove(str(self.id))

    def _clear_current_capability_document(self):
        """ Sets the current_capability_document content to None

        Returns:

        """
        # Clear cached documents
        for version in OGCServiceVersionEnum:
            cacher = DocumentCacher(OGCOperationEnum.GET_CAPABILITIES.value, version.value)
            cacher.remove(str(self.id))

    def get_service_metadata_xml(self):
        """ Getter for the service metadata.

        If no service metadata is persisted in the database, we generate one.

        Returns:
            service_metadata_document (str): The xml document
        """
        doc = None
        cacher = DocumentCacher(title="SERVICE_METADATA", version="0")
        try:
            # Before we access the database (slow), we try to find a cached document from redis (memory -> faster)
            doc = cacher.get(self.id)
            if doc is not None:
                return doc

            # If we reach this point, we found no cached document. Check the db!
            # Try to fetch an existing Document record from the db
            cap_doc = Document.objects.get_or_create(related_metadata=self)[0]
            doc = cap_doc.service_metadata_document

            if doc is None or len(doc) == 0:
                # Well, there is one but no service_metadata_document is found inside
                raise ObjectDoesNotExist

        except ObjectDoesNotExist as e:
            # There is no service metadata document in the database, we need to create it
            builder = ServiceMetadataBuilder(self.id, MetadataEnum.SERVICE)
            doc = builder.generate_service_metadata()

            # Write new creates service metadata to cache
            cacher.set(str(self.id), doc)

            # Write metadata to db as well
            cap_doc = Document.objects.get_or_create(related_metadata=self)[0]
            cap_doc.service_metadata_document = doc
            cap_doc.save()

<<<<<<< HEAD
=======
        return doc

>>>>>>> 9114414f
    def get_current_capability_xml(self, version_param: str):
        """ Getter for the capability xml of the current status of this metadata object.

        If there is no capability document available (maybe the capabilities of a subelement of a service are requested),
        the capabilities xml will be generated and persisted to the database to increase the speed of another request.

        Args:
            version_param (str): The version parameter for which the capabilities shall be built
        Returns:
            current_capability_document (str): The xml document
        """
        from service.helper import service_helper
        cap_doc = None

        cacher = DocumentCacher(title=OGCOperationEnum.GET_CAPABILITIES.value, version=version_param)
        try:
            # Before we access the database (slow), we try to find a cached document from redis (memory -> faster)
            cap_xml = cacher.get(self.id)
            if cap_xml is not None:
                return cap_xml

            # If we reach this point, we found no cached document. Check the db!
            # Try to fetch an existing Document record from the db
            cap_doc = Document.objects.get(related_metadata=self)

            cap_xml = cap_doc.current_capability_document

            if cap_xml is None or len(cap_xml) == 0:
                # Well, there is a Document record but no current_capability_document is found inside
                raise ObjectDoesNotExist
            else:
                # There is a capability_document in the db. Let's write it to cache, so it can be returned even faster
                cacher.set(self.id, cap_xml)

        except ObjectDoesNotExist as e:
            # This means we have no Document record or the current_capability value is None.
            # This is possible for subelements of a service, which (usually) do not have an own capability document or
            # if a service has been updated.

            # We create a capability document on the fly for this metadata object and use the set_proxy functionality
            # of the Document class for automatically setting all proxied links according to the user's setting.
            cap_xml = self._create_capability_xml(version_param)

            # Write the new capability document to the cache!
            cacher.set(self.id, cap_xml)

            # If no Document record existed, we create it now!
            if cap_doc is None:
                cap_doc = Document(
                    related_metadata=self,
                    original_capability_document=cap_xml,
                    current_capability_document=cap_xml,
                )
            else:
                # There is a Document record but the current_capability was None. We set this value now
                cap_doc.current_capability_document = cap_xml

            # Do not forget to proxy the links inside the document, if needed
            if self.use_proxy_uri:
                version_param_enum = service_helper.resolve_version_enum(version=version_param)
                cap_doc.set_proxy(use_proxy=True, force_version=version_param_enum, auto_save=False)

            cap_doc.save()

        return cap_doc.current_capability_document

    def _create_capability_xml(self, force_version: str = None):
        """ Creates a capability xml from the current state of the service object

        Args:
            force_version (str): The OGC standard version that has to be used for xml generating
        Returns:
             xml (str): The xml document as string
        """
        from service.helper.ogc.capabilities_builder import CapabilityXMLBuilder

        capabilty_builder = CapabilityXMLBuilder(metadata=self, force_version=force_version)
        xml = capabilty_builder.generate_xml()
        return xml

    def get_external_authentication_object(self):
        """ Returns the external authentication object, if one exists

        If none exists, None will be returned

        Returns:
             ext_auth (ExternalAuthentication) | None
        """
        ext_auth = None
        try:
            ext_auth = self.external_authentication
        except ObjectDoesNotExist:
            pass
        return ext_auth

    def get_related_dataset_metadata(self):
        """ Returns a related dataset metadata record.

        If none exists, None is returned

        Returns:
             dataset_md (Metadata) | None
        """
        try:
            dataset_md = MetadataRelation.objects.get(
                metadata_from=self,
                metadata_to__metadata_type__type=OGCServiceEnum.DATASET.value
            )
            dataset_md = dataset_md.metadata_to
            return dataset_md
        except ObjectDoesNotExist as e:
            return None

    def get_remote_original_capabilities_document(self, version: str):
        """ Fetches the original capabilities document from the remote server.

        Returns:
             doc (str): The xml document as string
        """
        if version is None or len(version) == 0:
            raise ValueError()

        doc = None
        if self.has_external_authentication():
            ext_auth = self.external_authentication
            crypto_handler = CryptoHandler()
            key = crypto_handler.get_key_from_file(self.id)
            ext_auth.decrypt(key)
        else:
            ext_auth = None

        uri = self.capabilities_original_uri
        uri = utils.set_uri_GET_param(uri, "version", version)
        conn = CommonConnector(url=uri, external_auth=ext_auth)
        conn.load()
        if conn.status_code == 200:
            doc = conn.content
        else:
            raise ConnectionError()
        return doc

    def has_external_authentication(self):
        """ Checks whether the metadata has a related ExternalAuthentication set

        Returns:
             True | False
        """
        try:
            tmp = self.external_authentication
            return True
        except ObjectDoesNotExist:
            return False

    @transaction.atomic
    def increase_hits(self):
        """ Increases the hit counter of the metadata

        Returns:
             Nothing
        """
        # increase itself
        self.hits += 1

        # Only if whole service was called, increase the children hits as well
        if self.metadata_type.type == MetadataEnum.SERVICE.value:

            # wms children
            if self.service.servicetype.name == 'wms':
                children = self.service.child_service.all()
                for child in children:
                    child.metadata.hits += 1
                    child.metadata.save()

            elif self.service.servicetype.name == 'wfs':
                featuretypes = self.service.featuretypes.all()
                for f_t in featuretypes:
                    f_t.metadata.hits += 1
                    f_t.metadata.save()

        self.save()

    def delete(self, using=None, keep_parents=False):
        """ Overwriting of the regular delete function

        Checks if the current processed metadata is part of a MetadataRelation, which indicates, that it is still used
        somewhere else, maybe by another service. If there is only one MetadataRelation found for this metadata record,
        we can delete it safely..

        Args:
            using: The regular 'using' parameter
            keep_parents: The regular 'keep_parents' parameter
        Returns:
            nothing
        """
        # check for SecuredOperations
        if self.is_secured:
            sec_ops = self.secured_operations.all()
            sec_ops.delete()

        # remove externalAuthentication object if it exists
        try:
            self.external_authentication.delete()
        except ObjectDoesNotExist:
            pass

        # check if there are MetadataRelations on this metadata record
        # if so, we can not remove it until these relations aren't used anymore
        dependencies = MetadataRelation.objects.filter(
            metadata_to=self
        )
        if dependencies.count() > 1:
            # if there are more than one dependency, we should not remove it
            # the one dependency we can expect at least is the relation to the current metadata record
            return
        else:
            # if we have one or less relations to this metadata record, we can remove it anyway
            super().delete(using, keep_parents)

    def get_service_type(self):
        """ Performs a check on which service type is described by the metadata record

        Returns:
             service_type (str): The service type as string ('wms' or 'wfs')
        """
        service_type = None
        if self.is_root():
            return self.service.servicetype.name
        elif self.metadata_type.type == 'layer':
            service_type = 'wms'
        elif self.metadata_type.type == 'featuretype':
            service_type = 'wfs'
        return service_type

    def get_service_version(self):
        """ Returns the service version

        Returns:
             The service version
        """
        # Non root elements have to be handled differently, since FeatureTypes are not Service instances and always use
        # their parent_service as Service information holder
        if not self.is_root():
            if self.get_service_type() == OGCServiceEnum.WFS.value:
                service = FeatureType.objects.get(
                    metadata=self
                ).parent_service
            elif self.get_service_type() == OGCServiceEnum.WMS.value:
                service = self.service.parent_service
            else:
                raise TypeError(PARAMETER_ERROR.format("SERVICE"))
        else:
            service = self.service
        service_version = service.servicetype.version
        for v in OGCServiceVersionEnum:
            if v.value == service_version:
                return v
        return service_version

    def find_max_bounding_box(self):
        """ Returns the largest bounding box of all children

        Saves the found bounding box to bounding_geometry for faster access

        Returns:

        """
        children = self.service.child_service.all()
        max_box = self.bounding_geometry
        for child in children:
            bbox = child.layer.bbox_lat_lon
            if max_box is None:
                max_box = bbox
            else:
                ba = bbox.area
                ma = max_box.area
                if ba > ma:
                    max_box = bbox

        if max_box is None:
            max_box = DEFAULT_SERVICE_BOUNDING_BOX
        if max_box.area == 0:
            # if this element and it's children does not provide a bounding geometry, we simply take the one from the
            # whole service to avoid the map flipping somewhere else on the planet
            return self.service.parent_service.metadata.find_max_bounding_box()
        return max_box

    def is_root(self):
        """ Checks whether the metadata describes a root service or a layer/featuretype

        Returns:
             is_root (bool): True if there is no parent service to the described service, False otherwise
        """
        return self.metadata_type.type == 'service'

    def _restore_layer_md(self, service,):
        """ Private function for retrieving single layer metadata

        Args:
            service (OGCWebMapService): An empty OGCWebMapService object to load and parse the metadata
        Returns:
             nothing, it changes the Metadata object itself
        """
        # parse single layer
        identifier = self.service.layer.identifier
        layer = service.get_layer_by_identifier(identifier)
        self.title = layer.title
        self.abstract = layer.abstract
        self.is_custom = False
        self.keywords.clear()
        for kw in layer.capability_keywords:
            keyword = Keyword.objects.get_or_create(keyword=kw)[0]
            self.keywords.add(keyword)

        original_iso_links = [x.uri for x in layer.iso_metadata]
        for related_iso in self.related_metadata.all():
            md_link = related_iso.metadata_to.metadata_url
            if md_link not in original_iso_links:
                related_iso.metadata_to.delete()
                related_iso.delete()

        # restore partially capabilities document
        if self.is_root():
            rel_md = self
        else:
            rel_md = self.service.parent_service.metadata
        cap_doc = Document.objects.get(related_metadata=rel_md)
        cap_doc.restore_subelement(identifier)
        return

    def _restore_feature_type_md(self, service, external_auth: ExternalAuthentication = None):
        """ Private function for retrieving single featuretype metadata

        Args:
            service (OGCWebMapService): An empty OGCWebMapService object to load and parse the metadata
        Returns:
             nothing, it changes the Metadata object itself
        """
        # parse single layer
        identifier = self.identifier
        f_t = service.get_feature_type_by_identifier(identifier, external_auth=external_auth)
        f_t_obj = f_t.get("feature_type", None)
        f_t_iso_links = f_t.get("dataset_md_list", [])
        self.title = f_t_obj.metadata.title
        self.abstract = f_t_obj.metadata.abstract
        self.is_custom = False
        self.keywords.clear()
        for kw in f_t_obj.metadata.keywords_list:
            keyword = Keyword.objects.get_or_create(keyword=kw)[0]
            self.keywords.add(keyword)

        for related_iso in self.related_metadata.all():
            md_link = related_iso.metadata_to.metadata_url
            if md_link not in f_t_iso_links:
                related_iso.metadata_to.delete()
                related_iso.delete()

        # restore partially capabilities document
        if self.is_root():
            rel_md = self
        else:
            rel_md = self.featuretype.parent_service.metadata
        cap_doc = Document.objects.get(related_metadata=rel_md)
        cap_doc.restore_subelement(identifier)
        return

    def _restore_wms(self, external_auth: ExternalAuthentication = None):
        """ Restore the metadata of a wms service

        Args;
            identifier (str): Identifies which layer should be restored.
        Returns:
             nothing
        """
        from service.helper.ogc.wms import OGCWebMapServiceFactory
        from service.helper import service_helper
        service_version = service_helper.resolve_version_enum(self.service.servicetype.version)
        service = None
        service = OGCWebMapServiceFactory()
        service = service.get_ogc_wms(version=service_version, service_connect_url=self.capabilities_original_uri)
        service.get_capabilities()
        service.create_from_capabilities(metadata_only=True, external_auth=external_auth)

        # check if whole service shall be restored or single layer
        if not self.is_root():
            return self._restore_layer_md(service)

        self.title = service.service_identification_title
        self.abstract = service.service_identification_abstract
        self.access_constraints = service.service_identification_accessconstraints
        keywords = service.service_identification_keywords
        self.keywords.clear()
        for kw in keywords:
            keyword = Keyword.objects.get_or_create(keyword=kw)[0]
            self.keywords.add(keyword)

        # by default no categories
        self.categories.clear()
        self.is_custom = False
        self.use_proxy_uri = False

        cap_doc = Document.objects.get(related_metadata=self)
        cap_doc.restore()

    def _restore_wfs(self, identifier: str = None, external_auth: ExternalAuthentication = None):
        """ Restore the metadata of a wfs service

        Args;
            identifier (str): Identifies which layer should be restored.
        Returns:
             nothing
        """
        from service.helper.ogc.wfs import OGCWebFeatureServiceFactory
        from service.helper import service_helper

        # Prepare 'service' for further handling
        # If no identifier is provided, we deal with a root metadata
        is_root = identifier is None
        if is_root:
            service = self.service
        else:
            service = self.featuretype.service
        service_version = service_helper.resolve_version_enum(service.servicetype.version)
        service_tmp = OGCWebFeatureServiceFactory()
        service_tmp = service_tmp.get_ogc_wfs(version=service_version, service_connect_url=self.capabilities_original_uri)
        if service_tmp is None:
            return
        service_tmp.get_capabilities()
        service_tmp.create_from_capabilities(metadata_only=True)
        # check if whole service shall be restored or single layer
        if not self.is_root():
            return self._restore_feature_type_md(service_tmp, external_auth=external_auth)

        self.title = service_tmp.service_identification_title
        self.abstract = service_tmp.service_identification_abstract
        self.access_constraints = service_tmp.service_identification_accessconstraints
        keywords = service_tmp.service_identification_keywords
        self.keywords.clear()
        for kw in keywords:
            keyword = Keyword.objects.get_or_create(keyword=kw)[0]
            self.keywords.add(keyword)

        # by default no categories
        self.categories.clear()
        self.is_custom = False
        self.use_proxy_uri = False

        cap_doc = Document.objects.get(related_metadata=service.metadata)
        cap_doc.restore()

    def restore(self, identifier: str = None, external_auth: ExternalAuthentication = None):
        """ Load original metadata from capabilities and ISO metadata

        Args:
            identifier (str): The identifier of a featureType or Layer (in xml often named 'name')
        Returns:
             nothing
        """

        # identify whether this is a wfs or wms (we need to handle them in different ways)
        service_type = self.get_service_type()
        if service_type == OGCServiceEnum.WFS.value:
            self._restore_wfs(identifier, external_auth=external_auth)
        elif service_type == OGCServiceEnum.WMS.value:
            self._restore_wms(external_auth=external_auth)

        # Subelements like layers or featuretypes might have own capabilities documents. Delete them on restore!
        self.clear_cached_documents()

    def get_related_metadata_uris(self):
        """ Generates a list of all related metadata online links and returns them

        Returns:
             links (list): A list containing all online links of related metadata
        """
        rel_mds = self.related_metadata.all()
        links = []
        for md in rel_mds:
            links.append(md.metadata_to.metadata_url)
        return links

    def _set_document_secured(self, is_secured: bool):
        """ Fetches the metadata documents and sets the secured uris for all operations

        Args:
            is_secured (bool): Whether the operations should be secured or not
        Returns:
            nothing
        """
        try:
            cap_doc = Document.objects.get(
                related_metadata=self
            )
            cap_doc.set_proxy(is_secured)
        except ObjectDoesNotExist:
            pass

    def set_documents_active_status(self, is_active: bool):
        """ Sets the active status for related documents

        Args:
            is_active (bool): Whether the documents are active or not
        Returns:

        """
        docs = Document.objects.filter(
            related_metadata=self
        )
        for doc in docs:
            doc.is_active = is_active
            doc.save()

    def set_logging(self, logging: bool):
        """ Set the metadata logging flag to a new value

        Args:
            logging (bool): Whether the metadata shall be logged or not
        Returns:
        """
        # Only change if the proxy setting is activated or the logging shall be deactivated anyway
        if self.use_proxy_uri or not logging:
            self.log_proxy_access = logging

            # If the metadata shall be logged, all of it's subelements shall be logged as well!
            child_mds = Metadata.objects.filter(service__parent_service=self.service)
            for child_md in child_mds:
                child_md.log_proxy_access = logging
                child_md.save()

            self.save()

    def set_proxy(self, use_proxy: bool):
        """ Set the metadata proxy to a new value.

        Iterates over subelements.

        Args:
            use_proxy (bool): Whether to use a proxy or not
        Returns:
        """
        if not self.is_root():
            root_md = self.service.parent_service.metadata
        else:
            root_md = self

        # change capabilities document
        root_md_doc = Document.objects.get(related_metadata=root_md)
        root_md_doc.set_proxy(use_proxy)

        # Clear cached documents
        self.clear_cached_documents()

        self.use_proxy_uri = use_proxy

        # If md uris shall be tunneled using the proxy, we need to make sure that all metadata elements of the service are aware of this!
        service_type = self.get_service_type()
        subelements = []
        if service_type == OGCServiceEnum.WFS.value:
            subelements = self.service.featuretypes.all()
        elif service_type == OGCServiceEnum.WMS.value:
            subelements = Layer.objects.filter(parent_service=self.service)

        for subelement in subelements:
            subelement_md = subelement.metadata
            subelement_md.use_proxy_uri = self.use_proxy_uri
            subelement_md.save()

            subelement_md.clear_cached_documents()

        self.save()

    def set_secured(self, is_secured: bool):
        """ Set is_secured to a new value.

        Iterates over all children for the same purpose.
        Activates use_proxy automatically!

        Args:
            is_secured (bool): The new value for is_secured
        Returns:

        """
        self.is_secured = is_secured
        if not is_secured and self.use_proxy_uri:
            # secured access shall be disabled, but use_proxy is still enabled
            # we keep the use_proxy_uri on True!
            self.use_proxy_uri = True
        else:
            self.use_proxy_uri = is_secured
        self._set_document_secured(self.use_proxy_uri)

        md_type = self.metadata_type.type

        children = []
        if md_type == MetadataEnum.SERVICE.value or md_type == MetadataEnum.LAYER.value:
            if self.service.servicetype.name == OGCServiceEnum.WMS.value:
                parent_service = self.service
                children = Metadata.objects.filter(
                    service__parent_service=parent_service
                )
                for child in children:
                    child._set_document_secured(self.use_proxy_uri)

            elif self.service.servicetype.name == OGCServiceEnum.WFS.value:
                children = [ft.metadata for ft in self.service.featuretypes.all()]

            for child in children:
                child.is_secured = is_secured
                child.use_proxy_uri = self.use_proxy_uri
                child.save()

        elif md_type == MetadataEnum.FEATURETYPE.value:
            # a featuretype does not have children - we can skip this case!
            pass
        self.save()


class MetadataType(models.Model):
    type = models.CharField(max_length=255, blank=True, null=True, unique=True)

    def __str__(self):
        return self.type


class Document(Resource):
    related_metadata = models.OneToOneField(Metadata, on_delete=models.CASCADE)
    original_capability_document = models.TextField(null=True, blank=True)
    current_capability_document = models.TextField(null=True, blank=True)
    service_metadata_document = models.TextField(null=True, blank=True)
    dataset_metadata_document = models.TextField(null=True, blank=True)

    def __str__(self):
        return self.related_metadata.title

    def get_dataset_metadata_as_dict(self):
        """ Parses the persisted dataset_metadata_document into a dict

        Parses only values which are important for the HTML representation rendering.
        Useful resource: https://standards.iso.org/ittf/PubliclyAvailableStandards/ISO_19139_Schemas/resources/codelist/ML_gmxCodelists.xml

        Returns:
             ret_dict (dict): The dict
        """
        ret_dict = {}

        if self.dataset_metadata_document is None:
            return ret_dict

        xml = xml_helper.parse_xml(self.dataset_metadata_document)

        # Date
        date_elem = xml_helper.try_get_single_element_from_xml(".//" + GENERIC_NAMESPACE_TEMPLATE.format("dateStamp"), xml)
        ret_dict["date"] = xml_helper.try_get_text_from_xml_element(date_elem, ".//" + GENERIC_NAMESPACE_TEMPLATE.format("Date"))
        del date_elem

        # Organization
        org_elem = xml_helper.try_get_single_element_from_xml(".//" + GENERIC_NAMESPACE_TEMPLATE.format("organisationName"), xml)
        ret_dict["organization_name"] = xml_helper.try_get_text_from_xml_element(org_elem, ".//" + GENERIC_NAMESPACE_TEMPLATE.format("CharacterString"))
        del org_elem

        # Language
        ret_dict["language"] = xml_helper.try_get_text_from_xml_element(xml, ".//" + GENERIC_NAMESPACE_TEMPLATE.format("LanguageCode"))

        # Topic category
        ret_dict["topic_category"] = xml_helper.try_get_text_from_xml_element(xml, ".//" + GENERIC_NAMESPACE_TEMPLATE.format("MD_TopicCategoryCode"))

        # Keywords
        keyword_elems = xml_helper.try_get_element_from_xml(".//" + GENERIC_NAMESPACE_TEMPLATE.format("keyword"), xml)
        keywords = [xml_helper.try_get_text_from_xml_element(elem, ".//" + GENERIC_NAMESPACE_TEMPLATE.format("CharacterString")) for elem in keyword_elems]
        ret_dict["keywords"] = keywords
        del keyword_elems
        del keywords

        # Spatial reference systems
        srs_elems = xml_helper.try_get_element_from_xml(
            ".//" + GENERIC_NAMESPACE_TEMPLATE.format("RS_Identifier"),
            xml
        )
        reference_systems = [xml_helper.try_get_text_from_xml_element(
            elem,
            ".//" + GENERIC_NAMESPACE_TEMPLATE.format("code") +
            "/" + GENERIC_NAMESPACE_TEMPLATE.format("CharacterString")
        ) for elem in srs_elems]
        ret_dict["reference_systems"] = reference_systems
        del srs_elems
        del reference_systems

        # Extent coordinates
        extent_elem = xml_helper.try_get_single_element_from_xml(
            ".//" + GENERIC_NAMESPACE_TEMPLATE.format("EX_GeographicBoundingBox"),
            xml
        )
        extent_coords = [xml_helper.try_get_text_from_xml_element(
            elem,
            ".//" + GENERIC_NAMESPACE_TEMPLATE.format("Decimal")
        ) for elem in extent_elem.getchildren()]
        # Switch coords[1] and coords[2] to match the common order of minx,miny,maxx,maxy
        tmp = extent_coords[1]
        extent_coords[1] = extent_coords[2]
        extent_coords[2] = tmp
        ret_dict["extent_coords"] = extent_coords
        del extent_elem
        del extent_coords
        del tmp

        # Temporal extent
        temporal_elem = xml_helper.try_get_single_element_from_xml(
            ".//" + GENERIC_NAMESPACE_TEMPLATE.format("EX_TemporalExtent"),
            xml
        )
        ret_dict["temporal_extent_begin"] =  xml_helper.try_get_text_from_xml_element(
            temporal_elem,
            ".//" + GENERIC_NAMESPACE_TEMPLATE.format("beginPosition")
        )
        ret_dict["temporal_extent_end"] =  xml_helper.try_get_text_from_xml_element(
            temporal_elem,
            ".//" + GENERIC_NAMESPACE_TEMPLATE.format("endPosition")
        )
        del temporal_elem

        # Date of creation|revision|publication
        date_additionals = OrderedDict({
            "creation": [],
            "revision": [],
            "publication": [],
        })
        md_elem = xml_helper.try_get_single_element_from_xml(
            ".//"  + GENERIC_NAMESPACE_TEMPLATE.format("MD_DataIdentification") +
            "/" + GENERIC_NAMESPACE_TEMPLATE.format("citation"),
            xml
        )
        date_elems = xml_helper.try_get_element_from_xml(
            ".//" + GENERIC_NAMESPACE_TEMPLATE.format("CI_Date"),
            md_elem
        )
        for identifier, _list in date_additionals.items():
            for elem in date_elems:
                date_type_elem = xml_helper.try_get_single_element_from_xml(
                    ".//" + GENERIC_NAMESPACE_TEMPLATE.format("CI_DateTypeCode"),
                    elem
                )
                date_txt = xml_helper.try_get_text_from_xml_element(
                    elem,
                    ".//" + GENERIC_NAMESPACE_TEMPLATE.format("Date"),
                )
                date_type_txt = xml_helper.try_get_text_from_xml_element(date_type_elem) or ""
                date_type_attr = xml_helper.try_get_attribute_from_xml_element(date_type_elem, "codeListValue") or ""
                if identifier in date_type_txt or identifier in date_type_attr:
                    # Found one!
                    _list.append(date_txt)
        ret_dict["dates_additional"] = date_additionals
        del elem
        del _list
        del md_elem
        del date_txt
        del date_elems
        del identifier
        del date_type_txt
        del date_type_attr
        del date_type_elem
        del date_additionals

        # Encoding
        ret_dict["encoding"] = xml_helper.try_get_attribute_from_xml_element(
            xml,
            "codeListValue",
            ".//" + GENERIC_NAMESPACE_TEMPLATE.format("MD_CharacterSetCode")
        )

        return ret_dict

    def set_proxy(self, use_proxy: bool, force_version: OGCServiceVersionEnum=None, auto_save: bool=True):
        """ Sets different elements inside the document on a secured level

        Args:
            use_proxy (bool): Whether to use a proxy or not
            auto_save (bool): Whether to directly save the modified document or not
        Returns:
        """
        self.set_dataset_metadata_secured(use_proxy, force_version=force_version, auto_save=auto_save)
        self.set_legend_url_secured(use_proxy, force_version=force_version, auto_save=auto_save)
        self.set_operations_secured(use_proxy, force_version=force_version, auto_save=auto_save)

    def _set_wms_operations_secured(self, xml_obj, uri: str, is_secured: bool):
        """ Change external links to internal for wms operations

        Args:
            xml_obj: The xml document object
            uri: The new uri to be set, if secured
            is_secured: Whether the document shall be secured or not
        Returns:
             Nothing, directly works on the xml_obj
        """
        request_objs = xml_helper.try_get_single_element_from_xml(
            "//" + GENERIC_NAMESPACE_TEMPLATE.format("Capability") +
            "/" + GENERIC_NAMESPACE_TEMPLATE.format("Request")
            , xml_obj
        )
        request_objs = request_objs.getchildren()
        service = self.related_metadata.service
        op_uri_dict = {
            "GetMap": {
                "Get": service.get_map_uri_GET,
                "Post": service.get_map_uri_POST,
            },
            "GetFeatureInfo": {
                "Get": service.get_feature_info_uri_GET,
                "Post": service.get_feature_info_uri_POST,
            },
            "DescribeLayer": {
                "Get": service.describe_layer_uri_GET,
                "Post": service.describe_layer_uri_POST,
            },
            "GetLegendGraphic": {
                "Get": service.get_legend_graphic_uri_GET,
                "Post": service.get_legend_graphic_uri_POST,
            },
            "GetStyles": {
                "Get": service.get_styles_uri_GET,
                "Post": service.get_styles_uri_POST,
            },
        }

        for op in request_objs:

            # skip GetCapabilities - it is already set to another internal link
            if OGCOperationEnum.GET_CAPABILITIES.value in op.tag:
                continue

            uri_dict = op_uri_dict.get(op.tag, "")
            http_operations = ["Get", "Post"]

            for http_operation in http_operations:
                res_objs = xml_helper.try_get_element_from_xml(
                    ".//{}/".format(GENERIC_NAMESPACE_TEMPLATE.format(http_operation)) + GENERIC_NAMESPACE_TEMPLATE.format("OnlineResource")
                    , op
                )

                if not is_secured:
                    # overwrite uri
                    uri = uri_dict.get(http_operation, "")

                for res_obj in res_objs:
                    xml_helper.write_attribute(
                        res_obj,
                        attrib="{http://www.w3.org/1999/xlink}href",
                        txt=uri
                    )

    def _set_wfs_1_0_0_operations_secured(self, xml_obj, uri: str, is_secured: bool):
        """ Change external links to internal for wfs 1.0.0 operations

        Args:
            xml_obj: The xml document object
            uri: The new uri to be set, if secured
            is_secured: Whether the document shall be secured or not
        Returns:
             Nothing, directly works on the xml_obj
        """
        operation_objs = xml_helper.try_get_single_element_from_xml(
            "//" + GENERIC_NAMESPACE_TEMPLATE.format("Capability") +
            "/" + GENERIC_NAMESPACE_TEMPLATE.format("Request")
            , xml_obj
        )
        try:
            service = self.related_metadata.service
        except ObjectDoesNotExist:
            service = FeatureType.objects.get(
                metadata=self.related_metadata
            ).parent_service
        op_uri_dict = {
            OGCOperationEnum.DESCRIBE_FEATURE_TYPE.value: {
                "Get": service.describe_layer_uri_GET,
                "Post": service.describe_layer_uri_POST,
            },
            OGCOperationEnum.GET_FEATURE.value: {
                "Get": service.get_feature_info_uri_GET,
                "Post": service.get_feature_info_uri_POST,
            },
            OGCOperationEnum.GET_PROPERTY_VALUE.value: {
                "Get": service.get_property_value_uri_GET,
                "Post": service.get_property_value_uri_POST,
            },
            OGCOperationEnum.LIST_STORED_QUERIES.value: {
                "Get": service.list_stored_queries_uri_GET,
                "Post": service.list_stored_queries_uri_POST,
            },
            OGCOperationEnum.DESCRIBE_STORED_QUERIES.value: {
                "Get": service.describe_stored_queries_uri_GET,
                "Post": service.describe_stored_queries_uri_POST,
            },
        }

        for op in operation_objs:
            # skip GetCapabilities - it is already set to another internal link
            name = op.tag
            if OGCOperationEnum.GET_CAPABILITIES.value in name:
                continue
            if not is_secured:
                uri = op_uri_dict.get(name, {"Get": None, "Post": None})
            http_objs = xml_helper.try_get_element_from_xml(".//" + GENERIC_NAMESPACE_TEMPLATE.format("HTTP"), op)
            for http_obj in http_objs:
                requ_objs = http_obj.getchildren()
                for requ_obj in requ_objs:
                    xml_helper.write_attribute(
                        requ_obj,
                        attrib="onlineResource",
                        txt=uri
                    )

    def _set_wfs_operations_secured(self, xml_obj, uri: str, is_secured: bool):
        """ Change external links to internal for wfs operations

        Args:
            xml_obj: The xml document object
            uri: The new uri to be set, if secured
            is_secured: Whether the document shall be secured or not
        Returns:
             Nothing, directly works on the xml_obj
        """
        operation_objs = xml_helper.try_get_element_from_xml("//" + GENERIC_NAMESPACE_TEMPLATE.format("Operation"), xml_obj)

        try:
            service = self.related_metadata.service
        except ObjectDoesNotExist:
            service = FeatureType.objects.get(
                metadata=self.related_metadata
            ).parent_service

        op_uri_dict = {
            "DescribeFeatureType": {
                "Get": service.describe_layer_uri_GET,
                "Post": service.describe_layer_uri_POST,
            },
            "GetFeature": {
                "Get": service.get_feature_info_uri_GET,
                "Post": service.get_feature_info_uri_POST,
            },
            "GetPropertyValue": {
                "Get": service.get_property_value_uri_GET,
                "Post": service.get_property_value_uri_POST,
            },
            "ListStoredQueries": {
                "Get": service.list_stored_queries_uri_GET,
                "Post": service.list_stored_queries_uri_POST,
            },
            "DescribeStoredQueries": {
                "Get": service.describe_stored_queries_uri_GET,
                "Post": service.describe_stored_queries_uri_POST,
            },
            "GetGmlObject": {
                "Get": service.get_gml_objct_uri_GET,
                "Post": service.get_gml_objct_uri_POST,
            },
        }

        fallback_uri = service.get_feature_info_uri_GET

        for op in operation_objs:
            # skip GetCapabilities - it is already set to another internal link
            name = xml_helper.try_get_attribute_from_xml_element(op, "name")
            if name == OGCOperationEnum.GET_CAPABILITIES.value or name is None:
                continue

            http_operations = ["Get", "Post"]

            for http_operation in http_operations:

                if not is_secured:
                    uri = op_uri_dict.get(name, {}).get(http_operation, None) or fallback_uri

                http_objs = xml_helper.try_get_element_from_xml(".//" + GENERIC_NAMESPACE_TEMPLATE.format("HTTP") + "/" + GENERIC_NAMESPACE_TEMPLATE.format(http_operation), op)

                for http_obj in http_objs:
                    xml_helper.write_attribute(
                        http_obj,
                        attrib="{http://www.w3.org/1999/xlink}href",
                        txt=uri
                    )

    def _set_wms_1_0_0_operation_secured(self, xml_obj, uri: str, is_secured: bool):
        """ Change external links to internal for wms 1.0.0 operations

        Args:
            xml_obj: The xml document object
            uri: The new uri to be set, if secured
            is_secured: Whether the document shall be secured or not
        Returns:
             Nothing, directly works on the xml_obj
        """
        request_objs = xml_helper.try_get_single_element_from_xml(
            "//" + GENERIC_NAMESPACE_TEMPLATE.format("Capability") +
            "/" + GENERIC_NAMESPACE_TEMPLATE.format("Request")
            , xml_obj
        )
        request_objs = request_objs.getchildren()
        service = self.related_metadata.service
        op_uri_dict = {
            "GetMap": {
                "Get": service.get_map_uri_GET,
                "Post": service.get_map_uri_POST,
            },
            "GetFeatureInfo": {
                "Get": service.get_feature_info_uri_GET,
                "Post": service.get_feature_info_uri_POST,
            },
            "DescribeLayer": {
                "Get": service.describe_layer_uri_GET,
                "Post": service.describe_layer_uri_POST,
            },
            "GetLegendGraphic": {
                "Get": service.get_legend_graphic_uri_GET,
                "Post": service.get_legend_graphic_uri_POST,
            },
            "GetStyles": {
                "Get": service.get_styles_uri_GET,
                "Post": service.get_styles_uri_POST,
            },
        }

        for op in request_objs:

            # skip GetCapabilities - it is already set to another internal link
            if OGCOperationEnum.GET_CAPABILITIES.value in op.tag:
                continue

            uri_dict = op_uri_dict.get(op.tag, "")
            http_operations = ["Get", "Post"]

            for http_operation in http_operations:
                res_objs = xml_helper.try_get_element_from_xml(".//{}".format(http_operation), op)

                if not is_secured:
                    # overwrite uri
                    uri = uri_dict.get(http_operation, "")

                for res_obj in res_objs:
                    xml_helper.write_attribute(
                        res_obj,
                        attrib="onlineResource",
                        txt=uri
                    )

    def set_capabilities_secured(self, auto_save: bool=True):
        """ Change external links to internal for service capability document call

        Args:
            auto_save (bool): Whether the document shall be directly saved or not
        Returns:

        """

        # change some external linkage to internal links for the current_capability_document
        uri = SERVICE_OPERATION_URI_TEMPLATE.format(self.related_metadata.id)
        xml = xml_helper.parse_xml(self.original_capability_document)

        # wms and wfs have to be handled differently!
        # Furthermore each standard has a different handling of attributes and elements ...
        service_type = self.related_metadata.get_service_type()
        service_version = self.related_metadata.get_service_version().value

        if service_type == OGCServiceEnum.WMS.value:

            if service_version == "1.0.0":
                # additional things to change for WMS 1.0.0
                xml_helper.write_text_to_element(
                    xml,
                    "//" + GENERIC_NAMESPACE_TEMPLATE.format("Service") +
                    "/" + GENERIC_NAMESPACE_TEMPLATE.format("OnlineResource"),
                    uri
                )
                http_methods = ["Get", "Post"]
                for method in http_methods:
                    xml_helper.write_attribute(
                        xml,
                        "//" + GENERIC_NAMESPACE_TEMPLATE.format("Capabilities") +
                        "/" + GENERIC_NAMESPACE_TEMPLATE.format("DCPType") +
                        "/" + GENERIC_NAMESPACE_TEMPLATE.format("HTTP") +
                        "/" + GENERIC_NAMESPACE_TEMPLATE.format(method),
                        "onlineResource",
                        uri)

            else:
                xml_helper.write_attribute(
                    xml,
                    "//" + GENERIC_NAMESPACE_TEMPLATE.format("Service") +
                    "/" + GENERIC_NAMESPACE_TEMPLATE.format("OnlineResource"),
                    "{http://www.w3.org/1999/xlink}href", uri)
                xml_helper.write_attribute(
                    xml,
                    "//" + GENERIC_NAMESPACE_TEMPLATE.format("GetCapabilities") +
                    "/" + GENERIC_NAMESPACE_TEMPLATE.format("DCPType") +
                    "/" + GENERIC_NAMESPACE_TEMPLATE.format("HTTP") +
                    "/" + GENERIC_NAMESPACE_TEMPLATE.format("Get") +
                    "/" + GENERIC_NAMESPACE_TEMPLATE.format("OnlineResource"),
                    "{http://www.w3.org/1999/xlink}href",
                    uri)
                xml_helper.write_attribute(
                    xml,
                    "//" + GENERIC_NAMESPACE_TEMPLATE.format("GetCapabilities") +
                    "/" + GENERIC_NAMESPACE_TEMPLATE.format("DCPType") +
                    "/" + GENERIC_NAMESPACE_TEMPLATE.format("HTTP") +
                    "/" + GENERIC_NAMESPACE_TEMPLATE.format("Post") +
                    "/" + GENERIC_NAMESPACE_TEMPLATE.format("OnlineResource"),
                    "{http://www.w3.org/1999/xlink}href",
                    uri)

        elif service_type == OGCServiceEnum.WFS.value:
            if service_version == "1.0.0":
                xml_helper.write_text_to_element(
                    xml,
                    "//" + GENERIC_NAMESPACE_TEMPLATE.format("Service") +
                    "/" + GENERIC_NAMESPACE_TEMPLATE.format("OnlineResource"),
                    uri
                )
                xml_helper.write_attribute(
                    xml,
                    "//" + GENERIC_NAMESPACE_TEMPLATE.format("Operation") + "[@name='GetCapabilities']" +
                    "/" + GENERIC_NAMESPACE_TEMPLATE.format("DCP") +
                    "/" + GENERIC_NAMESPACE_TEMPLATE.format("HTTP") +
                    "/" + GENERIC_NAMESPACE_TEMPLATE.format("Get"),
                    "onlineResource",
                    uri
                )
                xml_helper.write_attribute(
                    xml,
                    "//" + GENERIC_NAMESPACE_TEMPLATE.format("Operation") + "[@name='GetCapabilities']" +
                    "/" + GENERIC_NAMESPACE_TEMPLATE.format("DCP") +
                    "/" + GENERIC_NAMESPACE_TEMPLATE.format("HTTP") +
                    "/" + GENERIC_NAMESPACE_TEMPLATE.format("Post"),
                    "onlineResource",
                    uri
                )
            else:
                xml_helper.write_attribute(
                    xml,
                    "//" + GENERIC_NAMESPACE_TEMPLATE.format("ContactInfo") +
                    "/" + GENERIC_NAMESPACE_TEMPLATE.format("OnlineResource"),
                    "{http://www.w3.org/1999/xlink}href",
                    uri
                )
                xml_helper.write_attribute(
                    xml,
                    "//" + GENERIC_NAMESPACE_TEMPLATE.format("Operation") + "[@name='GetCapabilities']" +
                    "/" + GENERIC_NAMESPACE_TEMPLATE.format("DCP") +
                    "/" + GENERIC_NAMESPACE_TEMPLATE.format("HTTP") +
                    "/" + GENERIC_NAMESPACE_TEMPLATE.format("Get"),
                    "{http://www.w3.org/1999/xlink}href",
                    uri
                )
                xml_helper.write_attribute(
                    xml,
                    "//" + GENERIC_NAMESPACE_TEMPLATE.format("Operation") + "[@name='GetCapabilities']" +
                    "/" + GENERIC_NAMESPACE_TEMPLATE.format("DCP") +
                    "/" + GENERIC_NAMESPACE_TEMPLATE.format("HTTP") +
                    "/" + GENERIC_NAMESPACE_TEMPLATE.format("Post"),
                    "{http://www.w3.org/1999/xlink}href",
                    uri
                )

        xml = xml_helper.xml_to_string(xml)
        self.current_capability_document = xml

        if auto_save:
            self.save()

    def set_operations_secured(self, is_secured: bool, force_version: OGCServiceVersionEnum, auto_save: bool=True):
        """ Change external links to internal for service operations

        Args:
            is_secured (bool): Whether the service is secured or not
            force_version (OGCServiceVersionEnum): Which version processing shall be forced
            auto_save (bool): Whether to directly save at the end of the function or not
        Returns:

        """
        xml_obj = xml_helper.parse_xml(self.current_capability_document)
        if is_secured:
            uri = SERVICE_OPERATION_URI_TEMPLATE.format(self.related_metadata.id)
        else:
            uri = ""
        _type = self.related_metadata.get_service_type()
        _version = force_version or self.related_metadata.get_service_version()
        if _type == OGCServiceEnum.WMS.value:
            if _version is OGCServiceVersionEnum.V_1_0_0:
                self._set_wms_1_0_0_operation_secured(xml_obj, uri, is_secured)
            else:
                self._set_wms_operations_secured(xml_obj, uri, is_secured)
        elif _type == OGCServiceEnum.WFS.value:
            if _version is OGCServiceVersionEnum.V_1_0_0:
                self._set_wfs_1_0_0_operations_secured(xml_obj, uri, is_secured)
            else:
                self._set_wfs_operations_secured(xml_obj, uri, is_secured)

        self.current_capability_document = xml_helper.xml_to_string(xml_obj)

        if auto_save:
            self.save()

    def set_dataset_metadata_secured(self, is_secured: bool, force_version: OGCServiceVersionEnum=None, auto_save: bool=True):
        """ Set or unsets the proxy for the dataset metadata uris

        Args:
            is_secured (bool): Whether the proxy shall be activated or deactivated
            force_version (OGCServiceVersionEnum): Which version processing shall be forced
            auto_save (bool): Whether to directly save at the end of the function or not
        Returns:
             nothing
        """
        cap_doc_curr = self.current_capability_document
        xml_obj = xml_helper.parse_xml(cap_doc_curr)
        service_version = force_version or self.related_metadata.get_service_version()
        service_type = self.related_metadata.get_service_type()

        is_wfs = service_type == OGCServiceEnum.WFS.value
        is_wfs_1_0_0 = is_wfs and service_version is OGCServiceVersionEnum.V_1_0_0
        is_wfs_1_1_0 = is_wfs and service_version is OGCServiceVersionEnum.V_1_1_0

        # get <MetadataURL> xml elements
        if is_wfs:
            xml_metadata_elements = xml_helper.try_get_element_from_xml("//" + GENERIC_NAMESPACE_TEMPLATE.format("MetadataURL"), xml_obj)
        else:
            xml_metadata_elements = xml_helper.try_get_element_from_xml("//" + GENERIC_NAMESPACE_TEMPLATE.format("MetadataURL") + "/" + GENERIC_NAMESPACE_TEMPLATE.format("OnlineResource"), xml_obj)

        # iterate over elements and change the uris
        for xml_metadata in xml_metadata_elements:
            attr = "{http://www.w3.org/1999/xlink}href"

            # get metadata url
            if is_wfs_1_0_0 or is_wfs_1_1_0:
                metadata_uri = xml_helper.try_get_text_from_xml_element(xml_metadata)
            else:
                metadata_uri = xml_helper.get_href_attribute(xml_metadata)
            own_uri_prefix = "{}{}".format(HTTP_OR_SSL, HOST_NAME)

            if not metadata_uri.startswith(own_uri_prefix):
                # find metadata record which matches the metadata uri
                try:
                    dataset_md_record = Metadata.objects.get(metadata_url=metadata_uri)
                    uri = SERVICE_DATASET_URI_TEMPLATE.format(dataset_md_record.id)
                except ObjectDoesNotExist:
                    # This is a bad situation... Only possible if the registered service has not been updated BUT the
                    # original remote service changed and maybe has a new - for us - unknown MetadataURL object.
                    # This is why we can't find it in our db. We simply have to set it to some placeholder, since the
                    # user has to update the service.
                    uri = "unknown"
            else:
                # this means we have our own proxy uri in here and want to restore the original one
                # metadata uri contains the proxy uri
                # so we need to extract the id from the uri!
                md_uri_list = metadata_uri.split("/")
                md_id = md_uri_list[len(md_uri_list) - 1]
                dataset_md_record = Metadata.objects.get(id=md_id)
                uri = dataset_md_record.metadata_url
            if is_wfs_1_0_0 or is_wfs_1_1_0:
                xml_helper.write_text_to_element(xml_metadata, txt=uri)
            else:
                xml_helper.set_attribute(xml_metadata, attr, uri)
        xml_obj_str = xml_helper.xml_to_string(xml_obj)
        self.current_capability_document = xml_obj_str

        if auto_save:
            self.save()

    def set_legend_url_secured(self, is_secured: bool, force_version:OGCServiceVersionEnum=None, auto_save: bool=True):
        """ Set or unsets the proxy for the style legend uris

        Args:
            is_secured (bool): Whether the proxy shall be activated or deactivated
            force_version (OGCServiceVersionEnum): Which version processing shall be forced
            auto_save (bool): Whether to directly save at the end of the function or not
        Returns:
             nothing
        """
        cap_doc_curr = self.current_capability_document
        xml_doc = xml_helper.parse_xml(cap_doc_curr)

        # get <LegendURL> elements
        xml_legend_elements = xml_helper.try_get_element_from_xml(
            "//" + GENERIC_NAMESPACE_TEMPLATE.format("LegendURL") +
            "/" + GENERIC_NAMESPACE_TEMPLATE.format("OnlineResource"),
            xml_doc
        )
        attr = "{http://www.w3.org/1999/xlink}href"
        for xml_elem in xml_legend_elements:
            legend_uri = xml_helper.get_href_attribute(xml_elem)

            uri = None

            if is_secured and not legend_uri.startswith(ROOT_URL):
                parent_md = self.related_metadata

                if not self.related_metadata.is_root():
                    parent_md = self.related_metadata.service.parent_service.metadata

                style_id = Style.objects.get(
                    legend_uri=legend_uri,
                    layer__parent_service__metadata=parent_md,
                ).id
                uri = SERVICE_LEGEND_URI_TEMPLATE.format(self.related_metadata.id, style_id)

            elif not is_secured and legend_uri.startswith(ROOT_URL):
                # restore the original legend uri by using the layer identifier
                style_id = legend_uri.split("/")[-1]
                uri = Style.objects.get(id=style_id).legend_uri

            if uri is not None:
                xml_helper.set_attribute(xml_elem, attr, uri)

        xml_doc_str = xml_helper.xml_to_string(xml_doc)
        self.current_capability_document = xml_doc_str

        if auto_save:
            self.save()

    def restore(self):
        """ We overwrite the current metadata xml with the original

        Returns:
             nothing
        """
        self.current_capability_document = self.original_capability_document
        self.save()

    def restore_subelement(self, identifier: str):
        """ Restores only the layer which matches the provided identifier

        Args:
            identifier (str): The identifier which matches a single layer in the document
        Returns:
             nothing
        """
        # only restored the layer and it's children
        cap_doc_curr_obj = xml_helper.parse_xml(self.current_capability_document)
        cap_doc_orig_obj = xml_helper.parse_xml(self.original_capability_document)

        xml_layer_obj_curr = xml_helper.find_element_where_text(cap_doc_curr_obj, identifier)[0]
        xml_layer_obj_orig = xml_helper.find_element_where_text(cap_doc_orig_obj, identifier)[0]

        # find position where original element existed
        parent_orig = xml_helper.get_parent(xml_layer_obj_orig)
        orig_index = parent_orig.index(xml_layer_obj_orig)

        # insert original element at the original index and remove current element (which now is at index + 1)
        parent_curr = xml_helper.get_parent(xml_layer_obj_curr)
        parent_curr.insert(orig_index, xml_layer_obj_orig)
        parent_curr.remove(xml_layer_obj_curr)

        self.current_capability_document = xml_helper.xml_to_string(cap_doc_curr_obj)
        self.save()


class TermsOfUse(Resource):
    name = models.CharField(max_length=100)
    symbol_url = models.CharField(max_length=100)
    description = models.TextField()
    is_open_data = models.BooleanField(default=False)
    fees = models.CharField(max_length=100)


class CategoryOrigin(models.Model):
    name = models.CharField(max_length=255)
    uri = models.CharField(max_length=500)

    def __str__(self):
        return self.name


class Category(Resource):
    type = models.CharField(max_length=255)
    title_locale_1 = models.CharField(max_length=255, null=True)
    title_locale_2 = models.CharField(max_length=255, null=True)
    title_EN = models.CharField(max_length=255, null=True)
    description_locale_1 = models.TextField(null=True)
    description_locale_2 = models.TextField(null=True)
    description_EN = models.TextField(null=True)
    symbol = models.CharField(max_length=500, null=True)
    online_link = models.CharField(max_length=500, null=True)
    origin = models.ForeignKey(CategoryOrigin, on_delete=models.DO_NOTHING, null=True)

    def __str__(self):
        return self.title_EN + " (" + self.type + ")"


class ServiceType(models.Model):
    name = models.CharField(max_length=100)
    version = models.CharField(max_length=100)
    specification = models.URLField(blank=False, null=True)

    def __str__(self):
        return self.name


class Service(Resource):
    metadata = models.OneToOneField(Metadata, on_delete=models.CASCADE, related_name="service")
    parent_service = models.ForeignKey('self', on_delete=models.CASCADE, related_name="child_service", null=True, default=None, blank=True)
    published_for = models.ForeignKey(Organization, on_delete=models.DO_NOTHING, related_name="published_for", null=True, default=None, blank=True)
    servicetype = models.ForeignKey(ServiceType, on_delete=models.DO_NOTHING, blank=True)
    categories = models.ManyToManyField(Category, blank=True)
    is_root = models.BooleanField(default=False)
    availability = models.DecimalField(decimal_places=2, max_digits=4, default=0.0)
    is_available = models.BooleanField(default=False)


    get_capabilities_uri_GET = models.CharField(max_length=1000, null=True, blank=True)
    get_capabilities_uri_POST = models.CharField(max_length=1000, null=True, blank=True)

    get_map_uri_GET = models.CharField(max_length=1000, null=True, blank=True)
    get_map_uri_POST = models.CharField(max_length=1000, null=True, blank=True)

    get_feature_info_uri_GET = models.CharField(max_length=1000, null=True, blank=True)
    get_feature_info_uri_POST = models.CharField(max_length=1000, null=True, blank=True)

    describe_layer_uri_GET = models.CharField(max_length=1000, null=True, blank=True)
    describe_layer_uri_POST = models.CharField(max_length=1000, null=True, blank=True)

    get_legend_graphic_uri_GET = models.CharField(max_length=1000, null=True, blank=True)
    get_legend_graphic_uri_POST = models.CharField(max_length=1000, null=True, blank=True)

    get_styles_uri_GET = models.CharField(max_length=1000, null=True, blank=True)
    get_styles_uri_POST = models.CharField(max_length=1000, null=True, blank=True)

    transaction_uri_GET = models.CharField(max_length=1000, null=True, blank=True)
    transaction_uri_POST = models.CharField(max_length=1000, null=True, blank=True)

    get_property_value_uri_GET = models.CharField(max_length=1000, null=True, blank=True)
    get_property_value_uri_POST = models.CharField(max_length=1000, null=True, blank=True)

    list_stored_queries_uri_GET = models.CharField(max_length=1000, null=True, blank=True)
    list_stored_queries_uri_POST = models.CharField(max_length=1000, null=True, blank=True)

    describe_stored_queries_uri_GET = models.CharField(max_length=1000, null=True, blank=True)
    describe_stored_queries_uri_POST = models.CharField(max_length=1000, null=True, blank=True)

    get_gml_objct_uri_GET = models.CharField(max_length=1000, null=True, blank=True)
    get_gml_objct_uri_POST = models.CharField(max_length=1000, null=True, blank=True)

    formats = models.ManyToManyField('MimeType', blank=True)

    # used to store ows linked_service_metadata until parsing
    # will not be part of the db
    linked_service_metadata = None

    def __init__(self, *args, **kwargs):
        super().__init__(*args, **kwargs)
        # non persisting attributes
        self.root_layer = None
        self.feature_type_list = []
        self.formats_list = []
        self.categories_list = []

    def __str__(self):
        return str(self.id)

    def get_supported_formats(self):
        """ Returns a list of supported formats.

        If this is called for a top-level-service record, which does not provide a list of formats, the call will be
        reached to the next child.

        Returns:
             formats (QuerySet): A query set of available formats
        """
        if self.metadata.is_root() and self.formats.all().count() == 0:
            child = self.child_service.first()
            return child.get_supported_formats()
        return self.formats.all()

    def perform_single_element_securing(self, element, is_secured: bool, group: MrMapGroup, operation: RequestOperation, group_polygons: dict, sec_op: SecuredOperation):
        """ Secures a single element

        Args:
            element: The element which shall be secured
            is_secured (bool): Whether to secure the element or not
            group (MrMapGroup): The group which is allowed to perform an operation
            operation (RequestOperation): The operation which can be performed by the groups
            group_polygons (dict): The polygons which restrict the access for the group
        Returns:

        """
        element.metadata.is_secured = is_secured
        if is_secured:

            if sec_op is None:
                sec_op = SecuredOperation()
                sec_op.operation = operation
                sec_op.allowed_group = group
            else:
                sec_op = SecuredOperation.objects.get(
                    secured_metadata=element.metadata,
                    operation=operation,
                    allowed_group=group
                )

            poly_list = []
            for group_polygon in group_polygons:
                poly_str = group_polygon.get("geometry", group_polygon).get("coordinates", [None])[0]
                tmp_poly = Polygon(poly_str)
                poly_list.append(tmp_poly)

            sec_op.bounding_geometry = GeometryCollection(poly_list)
            sec_op.save()
            element.metadata.secured_operations.add(sec_op)
        else:
            for sec_op in element.metadata.secured_operations.all():
                sec_op.delete()
            element.metadata.secured_operations.clear()
        element.metadata.save()
        element.save()

    def _recursive_secure_sub_layers(self, current, is_secured: bool, group: MrMapGroup, operation: RequestOperation, group_polygons: dict, secured_operation: SecuredOperation):
        """ Recursive implementation of securing all sub layers of a current layer

        Args:
            is_secured (bool): Whether the sublayers shall be secured or not
            group (MrMapGroup): The group which is allowed to run the operation
            operation (RequestOperation): The operation that is allowed to be run
            group_polygons (dict): The polygons which restrict the access for the group
        Returns:
             nothing
        """
        self.perform_single_element_securing(current, is_secured, group, operation, group_polygons, secured_operation)

        for layer in current.child_layer.all():
            self._recursive_secure_sub_layers(layer, is_secured, group, operation, group_polygons, secured_operation)

    def _secure_sub_layers(self, is_secured: bool, group: MrMapGroup, operation: RequestOperation, group_polygons: dict, secured_operation: SecuredOperation):
        """ Secures all sub layers of this layer

        Args:
            is_secured (bool): Whether the sublayers shall be secured or not
            group (MrMapGroup): The group which is allowed to run the operation
            operation (RequestOperation): The operation that is allowed to be run
            group_polygons (dict): The polygons which restrict the access for the group
        Returns:
             nothing
        """
        if self.is_root:
            # get the first layer in this service
            start_element = Layer.objects.get(
                parent_service=self,
                parent_layer=None,
            )
        else:
            # simply get the layer which is described by the given metadata
            start_element = Layer.objects.get(
                metadata=self.metadata
            )
        self._recursive_secure_sub_layers(start_element, is_secured, group, operation, group_polygons, secured_operation)

    def _secure_feature_types(self, is_secured: bool, group: MrMapGroup, operation: RequestOperation, group_polygons: dict, secured_operation: SecuredOperation):
        """ Secures all sub layers of this layer

        Args:
            is_secured (bool): Whether the sublayers shall be secured or not
            group (MrMapGroup): The group which is allowed to run the operation
            operation (RequestOperation): The operation that is allowed to be run
            group_polygons (dict): The polygons which restrict the access for the group
        Returns:
             nothing
        """
        if self.is_root:
            elements = self.featuretypes.all()
            for element in elements:
                self.perform_single_element_securing(element, is_secured, group, operation, group_polygons, secured_operation)

    def secure_sub_elements(self, is_secured: bool, group: MrMapGroup, operation: RequestOperation, group_polygons: dict, secured_operation: SecuredOperation):
        """ Secures all sub elements of this layer

        Args:
            is_secured (bool): Whether the sublayers shall be secured or not
            group (MrMapGroup): The group which is allowed to run the operation
            operation (RequestOperation): The operation that is allowed to be run
            group_polygons (dict): The polygons which restrict the access for the group
        Returns:
             nothing
        """
        if self.servicetype.name == OGCServiceEnum.WMS.value:
            self._secure_sub_layers(is_secured, group, operation, group_polygons, secured_operation)
        elif self.servicetype.name == OGCServiceEnum.WFS.value:
            self._secure_feature_types(is_secured, group, operation, group_polygons, secured_operation)

    @transaction.atomic
    def delete_child_data(self, child):
        """ Delete all layer data like related iso metadata

        Args:
            layer (Layer): The current layer object
        Returns:
            nothing
        """
        # remove related metadata
        iso_mds = MetadataRelation.objects.filter(metadata_from=child.metadata)
        for iso_md in iso_mds:
            md_2 = iso_md.metadata_to
            md_2.delete()
            iso_md.delete()
        if isinstance(child, FeatureType):
            # no other way to remove feature type metadata on service deleting
            child.metadata.delete()
        child.delete()

    @transaction.atomic
    def delete(self, using=None, keep_parents=False):
        """ Overwrites default delete method

        Recursively remove children

        Args;
            using:
            keep_parents:
        Returns:
        """
        # remove related metadata
        linked_mds = MetadataRelation.objects.filter(metadata_from=self.metadata)
        for linked_md in linked_mds:
            md_2 = linked_md.metadata_to
            md_2.delete()
            linked_md.delete()

        # remove subelements
        if self.servicetype.name == 'wms':
            layers = self.child_service.all()
            for layer in layers:
                self.delete_child_data(layer)
        elif self.servicetype.name == 'wfs':
            feature_types = self.featuretypes.all()
            for f_t in feature_types:
                self.delete_child_data(f_t)

        self.metadata.delete()
        super().delete()

    def __get_children(self, current, layers: list):
        """ Recursive appending of all layers

        Args:
            current (Layer): The current layer instance
            layers (list): The list of all collected layers so far
        Returns:
             nothing
        """
        layers.append(current)
        for layer in current.children_list:
            layers.append(layer)
            if len(layer.children_list) > 0:
                self.__get_children(layer, layers)

    def get_all_layers(self):
        """ Returns all layers in a list that can be found in this service

        NOTE: THIS IS ONLY USED FOR CHILDREN_LIST, WHICH SHOULD ONLY BE USED FOR NON-PERSISTED OBJECTS!!!

        Returns:
             layers (list): The layers
        """

        layers = []
        self.__get_children(self.root_layer, layers)
        return layers

    def activate_service(self, is_active: bool):
        """ Toggles the activity status of a service and it's metadata

        Args:
            is_active (bool): Whether the service shall be activated or not
        Returns:
             nothing
        """
        self.is_active = is_active
        self.metadata.is_active = is_active

        linked_mds = self.metadata.related_metadata.all()
        for md_relation in linked_mds:
            md_relation.metadata_to.is_active = is_active
            md_relation.metadata_to.save(update_last_modified=False)

        self.metadata.save(update_last_modified=False)
        self.save(update_last_modified=False)

    def persist_capabilities_doc(self, xml: str):
        """ Persists the capabilities document

        Args:
            xml (str): The xml document as string
        Returns:
             nothing
        """
        # save original capabilities document
        cap_doc = Document()
        cap_doc.original_capability_document = xml
        cap_doc.related_metadata = self.metadata
        cap_doc.set_capabilities_secured()


class Layer(Service):
    class Meta:
        ordering = ["position"]
    identifier = models.CharField(max_length=500, null=True)
    preview_image = models.CharField(max_length=100, blank=True, null=True)
    preview_extent = models.CharField(max_length=100, blank=True, null=True)
    preview_legend = models.CharField(max_length=100)
    parent_layer = models.ForeignKey("self", on_delete=models.CASCADE, null=True, related_name="child_layer")
    position = models.IntegerField(default=0)
    is_queryable = models.BooleanField(default=False)
    is_opaque = models.BooleanField(default=False)
    is_cascaded = models.BooleanField(default=False)
    scale_min = models.FloatField(default=0)
    scale_max = models.FloatField(default=0)
    bbox_lat_lon = models.PolygonField(default=Polygon(
        (
            (-90.0, -180.0),
            (-90.0, 180.0),
            (90.0, 180.0),
            (90.0, -180.0),
            (-90.0, -180.0),
        )
    ))
    iso_metadata = []

    def __init__(self, *args, **kwargs):
        super().__init__(*args, **kwargs)
        # non persisting attributes
        self.children_list = []
        self.dimension = None
        self.tmp_style = None  # holds the style before persisting

    def __str__(self):
        return str(self.identifier)

    def delete(self, using=None, keep_parents=False):
        """ Deletes layer and all of it's children

        Args:
            using:
            keep_parents:
        Returns:

        """
        children = self.get_children()
        for child in children:
            child.delete(using, keep_parents)
        super().delete(using, keep_parents)

    def get_inherited_reference_systems(self):
        ref_systems = []
        ref_systems += list(self.metadata.reference_system.all())

        parent_layer = self.parent_layer
        while parent_layer is not None:
            parent_srs = parent_layer.metadata.reference_system.all()
            for srs in parent_srs:
                if srs not in ref_systems:
                    ref_systems.append(srs)
            parent_layer = parent_layer.parent_layer

        return ref_systems

    def get_inherited_bounding_geometry(self):
        """ Returns the biggest bounding geometry of the service.

        Bounding geometries shall be inherited. We do not persist them directly into the layer objects, since we might
        lose the geometry, that is specified by the single layer object.
        This function walks all the way up to the root layer of the service and returns the biggest bounding geometry.
        Since upper layer geometries must cover the ones of their children, these big geometry includes the children ones.

        Returns:
             bounding_geometry (Polygon): A geometry object
        """
        bounding_geometry = self.metadata.bounding_geometry
        parent_layer = self.parent_layer
        while parent_layer is not None:
            parent_geometry = parent_layer.metadata.bounding_geometry
            if bounding_geometry.area > 0:
                if parent_geometry.covers(bounding_geometry):
                    bounding_geometry = parent_geometry
            else:
                bounding_geometry = parent_geometry
            parent_layer = parent_layer.parent_layer
        return bounding_geometry


    def get_style(self):
        """ Simple getter for the style of the current layer

        Returns:
             styles (QuerySet): A query set containing all styles
        """
        return self.style.all()

    def get_children(self):
        """ Simple getter for the direct children of the current layer

        Returns:
             children (QuerySet): A query set containing all direct children layer of this layer
        """
        return self.child_layer.all()

    def delete_children_secured_operations(self, layer, operation, group):
        """ Walk recursive through all layers of wms and remove their secured operations

        The 'layer' will not be affected!

        Args:
            layer: The layer, which children shall be changed.
            operation: The RequestOperation of the SecuredOperation
            group: The group
        Returns:

        """
        for child_layer in layer.child_layer.all():
            sec_ops = SecuredOperation.objects.filter(
                secured_metadata=child_layer.metadata,
                operation=operation,
                allowed_group=group,
            )
            sec_ops.delete()
            self.delete_children_secured_operations(child_layer, operation, group)

    def activate_layer_recursive(self, new_status):
        """ Walk recursive through all layers of a wms and set the activity status new

        Args:
            root_layer: The root layer, where the recursion begins
            new_status: The new status that will be persisted
        Returns:
             nothing
        """
        self.metadata.is_active = new_status
        self.metadata.save()
        self.metadata.set_documents_active_status(new_status)
        self.is_active = new_status
        self.save()


        # check for all related metadata, we need to toggle their active status as well
        rel_md = self.metadata.related_metadata.all()
        for md in rel_md:
            dependencies = MetadataRelation.objects.filter(
                metadata_to=md.metadata_to,
                metadata_from__is_active=True,
            )
            if dependencies.count() >= 1 and md not in dependencies:
                # we still have multiple dependencies on this relation (besides us), we can not deactivate the metadata
                pass
            else:
                # since we have no more dependencies on this metadata, we can set it inactive
                md.metadata_to.is_active = new_status
                md.metadata_to.save()
                md.save()

        for layer in self.child_layer.all():
            layer.activate_layer_recursive(new_status)

    def _get_bottom_layers_recursive(self, parent, leaf_list: list):
        """ Runs a recursive search for all leaf layers.

        If a leaf layer is found, it will be added to layer_list

        Args:
            parent: The parent layer object
            leaf_list (list): The leafs
        Returns:
             nothing, directly changes leaf_list
        """
        layer_obj_children = parent.child_layer.all()
        for child in layer_obj_children:
            self._get_bottom_layers_recursive(child, leaf_list)
        if layer_obj_children.count() == 0:
            leaf_list.append(parent.identifier)

    def get_leaf_layers(self):
        """ Returns a list of all leaf layers.

        Leaf layers are the layers, which have no further children.

        Returns:
             leaf_layers (list): The leaf layers of a layer
        """
        leaf_layers = []
        layer_obj_children = self.child_layer.all()
        for child in layer_obj_children:
            self._get_bottom_layers_recursive(child, leaf_layers)
        return leaf_layers


class Module(Service):
    type = models.CharField(max_length=100)

    def __str__(self):
        return self.type


class ReferenceSystem(models.Model):
    code = models.CharField(max_length=100)
    prefix = models.CharField(max_length=255, default="EPSG:")
    version = models.CharField(max_length=50, default="9.6.1")

    class Meta:
        unique_together = ("code", "prefix")

    def __str__(self):
        return str(self.code)


class Dataset(Resource):
    time_begin = models.DateTimeField()
    time_end = models.DateTimeField()


class MimeType(Resource):
    operation = models.CharField(max_length=255, null=True)
    mime_type = models.CharField(max_length=500)

    def __str__(self):
        return self.mime_type


class Dimension(models.Model):
    layer = models.ForeignKey(Layer, on_delete=models.CASCADE)
    name = models.CharField(max_length=255)
    units = models.CharField(max_length=255)
    default = models.CharField(max_length=255)
    nearest_value = models.CharField(max_length=255)
    current = models.CharField(max_length=255)
    extent = models.CharField(max_length=500)
    inherited = models.BooleanField()

    def __str__(self):
        return self.layer.name + ": " + self.name


class Style(models.Model):
    layer = models.ForeignKey(Layer, on_delete=models.CASCADE, related_name="style")
    name = models.CharField(max_length=255, null=True, blank=True)
    title = models.CharField(max_length=255, null=True, blank=True)
    legend_uri = models.CharField(max_length=500, null=True, blank=True)
    height = models.IntegerField(null=True, blank=True)
    width = models.IntegerField(null=True, blank=True)
    mime_type = models.CharField(max_length=500, null=True, blank=True)

    def __str__(self):
        return self.layer.identifier + ": " + self.name


class FeatureType(Resource):
    metadata = models.OneToOneField(Metadata, on_delete=models.CASCADE, related_name="featuretype")
    parent_service = models.ForeignKey(Service, null=True, blank=True, on_delete=models.CASCADE, related_name="featuretypes")
    is_searchable = models.BooleanField(default=False)
    default_srs = models.ForeignKey(ReferenceSystem, on_delete=models.DO_NOTHING, null=True, related_name="default_srs")
    inspire_download = models.BooleanField(default=False)
    formats = models.ManyToManyField(MimeType)
    elements = models.ManyToManyField('FeatureTypeElement')
    namespaces = models.ManyToManyField('Namespace')
    bbox_lat_lon = models.PolygonField(default=Polygon(
        (
            (-90.0, -180.0),
            (-90.0, 180.0),
            (90.0, 180.0),
            (90.0, -180.0),
            (-90.0, -180.0),
        )
    ))

    def __init__(self, *args, **kwargs):
        super().__init__(*args, **kwargs)
        # non persisting attributes
        self.additional_srs_list = []
        self.keywords_list = []
        self.formats_list = []
        self.elements_list = []
        self.namespaces_list = []
        self.dataset_md_list = []

    def __str__(self):
        return self.metadata.identifier

    def secure_feature_type(self, is_secured: bool, groups: list, operation: RequestOperation, secured_operation: SecuredOperation):
        """ Secures the feature type or removes the secured constraints

        Args:
            is_secured (bool): Whether to secure the feature type or not
            groups (list): The list of groups which are allowed to perform an operation
            operation (RequestOperation): The operation which can be allowed
        Returns:

        """
        self.metadata.is_secured = is_secured
        if is_secured:
            sec_op = SecuredOperation()
            sec_op.operation = operation
            sec_op.save()
            for g in groups:
                sec_op.allowed_groups.add(g)
            self.metadata.secured_operations.add(sec_op)
        else:
            for sec_op in self.metadata.secured_operations.all():
                sec_op.delete()
            self.metadata.secured_operations.clear()
        self.metadata.save()
        self.save()

    def restore(self):
        """ Reset the metadata to it's original capabilities content

        Returns:
             nothing
        """
        from service.helper.ogc.wfs import OGCWebFeatureServiceFactory
        from service.helper import service_helper
        if self.parent_service is None:
            return
        service_version = service_helper.resolve_version_enum(self.parent_service.servicetype.version)
        service = None
        if self.parent_service.servicetype.name == OGCServiceEnum.WFS.value:
            service = OGCWebFeatureServiceFactory()
            service = service.get_ogc_wfs(version=service_version, service_connect_url=self.parent_service.metadata.capabilities_original_uri)
        if service is None:
            return
        service.get_capabilities()
        service.get_single_feature_type_metadata(self.metadata.identifier)
        result = service.feature_type_list.get(self.metadata.identifier, {})
        original_ft = result.get("feature_type")
        keywords = result.get("keyword_list")

        # now restore the "metadata"
        self.title = original_ft.title
        self.abstract = original_ft.abstract
        self.metadata.keywords.clear()
        for kw in keywords:
            keyword = Keyword.objects.get_or_create(keyword=kw)[0]
            self.metadata.keywords.add(keyword)
        self.is_custom = False


class FeatureTypeElement(Resource):
    name = models.CharField(max_length=255)
    type = models.CharField(max_length=255, null=True, blank=True)

    def __str__(self):
        return self.name


class Namespace(models.Model):
    name = models.CharField(max_length=50)
    version = models.CharField(max_length=50, blank=True, null=True)
    uri = models.CharField(max_length=500)

    def __str__(self):
        return self.name + " (" + self.uri + ")"<|MERGE_RESOLUTION|>--- conflicted
+++ resolved
@@ -467,11 +467,8 @@
             cap_doc.service_metadata_document = doc
             cap_doc.save()
 
-<<<<<<< HEAD
-=======
         return doc
 
->>>>>>> 9114414f
     def get_current_capability_xml(self, version_param: str):
         """ Getter for the capability xml of the current status of this metadata object.
 

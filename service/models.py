--- conflicted
+++ resolved
@@ -2,56 +2,36 @@
 import io
 import json
 import uuid
-
 import os
 from collections import OrderedDict
-
 import time
 from datetime import datetime
 from json import JSONDecodeError
-from typing import Iterator, Type
-
+from typing import Iterator
 from PIL import Image
 from dateutil.parser import parse
-<<<<<<< HEAD
-from django.contrib.gis.geos import Polygon, GeometryCollection, MultiPolygon
-from django.core.exceptions import ObjectDoesNotExist, ValidationError
-from django.db import transaction
-from django.contrib.gis.db import models
-from django.db.models import CheckConstraint, Q
-from django.db.models.signals import m2m_changed, post_save
-from django.dispatch import receiver
-from django.http import HttpRequest
-=======
 from django.contrib.gis.geos import Polygon
 from django.core.exceptions import ObjectDoesNotExist
 from django.db import transaction
 from django.contrib.gis.db import models
 from django.db.models import Q
->>>>>>> 7f13a3ef
 from django.urls import reverse
 from django.utils import timezone
-from django.utils.html import format_html
 from django.utils.text import slugify
-<<<<<<< HEAD
 from django.utils.translation import gettext_lazy as _l
 from django.utils.translation import gettext as _
-from django_bootstrap_swt.components import LinkButton, Badge, Tag, Dropdown, Link, Modal
+from django_bootstrap_swt.components import LinkButton, Badge, Tag, Modal
 from django_bootstrap_swt.enums import ButtonColorEnum, BadgeColorEnum, TextColorEnum, ModalSizeEnum, ButtonSizeEnum, \
     TooltipPlacementEnum
-=======
 from django.utils.translation import gettext_lazy as _
 from mptt.fields import TreeForeignKey
 from mptt.models import MPTTModel
->>>>>>> 7f13a3ef
-
 from MrMap.cacher import DocumentCacher
 from MrMap.icons import IconEnum
 from MrMap.messages import PARAMETER_ERROR, LOGGING_INVALID_OUTPUTFORMAT
 from MrMap.settings import HTTP_OR_SSL, HOST_NAME, GENERIC_NAMESPACE_TEMPLATE, ROOT_URL, EXEC_TIME_PRINT
 from MrMap import utils
 from MrMap.themes import FONT_AWESOME_ICONS
-from MrMap.utils import get_theme
 from MrMap.validators import not_uuid, geometry_is_empty
 from monitoring.enums import HealthStateEnum
 from monitoring.models import MonitoringSetting, MonitoringRun
@@ -401,91 +381,6 @@
         return self.operation_name
 
 
-<<<<<<< HEAD
-=======
-class SecuredOperation(models.Model):
-    id = models.UUIDField(primary_key=True, default=uuid.uuid4)
-    operation = models.CharField(max_length=255, choices=OGCOperationEnum.as_choices(), null=True, blank=True)
-    allowed_group = models.ForeignKey(MrMapGroup, related_name="allowed_operations", on_delete=models.CASCADE, null=True, blank=True)
-    bounding_geometry = models.GeometryCollectionField(blank=True, null=True)
-    secured_metadata = models.ForeignKey('Metadata', related_name="secured_operations", on_delete=models.CASCADE, null=True, blank=True)
-
-    def __str__(self):
-        return str(self.id)
-
-    def delete(self, using=None, keep_parents=False):
-        """ Overwrites builtin delete() method with model specific logic.
-
-        If a SecuredOperation will be deleted, all related subelements of the secured_metadata have to be freed from
-        existing SecuredOperation records as well.
-
-        Args:
-            using:
-            keep_parents:
-        Returns:
-
-        """
-        md = self.secured_metadata
-        operation = self.operation
-        group = self.allowed_group
-
-        # continue with possibly existing children
-        if md.is_metadata_type(MetadataEnum.FEATURETYPE):
-            sec_ops = SecuredOperation.objects.filter(
-                secured_metadata=md,
-                operation=operation,
-                allowed_group=group
-            )
-            sec_ops.delete()
-
-        elif md.is_metadata_type(MetadataEnum.SERVICE) or md.is_metadata_type(MetadataEnum.LAYER):
-            if md.is_service_type(OGCServiceEnum.WFS):
-                # find all wfs featuretypes
-                featuretypes = md.service.featuretypes.all()
-                for featuretype in featuretypes:
-                    sec_ops = SecuredOperation.objects.filter(
-                        secured_metadata=featuretype.metadata,
-                        operation=operation,
-                        allowed_group=group,
-                    )
-                    sec_ops.delete()
-
-            elif md.is_service_type(OGCServiceEnum.WMS):
-                if md.service.is_root:
-                    # find root layer
-                    layer = Layer.objects.get(
-                        parent=None,
-                        parent_service=md.service
-                    )
-                else:
-                    # find layer which is described by this metadata
-                    layer = Layer.objects.get(
-                        metadata=md
-                    )
-
-                # remove root layer secured operation
-                sec_op = SecuredOperation.objects.filter(
-                    secured_metadata=layer.metadata,
-                    operation=operation,
-                    allowed_group=group
-                )
-                sec_op.delete()
-
-                # remove secured operations of root layer children
-                for child_layer in layer.get_descendants():
-                    sec_ops = SecuredOperation.objects.filter(
-                        secured_metadata=child_layer.metadata,
-                        operation=operation,
-                        allowed_group=group,
-                    )
-                    sec_ops.delete()
-                    child_layer.delete_children_secured_operations(child_layer, operation, group)
-
-        # delete current object
-        super().delete(using, keep_parents)
-
-
->>>>>>> 7f13a3ef
 class MetadataRelation(models.Model):
     id = models.UUIDField(default=uuid.uuid4, primary_key=True)
     from_metadata = models.ForeignKey('Metadata', on_delete=models.CASCADE, related_name='from_metadatas')
@@ -616,16 +511,12 @@
 
     # Related metadata creates Relations between metadata records by using the MetadataRelation table.
     # Each MetadataRelation record might hold further information about the relation, e.g. 'describedBy', ...
-<<<<<<< HEAD
-    related_metadata = models.ManyToManyField(MetadataRelation, blank=True, related_name='related_to')
-    language_code = models.CharField(max_length=100, choices=ISO_19115_LANG_CHOICES, default=DEFAULT_MD_LANGUAGE, blank=True, null=True)
-=======
+
     # By passing the MetadataRelation class as through value, django dose everything we need and gives us here directly
     # access to the Metadata models. This means, if you access this field, the db will always returns Metadata objects
     # instead of MetadataRelation objects. To get specific MetadataRelation objects, you need to access MetadataRelation
     related_metadatas = models.ManyToManyField('self', through='MetadataRelation', symmetrical=False, related_name='related_to', blank=True)
     language_code = models.CharField(max_length=100, choices=ISO_19115_LANG_CHOICES, default=DEFAULT_MD_LANGUAGE)
->>>>>>> 7f13a3ef
     origin = None
 
     class Meta:
@@ -651,7 +542,6 @@
     def __str__(self):
         return "{} ({}) #{}".format(self.title, self.metadata_type, self.id)
 
-<<<<<<< HEAD
     def is_updatecandidate(self):
         # get service object
         if self.is_metadata_type(MetadataEnum.FEATURETYPE):
@@ -671,7 +561,7 @@
 
     def get_absolute_url(self):
         return reverse('resource:detail', kwargs={'pk': self.pk})
-=======
+
     def add_metadata_relation(self, to_metadata, relation_type, origin, internal=False):
         relation, created = MetadataRelation.objects.get_or_create(
             from_metadata=self,
@@ -720,7 +610,6 @@
         if exclusions:
             filter_query &= ~Q(**exclusions)
         return self.related_to.filter(filter_query)
->>>>>>> 7f13a3ef
 
     def get_formats(self, filter: dict = {}):
         """ Returns supported formats/MimeTypes.
@@ -1355,7 +1244,6 @@
             pass
         return ext_auth
 
-<<<<<<< HEAD
     def get_related_dataset_metadata(self, count: bool = False) -> Iterator['Metadata']:
         """ Returns a related dataset metadata record.
 
@@ -1371,23 +1259,6 @@
                                                  .prefetch_related('metadata_to')
         datasets = [dataset_relation.metadata_to for dataset_relation in dataset_relations]
         return datasets
-
-    def is_updatecandidate(self) -> bool:
-        # get service object
-        if self.is_metadata_type(MetadataEnum.FEATURETYPE):
-            service = self.featuretype.parent_service
-        elif self.is_metadata_type(MetadataEnum.DATASET):
-            return False
-        else:
-            service = self.service
-        # proof if the requested metadata is a update_candidate
-        if service.is_root:
-            if service.is_update_candidate_for is not None:
-                return True
-        else:
-            if service.parent_service.is_update_candidate_for is not None:
-                return True
-        return False
 
     def dataset_document_exists(self):
         """ Checks whether a metadata object has a dataset metadata record.
@@ -1406,9 +1277,6 @@
         except ObjectDoesNotExist:
             return None
 
-
-=======
->>>>>>> 7f13a3ef
     def get_remote_original_capabilities_document(self, version: str):
         """ Fetches the original capabilities document from the remote server.
 
@@ -1545,19 +1413,11 @@
         Returns:
             nothing
         """
-<<<<<<< HEAD
-        # remove externalAuthentication object if it exists
-        try:
-            self.external_authentication.delete()
-        except ObjectDoesNotExist:
-            pass
-=======
         if self.get_related_to().count() <= 1 or force:
             # this metadata is save to delete, cause there are no dependencies or force was passed
 
             # delete related metadatas
             self.get_related_metadatas().delete()
->>>>>>> 7f13a3ef
 
             # Remove GenericUrls if they are not used anywhere else!
             urls = self.additional_urls.all()
@@ -3156,30 +3016,6 @@
         """
         return self.service_type.name == enum.value
 
-<<<<<<< HEAD
-
-    @transaction.atomic
-    def delete_child_data(self, child):
-        """ Delete all layer data like related iso metadata
-
-        Args:
-            layer (Layer): The current layer object
-        Returns:
-            nothing
-        """
-        # remove related metadata
-        iso_mds = child.metadata.related_metadata.all()
-        for iso_md in iso_mds:
-            md_2 = iso_md.metadata_to
-            md_2.delete()
-            iso_md.delete()
-        if isinstance(child, FeatureType):
-            # no other way to remove feature type metadata on service deleting
-            child.metadata.delete()
-        child.delete()
-
-=======
->>>>>>> 7f13a3ef
     @transaction.atomic
     def delete(self, using=None, keep_parents=False):
         """ Overwrites default delete method
@@ -3191,89 +3027,6 @@
             keep_parents:
         Returns:
         """
-<<<<<<< HEAD
-        # remove related metadata
-        linked_mds = self.metadata.related_metadata.all()
-        for linked_md in linked_mds:
-            md_2 = linked_md.metadata_to
-            md_2.delete()
-            linked_md.delete()
-
-        # remove subelements
-        if self.is_service_type(OGCServiceEnum.WMS):
-            layers = self.child_service.all()
-            for layer in layers:
-                self.delete_child_data(layer)
-        elif self.is_service_type(OGCServiceEnum.WFS):
-            feature_types = self.featuretypes.all()
-            for f_t in feature_types:
-                self.delete_child_data(f_t)
-
-        # Remove ServiceURL entries if they are not used by other services
-        operation_urls = self.operation_urls.all()
-        for url in operation_urls:
-            other_services_exists = Service.objects.filter(
-                operation_urls=url
-            ).exclude(
-                id=self.id
-            ).exists()
-            if not other_services_exists:
-                url.delete()
-
-        self.metadata.delete()
-        super().delete()
-
-    # todo: only used in never used function get_all_layers()...
-    #  tag:deleted
-    def __get_children(self, current, layers: list):
-        """ Recursive appending of all layers
-
-        Args:
-            current (Layer): The current layer instance
-            layers (list): The list of all collected layers so far
-        Returns:
-             nothing
-        """
-        layers.append(current)
-        for layer in current.children_list:
-            layers.append(layer)
-            if len(layer.children_list) > 0:
-                self.__get_children(layer, layers)
-
-    # todo: never used...
-    #  tag:deleted
-    def get_all_layers(self):
-        """ Returns all layers in a list that can be found in this service
-
-        NOTE: THIS IS ONLY USED FOR CHILDREN_LIST, WHICH SHOULD ONLY BE USED FOR NON-PERSISTED OBJECTS!!!
-
-        Returns:
-             layers (list): The layers
-        """
-
-        layers = []
-        self.__get_children(self.root_layer, layers)
-        return layers
-
-    def activate_service(self, is_active: bool):
-        """ Toggles the activity status of a service and it's metadata
-
-        Args:
-            is_active (bool): Whether the service shall be activated or not
-        Returns:
-             nothing
-        """
-        self.is_active = is_active
-        self.metadata.is_active = is_active
-
-        linked_mds = self.metadata.related_metadata.all()
-        for md_relation in linked_mds:
-            md_relation.metadata_to.is_active = is_active
-            md_relation.metadata_to.save(update_last_modified=False)
-
-        self.metadata.save(update_last_modified=False)
-        self.save(update_last_modified=False)
-=======
         if not self.is_root and not keep_parents:
             # call only delete for the parent_service. All related objects will CASCADE
             self.metadata.delete()
@@ -3294,7 +3047,6 @@
 
             self.metadata.delete()
             return super().delete()
->>>>>>> 7f13a3ef
 
     def persist_original_capabilities_doc(self, xml: str):
         """ Persists the capabilities document
@@ -3367,157 +3119,16 @@
         Returns:
              bounding_geometry (Polygon): A geometry object
         """
-        bounding_geometry = self.metadata.bounding_geometry
-<<<<<<< HEAD
-        parent_layer = self.parent_layer
-        while parent_layer is not None:
-            parent_geometry = parent_layer.metadata.allowed_area
-            if bounding_geometry.area > 0:
-                if parent_geometry.covers(bounding_geometry):
-                    bounding_geometry = parent_geometry
-=======
         ancestors = self.get_ancestors(ascending=True).select_related('metadata')
         # todo: maybe GEOS can get the object with the greatest geometry from the db directly?
         for ancestor in ancestors:
             ancestor_geometry = ancestor.metadata.bounding_geometry
             if bounding_geometry.area > 0 and ancestor_geometry.covers(bounding_geometry):
                 bounding_geometry = ancestor_geometry
->>>>>>> 7f13a3ef
             else:
                 bounding_geometry = ancestor_geometry
         return bounding_geometry
 
-<<<<<<< HEAD
-    def get_style(self):
-        """ Simple getter for the style of the current layer
-
-        Returns:
-             styles (QuerySet): A query set containing all styles
-        """
-        return self.style.all()
-
-    def _get_all_children_recursive(self, layer_list: list):
-        """ Returns a list of all children of the current layer
-
-        Args:
-            layer_list (list): The list of collected layers so far
-        Returns:
-            layer_list (list)
-        """
-        children = self.get_children()
-        for child in children:
-            layer_list.append(child)
-            child._get_all_children_recursive(layer_list)
-        return layer_list
-
-    def get_children(self, all=False):
-        """ Simple getter for the direct children of the current layer
-
-        Returns:
-             children (QuerySet): A query set containing all direct children layer of this layer
-        """
-        if all:
-            return self._get_all_children_recursive([])
-        else:
-            return self.child_layers.all()
-
-    def get_upper_layers(self):
-        """ Returns a list of all layers from self to the root layer of the service
-
-        Returns:
-
-        """
-        ret_list = []
-        upper_element = Layer.objects.get(
-            child_layers=self
-        )
-        while upper_element is not None:
-            ret_list.append(upper_element)
-            try:
-                upper_element = Layer.objects.get(
-                    child_layers=upper_element
-                )
-            except ObjectDoesNotExist:
-                upper_element = None
-        return ret_list
-
-    def activate_layer_recursive(self, new_status):
-        """ Walk recursive through all layers of a wms and set the activity status new
-
-        Args:
-            root_layer: The root layer, where the recursion begins
-            new_status: The new status that will be persisted
-        Returns:
-             nothing
-        """
-        # check for all related metadata, we need to toggle their active status as well
-        rel_md = self.metadata.related_metadata.all()
-        for md in rel_md:
-            dependencies = MetadataRelation.objects.filter(
-                metadata_to=md.metadata_to,
-            )
-            if dependencies.count() > 1 and new_status is False:
-                # we still have multiple dependencies on this relation (besides us), we can not deactivate the metadata
-                pass
-            else:
-                # since we have no more dependencies on this metadata, we can set it inactive
-                md.metadata_to.is_active = new_status
-                md.metadata_to.set_documents_active_status(new_status)
-                md.metadata_to.save()
-                md.save()
-
-        self.metadata.is_active = new_status
-        self.metadata.save()
-        self.metadata.set_documents_active_status(new_status)
-        self.is_active = new_status
-        self.save()
-
-        for layer in self.child_layers.all():
-            layer.activate_layer_recursive(new_status)
-
-    def _get_bottom_layers_identifier_iterative(self):
-        """ Runs a iterative search for all leaf layers.
-
-        If a leaf layer is found, it will be added to layer_list
-
-        Returns:
-             leaves (list): List of id sorted leaf layer identifiers
-        """
-        layer_obj_children = self.child_layers.all()
-        leaves = []
-        non_leaves = []
-        for child in layer_obj_children:
-            children = child.child_layers.all()
-            if children.count() == 0:
-                leaves.append(child)
-            else:
-                non_leaves.append(child)
-
-        while len(non_leaves) > 0:
-            layer = non_leaves.pop()
-            children = layer.child_layers.all()
-            if children.count() == 0:
-                leaves.append(layer)
-            else:
-                non_leaves += children
-
-        leaves.sort(key=lambda elem: elem.id)
-        leaves = [leaf.identifier for leaf in leaves]
-        return leaves
-
-    def get_leaf_layers_identifier(self):
-        """ Returns a list of all leaf layer's identifiers.
-
-        Leaf layers are the layers, which have no further children.
-
-        Returns:
-             leaf_layers (list): The leaf layers of a layer
-        """
-        leaf_layers = self._get_bottom_layers_identifier_iterative()
-        return leaf_layers
-
-=======
->>>>>>> 7f13a3ef
 
 class Module(Service):
     type = models.CharField(max_length=100)
@@ -3921,38 +3532,10 @@
     def __str__(self):
         return self.metadata.identifier
 
-<<<<<<< HEAD
-=======
     def delete(self, using=None, keep_parents=False):
         self.metadata.delete()
         return super().delete(using=using, keep_parents=keep_parents)
 
-    def secure_feature_type(self, is_secured: bool, groups: list, operation: RequestOperation, secured_operation: SecuredOperation):
-        """ Secures the feature type or removes the secured constraints
-
-        Args:
-            is_secured (bool): Whether to secure the feature type or not
-            groups (list): The list of groups which are allowed to perform an operation
-            operation (RequestOperation): The operation which can be allowed
-        Returns:
-
-        """
-        self.metadata.is_secured = is_secured
-        if is_secured:
-            sec_op = SecuredOperation()
-            sec_op.operation = operation
-            sec_op.save()
-            for g in groups:
-                sec_op.allowed_groups.add(g)
-            self.metadata.secured_operations.add(sec_op)
-        else:
-            for sec_op in self.metadata.secured_operations.all():
-                sec_op.delete()
-            self.metadata.secured_operations.clear()
-        self.metadata.save()
-        self.save()
-
->>>>>>> 7f13a3ef
     def restore(self):
         """ Reset the metadata to it's original capabilities content
 

--- conflicted
+++ resolved
@@ -994,9 +994,6 @@
 
         self.save()
 
-<<<<<<< HEAD
-    def delete(self, using=None, keep_parents=False, force=False):
-=======
     def save(self, *args, **kwargs):
         """ Overwriting the regular save function
 
@@ -1018,8 +1015,7 @@
             monitoring_setting.metadatas.add(self)
             monitoring_setting.save()
 
-    def delete(self, using=None, keep_parents=False):
->>>>>>> 96a2f26b
+    def delete(self, using=None, keep_parents=False, force=False):
         """ Overwriting of the regular delete function
 
         Checks if the current processed metadata is part of a MetadataRelation, which indicates, that it is still used

"""
Author: Michel Peltriaux
Organization: Spatial data infrastructure Rhineland-Palatinate, Germany
Contact: michel.peltriaux@vermkv.rlp.de
Created on: 04.07.2019

"""
import json
import urllib
import uuid
from django.utils import timezone

from dateutil.parser import parse
from django.contrib.gis.geos import Polygon
from django.core.exceptions import ObjectDoesNotExist, MultipleObjectsReturned
from django.db import transaction
from django.utils.timezone import utc
from lxml.etree import _Element, Element

<<<<<<< HEAD
from MapSkinner.settings import XML_NAMESPACES, GENERIC_NAMESPACE_TEMPLATE
=======
from MrMap.settings import XML_NAMESPACES, GENERIC_NAMESPACE_TEMPLATE
>>>>>>> 86e2be92
from service.settings import INSPIRE_LEGISLATION_FILE, HTML_METADATA_URI_TEMPLATE, SERVICE_METADATA_URI_TEMPLATE, \
    SERVICE_DATASET_URI_TEMPLATE
from MrMap import utils
from service.helper import xml_helper
from service.helper.common_connector import CommonConnector
from service.helper.enums import ConnectionEnum, MetadataEnum
from service.helper.epsg_api import EpsgApi
from service.models import Metadata, Keyword, MetadataType, Document, Dataset, LegalDate, LegalReport
from structure.models import Organization, MrMapGroup


class ISOMetadata:
    def __init__(self, uri: str, origin: str = "capabilities"):
        self.section = "all" # serviceIdentification, serviceProvider, operationMetadata, contents, all

        self.uri = uri
        self.raw_metadata = None

        self.character_set_code = None
        self.md_standard_name = None
        self.md_standard_version = None

        # referenced from mapbender metadata parsing
        self.file_identifier = None
        self.date_stamp = None
        self.dataset_id = None
        self.dataset_id_code_space = None
        self.last_change_date = None
        self.hierarchy_level = None
        self.title = None
        self.abstract = None
        self.keywords = []
<<<<<<< HEAD
        self.languages = []
=======
        self.language = None
>>>>>>> 86e2be92
        self.iso_categories = []
        self.formats = []
        self.download_link = None
        self.transfer_size = None
        self.preview_image = None
        self.bounding_box = {
            "min_x": None,
            "min_y": None,
            "max_x": None,
            "max_y": None,
        }

        self.polygonal_extent_exterior = []
        self.tmp_extent_begin = None
        self.tmp_extent_end = None

        self.spatial_res_val = None
        self.spatial_res_type = None
        self.ground_resolution = None
        self.ref_system = None
        self.ref_system_version = None
        self.ref_system_authority = None
        self.lineage = None

        self.use_limitation = None

        self.distribution_function = None
        self.fraction_denominator = None

        self.legal_dates = []
        self.legal_reports = []

        self.license_source_note = None
        self.license_json = None
        self.fees = None

        self.access_constraints = None
        self.responsible_party = None
        self.contact_email = None
        self.update_frequency = None
        self.valid_update_frequencies = [
            'continual',
            'daily',
            'weekly',
            'fortnightly',
            'monthly',
            'quarterly',
            'biannually',
            'annually',
            'asNeeded',
            'irregular',
            'notPlanned',
            'unknown'
        ]

        self.inspire_interoperability = True
        self.interoperability_list = []
        self.origin = origin

        self.is_broken = False

        XML_NAMESPACES["gmd"] = "http://www.isotc211.org/2005/gmd"
        XML_NAMESPACES["gco"] = "http://www.isotc211.org/2005/gco"
        XML_NAMESPACES["gml"] = "http://www.opengis.net/gml"
        XML_NAMESPACES["srv"] = "http://www.isotc211.org/2005/srv"
        XML_NAMESPACES["xlink"] = "http://www.w3.org/1999/xlink"
        XML_NAMESPACES["xsi"] = "http://www.w3.org/2001/XMLSchema-instance"
        XML_NAMESPACES["inspire_common"] = "http://inspire.ec.europa.eu/schemas/common/1.0"
        XML_NAMESPACES["inspire_vs"] = "http://inspire.ec.europa.eu/schemas/inspire_vs/1.0"

        # load uri and start parsing
        self.get_metadata()
        self.parse_xml()

        # check for validity
        # we expect that at least title and file_identifier exist
        MIN_REQUIRED_ISO_MD = [
            self.file_identifier,
            self.title,
        ]
        for attr in MIN_REQUIRED_ISO_MD:
            if attr is None:
                self.is_broken = True

    def get_metadata(self):
        """ Start a network call to retrieve the original capabilities xml document.

        Using the connector class, this function will GET the capabilities xml document as string.
        No file will be downloaded and stored on the storage. The string will be stored in the OGCWebService instance.

        Returns:
             nothing
        """
        ows_connector = CommonConnector(
            url=self.uri,
            external_auth=None,
            connection_type=ConnectionEnum.REQUESTS
        )
        ows_connector.http_method = 'GET'
        ows_connector.load()
        if ows_connector.status_code != 200:
            raise ConnectionError(ows_connector.status_code)

        self.raw_metadata = ows_connector.content.decode("UTF-8")

    def _parse_xml_dataset_id(self, xml_obj: _Element, xpath_type: str):
        """ Parse the dataset id and it's code space from the metadata xml

        Args:
            xml_obj (_Element): The xml element
            xpath_type (str): The element identificator which is determined by SV_ServiceIdentification or MD_DataIdentification
        Returns:
            nothing
        """
        # First check if MD_Identifier is set, then check if RS_Identifier is used!
        # Initialize datasetid
        self.dataset_id = 'undefined'
        code = xml_helper.try_get_text_from_xml_element(elem='//gmd:MD_Metadata/gmd:identificationInfo/{}/gmd:citation/gmd:CI_Citation/gmd:identifier/gmd:MD_Identifier/gmd:code/gco:CharacterString'.format(xpath_type), xml_elem=xml_obj)
        if code is not None and len(code) != 0:
            # new implementation:
            # http://inspire.ec.europa.eu/file/1705/download?token=iSTwpRWd&usg=AOvVaw18y1aTdkoMCBxpIz7tOOgu
            # from 2017-03-02 - the MD_Identifier - see C.2.5 Unique resource identifier - it is separated with a slash - the codespace should be everything after the last slash
            # now try to check if a single slash is available and if the md_identifier is a url
            parsed_url = urllib.parse.urlsplit(code)
            if parsed_url.scheme == "http" or parsed_url.scheme == "https" and "/" in parsed_url.path:
                tmp = code.split("/")
                self.dataset_id = tmp[len(tmp) - 1]
                self.dataset_id_code_space = code.replace(self.dataset_id, "")
            elif parsed_url.scheme == "http" or parsed_url.scheme == "https" and "#" in code:
                tmp = code.split("#")
                self.dataset_id = tmp[1]
                self.dataset_id_code_space = tmp[0]
            else:
                self.dataset_id = code
                self.dataset_id_code_space = ""
        else:
            # try to read code from RS_Identifier
            code = xml_helper.try_get_text_from_xml_element(elem='//gmd:MD_Metadata/gmd:identificationInfo/{}/gmd:citation/gmd:CI_Citation/gmd:identifier/gmd:RS_Identifier/gmd:code/gco:CharacterString'.format(xpath_type), xml_elem=xml_obj)
            code_space = xml_helper.try_get_text_from_xml_element(elem="//gmd:MD_Metadata/gmd:identificationInfo/{}/gmd:citation/gmd:CI_Citation/gmd:identifier/gmd:RS_Identifier/gmd:codeSpace/gco:CharacterString".format(xpath_type), xml_elem=xml_obj)
            if code_space is not None and code is not None and len(code_space) > 0 and len(code) > 0:
                self.dataset_id = code
                self.dataset_id_code_space = code_space
            else:
                self.is_broken = True

    def _parse_xml_polygons(self, xml_obj: _Element, xpath_type: str):
        """ Parse the polygon information from the xml document

        Args:
            xml_obj (_Element): The xml element
            xpath_type (str): The element identificator which is determined by SV_ServiceIdentification or MD_DataIdentification
        Returns:
             nothing
        """
        polygons = xml_helper.try_get_element_from_xml(xml_elem=xml_obj, elem='//gmd:MD_Metadata/gmd:identificationInfo/{}/gmd:extent/gmd:EX_Extent/gmd:geographicElement/gmd:EX_BoundingPolygon/gmd:polygon/gml:MultiSurface'.format(xpath_type))
        if len(polygons) > 0:
            surface_elements = xml_helper.try_get_element_from_xml(xml_elem=xml_obj, elem="//gmd:MD_Metadata/gmd:identificationInfo/{}/gmd:extent/gmd:EX_Extent/gmd:geographicElement/gmd:EX_BoundingPolygon/gmd:polygon/gml:MultiSurface/gml:surfaceMember".format(xpath_type))
            for element in surface_elements:
                self.polygonal_extent_exterior.append(self.parse_polygon(element))
        else:
            polygons = xml_helper.try_get_text_from_xml_element(xml_obj, '//gmd:MD_Metadata/gmd:identificationInfo/{}/gmd:extent/gmd:EX_Extent/gmd:geographicElement/gmd:EX_BoundingPolygon/gmd:polygon/gml:Polygon'.format(xpath_type))
            if polygons is not None:
                polygon = xml_helper.try_get_single_element_from_xml(xml_elem=xml_obj, elem="//gmd:MD_Metadata/gmd:identificationInfo/{}/gmd:extent/gmd:EX_Extent/gmd:geographicElement/gmd:EX_BoundingPolygon/gmd:polygon".format(xpath_type))
                self.polygonal_extent_exterior.append(self.parse_polygon(polygon))
            else:
                self.polygonal_extent_exterior.append(self.parse_bbox(self.bounding_box))

    def _parse_xml_legal_dates(self, xml_obj: Element):
        """ Parses existing CI_Date elements from the MD_DataIdentification element

        Args:
            xml_obj (Element): The document xml element
        Returns:

        """
        md_data_ident_elem = xml_helper.try_get_single_element_from_xml(
            "//" + GENERIC_NAMESPACE_TEMPLATE.format("MD_DataIdentification"),
            xml_obj
        )
        legal_date_elems = xml_helper.try_get_element_from_xml(
            ".//" + GENERIC_NAMESPACE_TEMPLATE.format("CI_Date"),
            md_data_ident_elem
        )
        for legal_date_elem in legal_date_elems:
            legal_date = LegalDate()
            legal_date.date = xml_helper.try_get_text_from_xml_element(
                legal_date_elem,
                ".//" + GENERIC_NAMESPACE_TEMPLATE.format("Date")
            )
            legal_date.date_type_code = xml_helper.try_get_attribute_from_xml_element(
                legal_date_elem,
                "codeListValue",
                ".//" + GENERIC_NAMESPACE_TEMPLATE.format("CI_DateTypeCode")
            )
            legal_date.date_type_code_list_url = xml_helper.try_get_attribute_from_xml_element(
                legal_date_elem,
                "codeList",
                ".//" + GENERIC_NAMESPACE_TEMPLATE.format("CI_DateTypeCode")
            )
            self.legal_dates.append(legal_date)

    def _parse_xml_legal_reports(self, xml_obj: Element):
        """ Parses existing CI_Date elements from the MD_DataIdentification element

        Args:
            xml_obj (Element): The document xml element
        Returns:

        """
        data_quality_elem = xml_helper.try_get_single_element_from_xml(
            "//" + GENERIC_NAMESPACE_TEMPLATE.format("DQ_DataQuality"),
            xml_obj
        )
        report_elems = xml_helper.try_get_single_element_from_xml(
            "//" + GENERIC_NAMESPACE_TEMPLATE.format("report"),
            xml_obj
        )
        for report_elem in report_elems:
            report = LegalReport()
            report.title = xml_helper.try_get_text_from_xml_element(
                report_elem,
                ".//" + GENERIC_NAMESPACE_TEMPLATE.format("title") + "/" + GENERIC_NAMESPACE_TEMPLATE.format("CharacterString")
            )
            report.explanation = xml_helper.try_get_text_from_xml_element(
                report_elem,
                ".//" + GENERIC_NAMESPACE_TEMPLATE.format("explanation") + "/" + GENERIC_NAMESPACE_TEMPLATE.format("CharacterString")
            )
            legal_date = LegalDate()
            legal_date.date = xml_helper.try_get_text_from_xml_element(
                report_elem,
                ".//" + GENERIC_NAMESPACE_TEMPLATE.format("Date")
            )
            legal_date.date_type_code = xml_helper.try_get_attribute_from_xml_element(
                report_elem,
                "codeListValue",
                ".//" + GENERIC_NAMESPACE_TEMPLATE.format("CI_DateTypeCode")
            )
            legal_date.date_type_code_list_url = xml_helper.try_get_attribute_from_xml_element(
                report_elem,
                "codeList",
                ".//" + GENERIC_NAMESPACE_TEMPLATE.format("CI_DateTypeCode")
            )
            report.date = legal_date
            self.legal_reports.append(report)


    def parse_xml(self):
        """ Reads the needed data from the xml and writes to an ISOMetadata instance (self)

        Returns:
             nothing
        """
        xml = self.raw_metadata
        xml_obj = xml_helper.parse_xml(xml)
        self.file_identifier = xml_helper.try_get_text_from_xml_element(xml_obj, "//gmd:MD_Metadata/gmd:fileIdentifier/gco:CharacterString")
        self.character_set_code = xml_helper.try_get_attribute_from_xml_element(xml_elem=xml_obj, attribute="codeListValue", elem="//gmd:MD_Metadata/gmd:characterSet/gmd:MD_CharacterSetCode")
        if self.file_identifier is None:
            self.file_identifier = uuid.uuid4()
        self.date_stamp = xml_helper.try_get_text_from_xml_element(xml_obj, "//gmd:MD_Metadata/gmd:dateStamp/gco:Date")
        self.last_change_date = xml_helper.try_get_text_from_xml_element(xml_obj, "//gmd:MD_Metadata/gmd:dateStamp/gco:Date")

        self.md_standard_name = xml_helper.try_get_text_from_xml_element(xml_obj, "//gmd:metadataStandardName/gco:CharacterString")
        self.md_standard_version = xml_helper.try_get_text_from_xml_element(xml_obj, "//gmd:metadataStandardVersion/gco:CharacterString")

        self._parse_xml_legal_dates(xml_obj)
        self._parse_xml_legal_reports(xml_obj)

        # try to transform the last_change_date into a datetime object
        try:
            self.last_change_date = parse(self.last_change_date)
        except (ValueError, OverflowError, TypeError):
            # if this is not possible due to wrong input, just use the current time...
            self.last_change_date = timezone.now()

        self.hierarchy_level = xml_helper.try_get_attribute_from_xml_element(xml_obj, "codeListValue", "//gmd:MD_Metadata/gmd:hierarchyLevel/gmd:MD_ScopeCode")
        if self.hierarchy_level == "service":
            xpath_type = "srv:SV_ServiceIdentification"
        else:
            xpath_type = "gmd:MD_DataIdentification"
        self.title = xml_helper.try_get_text_from_xml_element(xml_obj, "//gmd:MD_Metadata/gmd:identificationInfo/{}/gmd:citation/gmd:CI_Citation/gmd:title/gco:CharacterString".format(xpath_type))
        self._parse_xml_dataset_id(xml_obj, xpath_type)
        self.abstract = xml_helper.try_get_text_from_xml_element(xml_obj, "//gmd:MD_Metadata/gmd:identificationInfo/{}/gmd:abstract/gco:CharacterString".format(xpath_type))
        keywords = xml_helper.try_get_element_from_xml(xml_elem=xml_obj, elem="//gmd:MD_Metadata/gmd:identificationInfo/{}/gmd:descriptiveKeywords/gmd:MD_Keywords/gmd:keyword/gco:CharacterString".format(xpath_type))
        for keyword in keywords:
            if keyword.text is not None and keyword not in self.keywords:
                self.keywords.append(xml_helper.try_get_text_from_xml_element(keyword))

<<<<<<< HEAD
        languages = xml_helper.try_get_element_from_xml(xml_elem=xml_obj,
                                                        elem="//gmd:MD_Metadata/gmd:identificationInfo/{}/gmd:language/gmd:LanguageCode".format(
                                                           xpath_type))
        for language in languages:
            if language.text is not None and languages not in self.languages:
                self.languages.append(xml_helper.try_get_text_from_xml_element(language))
=======
        language = xml_helper.try_get_single_element_from_xml(xml_elem=xml_obj,
                                                        elem="//gmd:MD_Metadata/gmd:identificationInfo/{}/gmd:language/gmd:LanguageCode".format(
                                                           xpath_type))
        if language.text is not None:
            self.language = xml_helper.try_get_text_from_xml_element(language)
>>>>>>> 86e2be92

        iso_categories = xml_helper.try_get_element_from_xml(xml_elem=xml_obj, elem="//gmd:MD_Metadata/gmd:identificationInfo/{}/gmd:topicCategory/gmd:MD_TopicCategoryCode".format(xpath_type))
        for iso_category in iso_categories:
            self.iso_categories.append(xml_helper.try_get_text_from_xml_element(iso_category))

        # Get all values from <gmd:distributionInfo> which declares the distributionFormat
        formats = xml_helper.try_get_element_from_xml(xml_elem=xml_obj, elem="//" + GENERIC_NAMESPACE_TEMPLATE.format("distributionFormat"))
        for format_elem in formats:
            # get the character value per format
            name_elem = xml_helper.try_get_single_element_from_xml(xml_elem=format_elem, elem=".//" + GENERIC_NAMESPACE_TEMPLATE.format("name"))
            if name_elem is None:
                continue
            val = xml_helper.try_get_text_from_xml_element(xml_elem=name_elem, elem=".//" + GENERIC_NAMESPACE_TEMPLATE.format("CharacterString"))
            self.formats.append(val)

        self.download_link = xml_helper.try_get_text_from_xml_element(xml_obj, '//gmd:MD_Metadata/gmd:distributionInfo/gmd:MD_Distribution/gmd:transferOptions/gmd:MD_DigitalTransferOptions/gmd:onLine/gmd:CI_OnlineResource[gmd:function/gmd:CI_OnLineFunctionCode/@codeListValue="download"]/gmd:linkage/gmd:URL')
        self.transfer_size = xml_helper.try_get_text_from_xml_element(xml_obj, '//gmd:MD_Metadata/gmd:distributionInfo/gmd:MD_Distribution/gmd:transferOptions/gmd:MD_DigitalTransferOptions/gmd:transferSize/gco:Real')
        self.preview_image = xml_helper.try_get_text_from_xml_element(xml_obj, "//gmd:MD_Metadata/gmd:identificationInfo/{}/gmd:graphicOverview/gmd:MD_BrowseGraphic/gmd:fileName/gco:CharacterString".format(xpath_type))
        try:
            self.bounding_box["min_x"] = float(xml_helper.try_get_text_from_xml_element(xml_obj, "//gmd:westBoundLongitude/gco:Decimal".format(xpath_type)))
            self.bounding_box["min_y"] = float(xml_helper.try_get_text_from_xml_element(xml_obj, "//gmd:southBoundLatitude/gco:Decimal".format(xpath_type)))
            self.bounding_box["max_x"] = float(xml_helper.try_get_text_from_xml_element(xml_obj, "//gmd:eastBoundLongitude/gco:Decimal".format(xpath_type)))
            self.bounding_box["max_y"] = float(xml_helper.try_get_text_from_xml_element(xml_obj, "//gmd:northBoundLatitude/gco:Decimal".format(xpath_type)))
        except TypeError:
            self.bounding_box = None

        self._parse_xml_polygons(xml_obj, xpath_type)

        self.tmp_extent_begin = xml_helper.try_get_text_from_xml_element(xml_obj, "//gmd:MD_Metadata/gmd:identificationInfo/{}/gmd:extent/gmd:EX_Extent/gmd:temporalElement/gmd:EX_TemporalExtent/gmd:extent/gml:TimePeriod/gml:beginPosition".format(xpath_type))
        if self.tmp_extent_begin is None:
            self.tmp_extent_begin = "1900-01-01"

        self.tmp_extent_end = xml_helper.try_get_text_from_xml_element(xml_obj, "//gmd:MD_Metadata/gmd:identificationInfo/{}/gmd:extent/gmd:EX_Extent/gmd:temporalElement/gmd:EX_TemporalExtent/gmd:extent/gml:TimePeriod/gml:endPosition".format(xpath_type))
        if self.tmp_extent_end is None:
            self.tmp_extent_end = "1900-01-01"

        equivalent_scale = xml_helper.try_get_text_from_xml_element(xml_obj, "//gmd:MD_Metadata/gmd:identificationInfo/{}/gmd:spatialResolution/gmd:MD_Resolution/gmd:equivalentScale/gmd:MD_RepresentativeFraction/gmd:denominator/gco:Integer".format(xpath_type))
        ground_res = xml_helper.try_get_text_from_xml_element(xml_obj, "//gmd:MD_Metadata/gmd:identificationInfo/{}/gmd:spatialResolution/gmd:MD_Resolution/gmd:distance/gco:Distance".format(xpath_type))
        if equivalent_scale is not None and int(equivalent_scale) > 0:
            self.spatial_res_val = equivalent_scale
            self.spatial_res_type = "scaleDenominator"
        elif ground_res is not None and len(ground_res) > 0:
            self.spatial_res_val = ground_res
            self.spatial_res_type = "groundDistance"

        self.ref_system = xml_helper.try_get_text_from_xml_element(xml_obj, "//gmd:MD_Metadata/gmd:referenceSystemInfo/gmd:MD_ReferenceSystem/gmd:referenceSystemIdentifier/gmd:RS_Identifier/gmd:code/gco:CharacterString")
        self.ref_system_version = xml_helper.try_get_text_from_xml_element(xml_obj, "//gmd:MD_Metadata/gmd:referenceSystemInfo/gmd:MD_ReferenceSystem/gmd:referenceSystemIdentifier/gmd:RS_Identifier/gmd:version/gco:CharacterString")
        self.ref_system_authority = xml_helper.try_get_text_from_xml_element(xml_obj, "//gmd:MD_Metadata/gmd:referenceSystemInfo/gmd:MD_ReferenceSystem/gmd:referenceSystemIdentifier/gmd:RS_Identifier/gmd:authority/gmd:CI_Citation/gmd:title/gco:CharacterString")
        epsg_api = EpsgApi()
        if self.ref_system is not None:
            self.ref_system = "EPSG:{}".format(epsg_api.get_subelements(self.ref_system).get("code"))

        # gmd:CI_OnLineFunctionCode
        dist_func_elem = xml_helper.try_get_single_element_from_xml("//" + GENERIC_NAMESPACE_TEMPLATE.format("CI_OnLineFunctionCode"), xml_obj)
        self.distribution_function = xml_helper.try_get_attribute_from_xml_element(
            dist_func_elem,
            "codeListValue",
        )
        del dist_func_elem

        # gmd:MD_RepresentativeFraction
        fraction_elem = xml_helper.try_get_single_element_from_xml("//" + GENERIC_NAMESPACE_TEMPLATE.format("MD_RepresentativeFraction"), xml_obj)
        self.fraction_denominator = xml_helper.try_get_text_from_xml_element(fraction_elem, ".//" + GENERIC_NAMESPACE_TEMPLATE.format("Integer"))
        del fraction_elem

        # gmd:useLimitation
        limit_elem = xml_helper.try_get_single_element_from_xml("//" + GENERIC_NAMESPACE_TEMPLATE.format("useLimitation"), xml_obj)
        self.use_limitation = xml_helper.try_get_text_from_xml_element(limit_elem, ".//" + GENERIC_NAMESPACE_TEMPLATE.format("CharacterString"))
        del limit_elem

        self.lineage = xml_helper.try_get_text_from_xml_element(xml_obj, "//gmd:MD_Metadata/gmd:dataQualityInfo/gmd:DQ_DataQuality/gmd:lineage/gmd:LI_Lineage/gmd:statement/gco:CharacterString")

        restriction_code_attr_val = xml_helper.try_get_element_from_xml(xml_elem=xml_obj, elem='//gmd:MD_Metadata/gmd:identificationInfo/{}/gmd:resourceConstraints/gmd:MD_LegalConstraints/gmd:useConstraints/gmd:MD_RestrictionCode/@codeListValue'.format(xpath_type))
        if len(restriction_code_attr_val) >= 2:
            legal_constraints = ""
            if restriction_code_attr_val[0] == 'license' and restriction_code_attr_val[1] == 'otherRestrictions':
                other_constraints = xml_helper.try_get_element_from_xml(xml_elem=xml_obj, elem='//gmd:MD_Metadata/gmd:identificationInfo/{}/gmd:resourceConstraints/gmd:MD_LegalConstraints[gmd:useConstraints/gmd:MD_RestrictionCode/@codeListValue="otherRestrictions"]/gmd:otherConstraints/gco:CharacterString'.format(xpath_type))
                for constraint in other_constraints:
                    try:
                        tmp_constraint = xml_helper.try_get_text_from_xml_element(xml_elem=constraint)
                        constraint_json = json.loads(tmp_constraint)
                        self.license_source_note = constraint_json.get("quelle", None)
                        self.license_json = constraint_json
                    except ValueError:
                        # no, this is not a json!
                        # handle it is a normal text
                        legal_constraints += tmp_constraint + ";"
            self.fees = legal_constraints

        self.access_constraints = xml_helper.try_get_text_from_xml_element(xml_obj, '//gmd:MD_Metadata/gmd:identificationInfo/{}/gmd:resourceConstraints/gmd:MD_LegalConstraints[gmd:accessConstraints/gmd:MD_RestrictionCode/@codeListValue="otherRestrictions"]/gmd:otherConstraints/gco:CharacterString'.format(xpath_type))
        self.responsible_party = xml_helper.try_get_text_from_xml_element(xml_obj, '//gmd:MD_Metadata/gmd:identificationInfo/{}/gmd:pointOfContact/gmd:CI_ResponsibleParty/gmd:organisationName/gco:CharacterString'.format(xpath_type))
        self.contact_email = xml_helper.try_get_text_from_xml_element(xml_obj, '//gmd:MD_Metadata/gmd:identificationInfo/{}/gmd:pointOfContact/gmd:CI_ResponsibleParty/gmd:contactInfo/gmd:CI_Contact/gmd:address/gmd:CI_Address/gmd:electronicMailAddress/gco:CharacterString'.format(xpath_type))
        update_frequency = xml_helper.try_get_attribute_from_xml_element(xml_elem=xml_obj, attribute="codeListValue", elem='//gmd:MD_Metadata/gmd:identificationInfo/{}/gmd:resourceMaintenance/gmd:MD_MaintenanceInformation/gmd:maintenanceAndUpdateFrequency/gmd:MD_MaintenanceFrequencyCode'.format(xpath_type))
        if update_frequency in self.valid_update_frequencies:
            self.update_frequency = update_frequency

        # inspire regulations
        regislations = {
            "inspire_rules": []
        }
        with open(INSPIRE_LEGISLATION_FILE, "r", encoding="utf-8") as _file:
            regislations = json.load(_file)
        for regislation in regislations["inspire_rules"]:
            reg = {
                "name": regislation.get("name", None),
                "date": regislation.get("date", "1900-01-01"),
                "pass": None,
            }
            statement = xml_helper.try_get_text_from_xml_element(xml_obj, '//gmd:MD_Metadata/gmd:dataQualityInfo/gmd:DQ_DataQuality/gmd:report/gmd:DQ_DomainConsistency/gmd:result/gmd:DQ_ConformanceResult[gmd:specification/gmd:CI_Citation/gmd:title/gco:CharacterString="{}" and gmd:specification/gmd:CI_Citation/gmd:date/gmd:CI_Date/gmd:date/gco:Date="{}"]/gmd:pass/gco:Boolean'.format(reg["name"], reg["date"]))
            statement_val = utils.resolve_boolean_attribute_val(statement)
            if statement_val is None:
                reg["pass"] = "not declared"
                self.inspire_interoperability = False
            else:
                reg["pass"] = statement_val
                # if only one regislation is not fullfilled, we do not have interoperability
                if not statement_val:
                    self.inspire_interoperability = False
            self.interoperability_list.append(reg)

    def parse_bbox(self, bbox: dict):
        """ Creates a Polygon object from a bbox

        Args:
            bbox (dict): The bbox as dict
        Returns:
             polygon (Polygon): The polygon object
        """
        polygon = Polygon()
        if bbox is not None:
            bounding_points = (
                (bbox["min_x"], bbox["min_y"]),
                (bbox["min_x"], bbox["max_y"]),
                (bbox["max_x"], bbox["max_y"]),
                (bbox["max_x"], bbox["min_y"]),
                (bbox["min_x"], bbox["min_y"])
            )
            polygon = Polygon(bounding_points)
        return polygon

    def parse_polygon(self, polygon_elem):
        """ Creates points from continuous polygon points array

        Args:
            polygon: The etree xml element which holds the polygons
        Returns:
             polygon (Polygon): The polygon object created from the data
        """
        relative_ring_xpath = "./gml:Polygon/gml:exterior/gml:LinearRing/gml:posList"
        relative_coordinate_xpath = "./gml:Polygon/gml:exterior/gml:LinearRing/gml:coordinates"
        pos_list = xml_helper.try_get_element_from_xml(xml_elem=polygon_elem, elem=relative_ring_xpath)
        min_x = 10000
        max_x = 0
        min_y = 100000
        max_y = 0
        if len(pos_list) > 0:
            exterior_ring_points = xml_helper.try_get_text_from_xml_element(xml_elem=polygon_elem, elem=relative_ring_xpath)
            if len(exterior_ring_points) > 0:
                # posList is only space separated
                points_list = exterior_ring_points.split(" ")
                inner_points = ()
                for i in range(int(len(points_list) / 2) - 1):
                    x = float(points_list[2 * i])
                    y = float(points_list[(2 * i) + 1])
                    if x < min_x:
                        min_x = x
                    if x > max_x:
                        max_x = x
                    if y < min_y:
                        min_y = y
                    if y > max_y:
                        max_y = y
                    p = ((x, y),)
                    inner_points = (inner_points) + p
        else:
            # try to read coordinates
            exterior_ring_points = xml_helper.try_get_text_from_xml_element(xml_elem=polygon_elem, elem=relative_coordinate_xpath)
            # two coordinates of one point are comma separated
            # problems with ', ' or ' ,' -> must be deleted before
            exterior_ring_points = exterior_ring_points.replace(', ', ',').replace(' ,', ',')
            points_list = exterior_ring_points.split(" ")
            inner_points = ()
            for point in points_list:
                point = point.split[","]
                x = float(points_list[0])
                y = float(points_list[1])
                if x < min_x:
                    min_x = x
                if x > max_x:
                    max_x = x
                if y < min_y:
                    min_y = y
                if y > max_y:
                    max_y = y
                p = ((x, y),)
                inner_points = (inner_points) + p
        bounding_points = ((min_x, min_y), (min_x, max_y), (max_x, max_y), (max_x, min_y), (min_x, min_y))
        if inner_points[0] != inner_points[len(inner_points)-1]:
            # polygon is not closed!
            inner_points = inner_points + (inner_points[0],)
        polygon = Polygon(bounding_points, inner_points)
        return polygon

    @transaction.atomic
    def to_db_model(self, type=MetadataEnum.DATASET.value, created_by: MrMapGroup = None):
        """ Get corresponding metadata object from database or create it if not found!

        Returns:
            metadata (Metadata): A db model Metadata object
        """
        update = False
        new = False
        # try to find the object by uuid and uri. If not existing yet, create a new record
        try:
            metadata = Metadata.objects.get(uuid=self.file_identifier, metadata_url=self.uri)
            # check if the parsed metadata might be newer
            # make sure both date time objects will be comparable
            persisted_change = metadata.last_remote_change.replace(tzinfo=utc)
            new_change = self.last_change_date.replace(tzinfo=utc)
            if persisted_change > new_change:
                # Nothing to do here
                return metadata
            else:
                update = True
        except ObjectDoesNotExist:
            # object does not seem to exist -> create it!
            metadata = Metadata()
            md_type = MetadataType.objects.get_or_create(type=type)[0]
            metadata.metadata_type = md_type
            if metadata.is_dataset_metadata:
                metadata.dataset = Dataset()
                metadata.dataset.created_by = created_by
            metadata.created_by = created_by
            new = True

        if update or new:

            # In case of a dataset, we need to fill the information into the dataset object
            if metadata.is_dataset_metadata:
                metadata.dataset = self._fill_dataset_db_model(metadata.dataset)

            metadata = self._fill_metadata_db_model(metadata)
            metadata.save()
            metadata.dataset.save()

            # create document object to persist the dataset metadata document
            document = Document.objects.get_or_create(
                related_metadata=metadata
            )[0]
            if type is MetadataEnum.DATASET.value:
                document.original_dataset_metadata_document = self.raw_metadata
                document.current_dataset_metadata_document = self.raw_metadata
            elif type is MetadataEnum.SERVICE.value:
                document.service_metadata_document = self.raw_metadata
            else:
                # ToDo: For future implementations
                pass
            document.save()

            if update:
                metadata.keywords.clear()
            for kw in self.keywords:
                keyword = Keyword.objects.get_or_create(keyword=kw)[0]
                metadata.keywords.add(keyword)
        return metadata

    def _fill_dataset_db_model(self, dataset: Dataset):
        """ Fills a Dataset db record from the ISOMetadata data

        Args:
            dataset (Dataset): The old/empty object
        Returns:
             dataset (Dataset): The dataset object
        """
<<<<<<< HEAD
        try:
            dataset.language_code = self.languages[0]
        except IndexError:
            # Fallback
            dataset.language_code = "eng"

=======
        dataset.language_code = self.language
>>>>>>> 86e2be92
        dataset.character_set_code = self.character_set_code or "utf8"
        dataset.hierarchy_level_code = self.hierarchy_level
        dataset.update_frequency_code = self.update_frequency
        dataset.update_frequency_code = self.update_frequency
        dataset.legal_restriction_code = None
        dataset.date_stamp = self.date_stamp
        dataset.metadata_standard_name = self.md_standard_name
        dataset.metadata_standard_version = self.md_standard_version
        dataset.reference_system_code = self.ref_system
        dataset.reference_system_version = self.ref_system_version
        dataset.reference_system_authority_title = self.ref_system_authority
        dataset.md_identifier_code = self.file_identifier
        dataset.distribution_function_code = self.distribution_function or "dataset"
        dataset.lineage_statement = self.lineage
        dataset.legal_restriction_other_constraints = self.access_constraints
        dataset.use_limitation = self.use_limitation

        return dataset

    def _fill_metadata_db_model(self, metadata: Metadata):
        """ Fills a Metadata db record from the ISOMetadata data

        Args:
            metadata (Metadata): The old/empty object
        Returns:
             metadata (Metadata): The metadata object
        """
        metadata.identifier = self.file_identifier
        metadata.abstract = self.abstract
        metadata.access_constraints = self.access_constraints

        if len(self.polygonal_extent_exterior) > 0:
            metadata.bounding_geometry = self.polygonal_extent_exterior[0]

        try:
            metadata.contact = Organization.objects.get_or_create(
                organization_name=self.responsible_party,
                email=self.contact_email,
            )[0]
        except MultipleObjectsReturned:
            # okay, we need to create a unique organization
            # "unique" since it will only be identified using organization_name and email
            metadata.contact = Organization.objects.get_or_create(
                organization_name="{}#1".format(self.responsible_party),
                email=self.contact_email,
            )[0]

        metadata.is_inspire_conform = self.inspire_interoperability
        metadata.metadata_url = self.uri
        metadata.last_remote_change = self.last_change_date
        metadata.spatial_res_type = self.spatial_res_type
        metadata.spatial_res_value = self.spatial_res_val
        if self.title is None:
            self.title = "BROKEN"
        metadata.title = self.title
        metadata.origin = self.origin
        metadata.is_broken = self.is_broken
        metadata.save()

        # save legal dates and reports
        for report in self.legal_reports:
            report.date.save()
            report.save()
            metadata.legal_reports.add(report)
        for date in self.legal_dates:
            date.save()
            metadata.legal_dates.add(date)

        # Add links for dataset metadata
        # There is no capabilities link for dataset -> leave it None
        metadata.capabilities_uri = None
        metadata.service_metadata_uri = SERVICE_DATASET_URI_TEMPLATE.format(metadata.id)
        metadata.html_metadata_uri = HTML_METADATA_URI_TEMPLATE.format(metadata.id)

        metadata.save()

        return metadata<|MERGE_RESOLUTION|>--- conflicted
+++ resolved
@@ -17,11 +17,7 @@
 from django.utils.timezone import utc
 from lxml.etree import _Element, Element
 
-<<<<<<< HEAD
-from MapSkinner.settings import XML_NAMESPACES, GENERIC_NAMESPACE_TEMPLATE
-=======
 from MrMap.settings import XML_NAMESPACES, GENERIC_NAMESPACE_TEMPLATE
->>>>>>> 86e2be92
 from service.settings import INSPIRE_LEGISLATION_FILE, HTML_METADATA_URI_TEMPLATE, SERVICE_METADATA_URI_TEMPLATE, \
     SERVICE_DATASET_URI_TEMPLATE
 from MrMap import utils
@@ -54,11 +50,7 @@
         self.title = None
         self.abstract = None
         self.keywords = []
-<<<<<<< HEAD
-        self.languages = []
-=======
         self.language = None
->>>>>>> 86e2be92
         self.iso_categories = []
         self.formats = []
         self.download_link = None
@@ -346,20 +338,11 @@
             if keyword.text is not None and keyword not in self.keywords:
                 self.keywords.append(xml_helper.try_get_text_from_xml_element(keyword))
 
-<<<<<<< HEAD
-        languages = xml_helper.try_get_element_from_xml(xml_elem=xml_obj,
-                                                        elem="//gmd:MD_Metadata/gmd:identificationInfo/{}/gmd:language/gmd:LanguageCode".format(
-                                                           xpath_type))
-        for language in languages:
-            if language.text is not None and languages not in self.languages:
-                self.languages.append(xml_helper.try_get_text_from_xml_element(language))
-=======
         language = xml_helper.try_get_single_element_from_xml(xml_elem=xml_obj,
                                                         elem="//gmd:MD_Metadata/gmd:identificationInfo/{}/gmd:language/gmd:LanguageCode".format(
                                                            xpath_type))
         if language.text is not None:
             self.language = xml_helper.try_get_text_from_xml_element(language)
->>>>>>> 86e2be92
 
         iso_categories = xml_helper.try_get_element_from_xml(xml_elem=xml_obj, elem="//gmd:MD_Metadata/gmd:identificationInfo/{}/gmd:topicCategory/gmd:MD_TopicCategoryCode".format(xpath_type))
         for iso_category in iso_categories:
@@ -634,16 +617,7 @@
         Returns:
              dataset (Dataset): The dataset object
         """
-<<<<<<< HEAD
-        try:
-            dataset.language_code = self.languages[0]
-        except IndexError:
-            # Fallback
-            dataset.language_code = "eng"
-
-=======
         dataset.language_code = self.language
->>>>>>> 86e2be92
         dataset.character_set_code = self.character_set_code or "utf8"
         dataset.hierarchy_level_code = self.hierarchy_level
         dataset.update_frequency_code = self.update_frequency

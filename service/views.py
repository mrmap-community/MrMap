import io
import json
from io import BytesIO
from PIL import Image
from django.contrib import messages
from django.contrib.auth.decorators import login_required
from django.core.exceptions import ObjectDoesNotExist
from django.db import transaction
from django.http import HttpRequest, HttpResponse, StreamingHttpResponse, QueryDict
from django.shortcuts import render, get_object_or_404, redirect
from django.template.loader import render_to_string
from django.utils import timezone
from django.utils.translation import gettext_lazy as _
from django.views.decorators.csrf import csrf_exempt
from requests import ReadTimeout
from MapSkinner import utils
from MapSkinner.cacher import PreviewImageCacher
from MapSkinner.consts import *
from MapSkinner.decorator import check_permission, log_proxy
from MapSkinner.messages import FORM_INPUT_INVALID, SERVICE_UPDATE_WRONG_TYPE, \
    SERVICE_REMOVED, SERVICE_UPDATED, \
    SERVICE_NOT_FOUND, SECURITY_PROXY_ERROR_MISSING_REQUEST_TYPE, SERVICE_DISABLED, SERVICE_LAYER_NOT_FOUND, \
    SECURITY_PROXY_NOT_ALLOWED, CONNECTION_TIMEOUT, PARAMETER_ERROR, SERVICE_CAPABILITIES_UNAVAILABLE, \
    SERVICE_ACTIVATED, SERVICE_DEACTIVATED
from MapSkinner.responses import BackendAjaxResponse, DefaultContext
from MapSkinner.settings import ROOT_URL
from service import tasks
from service.helper import xml_helper
from service.filters import WmsFilter, WfsFilter
from service.forms import ServiceURIForm, RegisterNewServiceWizardPage1, \
    RegisterNewServiceWizardPage2, RemoveServiceForm, UpdateServiceCheckForm, UpdateOldToNewElementsForm
from service.helper import service_helper, update_helper
from service.helper.common_connector import CommonConnector
from service.helper.enums import OGCServiceEnum, OGCOperationEnum, OGCServiceVersionEnum, MetadataEnum
from service.helper.ogc.operation_request_handler import OGCOperationRequestHandler
from service.helper.service_comparator import ServiceComparator
from service.settings import DEFAULT_SRS_STRING, PREVIEW_MIME_TYPE_DEFAULT
from service.tables import WmsServiceTable, WmsLayerTable, WfsServiceTable, PendingTasksTable
from service.tasks import async_increase_hits
from service.models import Metadata, Layer, Service, FeatureType, Document, MetadataRelation, Style, ProxyLog
from service.tasks import async_remove_service_task
from service.utils import collect_contact_data, collect_metadata_related_objects, collect_featuretype_data, \
    collect_layer_data, collect_wms_root_data, collect_wfs_root_data
from structure.models import MrMapUser, Permission, PendingTask, MrMapGroup
from users.helper import user_helper
from django.urls import reverse
from django import forms


def _prepare_wms_table(request: HttpRequest):
    """ Collects all wms service data and prepares parameter for rendering

    Args:
        request (HttpRequest): The incoming request
        user (MrMapUser): The performing user
    Returns:
         params (dict): The rendering parameter
    """
    # whether whole services or single layers should be displayed
    user = user_helper.get_user(request)

    if 'show_layers' in request.GET and request.GET.get("show_layers").lower() == 'on':
        show_service = False
    else:
        show_service = True

    md_list_wms = Metadata.objects.filter(
        service__servicetype__name=OGCServiceEnum.WMS.value,
        service__is_root=show_service,
        created_by__in=user.get_groups(),
        is_deleted=False,
    ).order_by("title")

    wms_table_filtered = WmsFilter(request.GET, queryset=md_list_wms)

    if show_service:
        wms_table = WmsServiceTable(wms_table_filtered.qs,
                                    template_name=DJANGO_TABLES2_BOOTSTRAP4_CUSTOM_TEMPLATE,
                                    order_by_field='swms',  # swms = sort wms
                                    user=user,)
    else:
        wms_table = WmsLayerTable(wms_table_filtered.qs,
                                  template_name=DJANGO_TABLES2_BOOTSTRAP4_CUSTOM_TEMPLATE,
                                  order_by_field='swms',  # swms = sort wms
                                  user=user,)

    # add boolean field to filter.form; this is needed, cause the search form sends it if show layer dropdown is set
    # add it after table is created; otherwise we get a KeyError
    show_layers_ = forms.BooleanField(required=False, initial=False)
    wms_table_filtered.form.fields.update({'show_layers': show_layers_})

    wms_table.filter = wms_table_filtered
    # TODO: since parameters could be changed directly in the uri, we need to make sure to avoid problems
    wms_table.configure_pagination(request, 'wms-t')

    params = {
        "wms_table": wms_table,
    }

    return params


def _prepare_wfs_table(request: HttpRequest):
    """ Collects all wfs service data and prepares parameter for rendering

    Args:
        request (HttpRequest): The incoming request
        user (MrMapUser): The performing user
    Returns:
         params (dict): The rendering parameter
    """
    user = user_helper.get_user(request)
    md_list_wfs = Metadata.objects.filter(
        service__servicetype__name=OGCServiceEnum.WFS.value,
        created_by__in=user.get_groups(),
        is_deleted=False,
    ).order_by("title")

    wfs_table_filtered = WfsFilter(request.GET, queryset=md_list_wfs)
    wfs_table = WfsServiceTable(wfs_table_filtered.qs,
                                template_name=DJANGO_TABLES2_BOOTSTRAP4_CUSTOM_TEMPLATE,
                                order_by_field='swfs',  # swms = sort wms
                                user=user,)

    wfs_table.filter = wfs_table_filtered
    # TODO: since parameters could be changed directly in the uri, we need to make sure to avoid problems
    wfs_table.configure_pagination(request, 'wfs-t')

    params = {
        "wfs_table": wfs_table,
    }

    return params


def _new_service_wizard_page1(request: HttpRequest):
    # Page One is posted --> validate it
    user = user_helper.get_user(request)
    form = RegisterNewServiceWizardPage1(request.POST)
    if form.is_valid():
        # Form is valid --> response with initialed page 2
        url_dict = service_helper.split_service_uri(form.cleaned_data['get_request_uri'])
        init_data = {
            'ogc_request': url_dict["request"],
            'ogc_service': url_dict["service"].value,
            'ogc_version': url_dict["version"],
            'uri': url_dict["base_uri"],
            'service_needs_authentication': False,
        }

        params = {
            "new_service_form": RegisterNewServiceWizardPage2(initial=init_data,
                                                              user=user,
                                                              selected_group=user.get_groups().first()),
            "show_modal": True,
        }
    else:
        # Form is not valid --> response with page 1 and show errors
        params = {
            "new_service_form": form,
            "show_modal": True,
        }
    return index(request=request, update_params=params)


def _new_service_wizard_page2(request: HttpRequest):
    # Page two is posted --> collect all data from post and initial the form
    user = user_helper.get_user(request)
    selected_group = MrMapGroup.objects.get(id=int(request.POST.get("registering_with_group")))

    init_data = {'ogc_request': request.POST.get("ogc_request"),
                 'ogc_service': request.POST.get("ogc_service"),
                 'ogc_version': request.POST.get("ogc_version"),
                 'uri': request.POST.get("uri"),
                 'registering_with_group': request.POST.get("registering_with_group"),
                 'service_needs_authentication': request.POST.get("service_needs_authentication") == 'on',
                 'username': request.POST.get("username", None),
                 'password': request.POST.get("password", None),
                 }

    is_auth_needed = True if request.POST.get("service_needs_authentication") == 'on' else False

    # first check if it's just a update of the form
    if request.POST.get("is_form_update") == 'True':
        # reset update flag
        form = RegisterNewServiceWizardPage2(initial=init_data,
                                             user=user,
                                             selected_group=selected_group,
                                             service_needs_authentication=is_auth_needed,
                                             )
        # it's just a updated form state. return the new state as view
        params = {
            "new_service_form": form,
            "show_modal": True,
        }
    else:
        # it's not a update. we have to validate the fields now
        # and if all is fine generate a new pending task object
        form = RegisterNewServiceWizardPage2(request.POST,
                                             initial=init_data,
                                             user=user,
                                             selected_group=selected_group,
                                             service_needs_authentication=is_auth_needed)

        if form.is_valid():
            # run creation async!
            external_auth = None
            if form.cleaned_data['service_needs_authentication']:
                external_auth = {
                    "username": form.cleaned_data['username'],
                    "password": form.cleaned_data['password'],
                    "auth_type": form.cleaned_data['authentication_type']
                }

            register_for_other_org = 'None'
            if form.cleaned_data['registering_for_other_organization'] is not None:
                register_for_other_org = form.cleaned_data['registering_for_other_organization'].id


            uri_dict = {
                "base_uri": form.cleaned_data["uri"],
                "version": form.cleaned_data["ogc_version"],
                "service": form.cleaned_data["ogc_service"],
                "request": form.cleaned_data["ogc_request"],
            }

            try:
                pending_task = tasks.async_new_service.delay(
                    uri_dict,
                    user.id,
                    form.cleaned_data['registering_with_group'].id,
                    register_for_other_org,
                    external_auth
                )

                # create db object, so we know which pending task is still ongoing
                pending_task_db = PendingTask()
                pending_task_db.created_by = MrMapGroup.objects.get(
                    id=form.cleaned_data['registering_with_group'].id)
                pending_task_db.task_id = pending_task.task_id
                pending_task_db.description = json.dumps({
                    "service": form.cleaned_data['uri'],
                    "phase": "Parsing",
                })

                pending_task_db.save()

                # everthing works well. Redirect to index page.
                return redirect(SERVICE_INDEX)

            except Exception as e:
                # Form is not valid --> response with page 2 and show errors
                form.add_error(None, e)
                params = {
                    "new_service_form": form,
                    "show_modal": True,
                }
        else:
            # Form is not valid --> response with page 2 and show errors
            params = {
                "new_service_form": form,
                "show_modal": True,
            }

    return index(request=request, update_params=params)


@login_required
@check_permission(Permission(can_register_service=True))
def add(request: HttpRequest):
    """ Renders wizard page configuration for service registration

        Args:
            request (HttpRequest): The incoming request
            user (User): The performing user
        Returns:
             params (dict): The rendering parameter
    """
    if request.method == 'POST':
        page = int(request.POST.get("page"))
        if page == 1:
            return _new_service_wizard_page1(request)
        if page == 2:
            return _new_service_wizard_page2(request)

    return redirect(SERVICE_INDEX)


@login_required
def index(request: HttpRequest, update_params=None):
    """ Renders an overview of all wms and wfs

    Args:
        request (HttpRequest): The incoming request
        update_params: (Optional) the update_params dict
    Returns:
         A view
    """
    user = user_helper.get_user(request)

    # Default content
    template = "views/index.html"

    # get pending tasks
    pt = PendingTask.objects.filter(created_by__in=user.get_groups())
    pt_table = PendingTasksTable(pt,
                                 template_name=DJANGO_TABLES2_BOOTSTRAP4_CUSTOM_TEMPLATE,
                                 orderable=False, user=user, )

    params = {
        "pt_table": pt_table,
        "new_service_form": RegisterNewServiceWizardPage1(),
        "user": user,
    }

    params.update(_prepare_wms_table(request))
    params.update(_prepare_wfs_table(request))

    if update_params:
        params.update(update_params)

    context = DefaultContext(request, params, user)
    return render(request=request, template_name=template, context=context.get_context())


@login_required
def pending_tasks(request: HttpRequest):
    """ Renders a table of all pending tasks

    Args:
        request (HttpRequest): The incoming request
    Returns:
         A view
    """
    user = user_helper.get_user(request)

    # Default content
    template = "includes/pending_tasks.html"

    # get pending tasks
    pt = PendingTask.objects.filter(created_by__in=user.get_groups())

    pt_table = PendingTasksTable(pt,
                                 template_name=DJANGO_TABLES2_BOOTSTRAP4_CUSTOM_TEMPLATE,
                                 orderable=False, user=user,)

    params = {
        "pt_table": pt_table,
        "user": user,
    }

    context = DefaultContext(request, params, user)
    return render(request=request, template_name=template, context=context.get_context())


@login_required
@check_permission(Permission(can_remove_service=True))
def remove(request: HttpRequest, metadata_id: int):
    """ Renders the remove form for a service

    Args:
        request(HttpRequest): The used request
        metadata_id:
    Returns:
        Redirect to service:index
    """
    user = user_helper.get_user(request)

<<<<<<< HEAD
    remove_form = RemoveServiceForm(request.POST)
    if remove_form.is_valid():
        metadata = get_object_or_404(Metadata, id=id)
        service_type = metadata.get_service_type()
        sub_elements = None

        if service_type == OGCServiceEnum.WMS.value:
            sub_elements = Layer.objects.filter(parent_service__metadata=metadata)
        elif service_type == OGCServiceEnum.WFS.value:
            sub_elements = FeatureType.objects.filter(parent_service__metadata=metadata)

        if remove_form.cleaned_data['is_confirmed']:
=======
    remove_form = RemoveService(request.POST)
    if request.method == 'POST':
        if remove_form.is_valid() and request.POST.get("is_confirmed") == 'on':
            metadata = get_object_or_404(Metadata, id=metadata_id)
>>>>>>> ba25356c
            # remove service and all of the related content
            user_helper.create_group_activity(metadata.created_by, user, SERVICE_REMOVED, metadata.title)

            # set service as deleted, so it won't be listed anymore in the index view until completely removed
            metadata.is_deleted = True
            metadata.save()

            service_type = metadata.get_service_type()
            if service_type == OGCServiceEnum.WMS.value:
                sub_elements = Layer.objects.filter(parent_service__metadata=metadata)
            elif service_type == OGCServiceEnum.WFS.value:
                sub_elements = FeatureType.objects.filter(parent_service__metadata=metadata)

            for sub_element in sub_elements:
                sub_metadata = sub_element.metadata
                sub_metadata.is_deleted = True
                sub_metadata.save()

            messages.success(request, 'Service "{}" marked for deletion.'.format(metadata.title))

            # call removing as async task
            async_remove_service_task.delay(metadata.service.id)
            return redirect(SERVICE_INDEX)
        else:
            params = {
                "remove_service_form": remove_form,
                "show_modal": True,
            }
            return detail(request=request, metadata_id=metadata_id, update_params=params)
    else:
        return redirect("service:detail", metadata_id)


@login_required
@check_permission(Permission(can_activate_service=True))
def activate(request: HttpRequest, service_id: int):
    """ (De-)Activates a service and all of its layers

    Args:
        service_id:
        request:
    Returns:
         redirects to service:index
    """
    user = user_helper.get_user(request)

    md = Metadata.objects.get(service__id=id)

    # run activation async!
    tasks.async_activate_service.delay(service_id, user.id)

<<<<<<< HEAD
    # If metadata WAS active, then it will be deactivated now
=======
    md = Metadata.objects.get(service__id=service_id)

>>>>>>> ba25356c
    if md.is_active:
        msg = SERVICE_DEACTIVATED.format(md.title)
    else:
        msg = SERVICE_ACTIVATED.format(md.title)
    messages.success(request, msg)

    return redirect("service:index")


@log_proxy
def get_service_metadata(metadata_id: int):
    """ Returns the service metadata xml file for a given metadata id

    Args:
        metadata_id (int): The metadata id
    Returns:
         A HttpResponse containing the xml file
    """
    metadata = Metadata.objects.get(id=metadata_id)

    if not metadata.is_active:
        return HttpResponse(content=SERVICE_DISABLED, status=423)

    doc = metadata.get_service_metadata_xml()

    return HttpResponse(doc, content_type=APP_XML)


def get_dataset_metadata(metadata_id: int):
    """ Returns the dataset metadata xml file for a given metadata id

    Args:
        metadata_id (int): The metadata id
    Returns:
         A HttpResponse containing the xml file
    """
    md = Metadata.objects.get(id=metadata_id)
    if not md.is_active:
        return HttpResponse(content=SERVICE_DISABLED, status=423)
    try:
        if md.metadata_type.type != OGCServiceEnum.DATASET.value:
            # the user gave the metadata id of the service metadata, we must resolve this to the related dataset metadata
            md = md.get_related_dataset_metadata()
            if md is None:
                raise ObjectDoesNotExist
            return redirect("service:get-dataset-metadata", id=md.id)
        document = Document.objects.get(related_metadata=md)
        document = document.dataset_metadata_document
        if document is None:
            raise ObjectDoesNotExist
    except ObjectDoesNotExist:
        return HttpResponse(content=_("No dataset metadata found"), status=404)
    return HttpResponse(document, content_type='application/xml')


def check_for_dataset_metadata(request: HttpRequest, metadata_id: int):
    """ Checks whether an element (layer or featuretype) has a dataset metadata record.

    This function is used for ajax calls from the client, to check dynamically on an opened subelement if there
    are dataset metadata to get.

    Args:
        request (HttpRequest): The incoming request
        metadata_id (int): The element id
    Returns:
         A BackendAjaxResponse, containing a boolean, whether the requested element has a dataset metadata record or not
    """
    element_type = request.GET.get("serviceType")
    if element_type == OGCServiceEnum.WMS.value:
        element = Layer.objects.get(metadata__id=metadata_id)
    elif element_type == OGCServiceEnum.WFS.value:
        element = FeatureType.objects.get(metadata__id=metadata_id)
    else:
        return
    md = element.metadata
    try:
        # the user gave the metadata id of the service metadata, we must resolve this to the related dataset metadata
        md_2 = md.get_related_dataset_metadata()
        doc = Document.objects.get(
            related_metadata=md_2
        )
        has_dataset_doc = doc.dataset_metadata_document is not None
    except ObjectDoesNotExist:
        has_dataset_doc = False

    return BackendAjaxResponse(html="", has_dataset_doc=has_dataset_doc).get_response()


@log_proxy
# TODO: currently the preview is not pretty. Refactor this method to get a pretty preview img by consider the right scale of the layers
def get_service_metadata_preview(request: HttpRequest, metadata_id: int):
    """ Returns the service metadata previe als png for a given metadata id

    Args:
        request (HttpRequest): The incoming request
        metadata_id (int): The metadata id
    Returns:
         A HttpResponse containing the png preview
    """
    md = Metadata.objects.get(id=metadata_id)

    if md.service.servicetype.name == OGCServiceEnum.WMS.value and md.service.is_root:
        layer = Layer.objects.get(
            parent_service=Service.objects.get(id=md.service.id),
            parent_layer=None,
        )

    elif md.service.servicetype.name == OGCServiceEnum.WMS.value and not md.service.is_root:
        layer = md.service.layer

    layer = layer.identifier
    bbox = md.find_max_bounding_box()
    bbox = str(bbox.extent).replace("(", "").replace(")", "")  # this is a little dumb, you may choose something better

    # Fetch a supported version of png
    png_format = md.service.get_supported_formats().filter(
        mime_type__icontains="image/"
    ).first()

    data = {
        "request": OGCOperationEnum.GET_MAP.value,
        "version": OGCServiceVersionEnum.V_1_1_1.value,
        "layers": layer,
        "srs": DEFAULT_SRS_STRING,
        "bbox": bbox,
        "format": png_format.mime_type,
        "width": 200,
        "height": 200,
        "service": "wms",
    }

    query_data = QueryDict('', mutable=True)
    query_data.update(data)

    request_post = request.POST
    request.POST._mutable = True
    request.POST = query_data
    request.method = 'POST'
    request.POST._mutable = False

    # Check if this parameters already have been generated a preview image for this metadata record
    cacher = PreviewImageCacher(metadata=md)
    img = cacher.get(data)

    if img is None:
        # There is no cached image, so we create one and cache it!
        operation_request_handler = OGCOperationRequestHandler(request=request, metadata=md)
        img = operation_request_handler.get_operation_response(post_data=data)  # img is returned as a byte code
        cacher.set(data, img)

    response = img.get("response", None)
    content_type = img.get("response_type", "")

    # Make sure the image is returned as PREVIEW_MIME_TYPE_DEFAULT filetype
    image_obj = Image.open(io.BytesIO(response))
    out_bytes_stream = io.BytesIO()
    image_obj.save(out_bytes_stream, PREVIEW_MIME_TYPE_DEFAULT, optimize=True, quality=80)
    response = out_bytes_stream.getvalue()

    return HttpResponse(response, content_type=content_type)


def get_capabilities(request: HttpRequest, metadata_id: int):
    """ Returns the current capabilities xml file

    Args:
        request (HttpRequest): The incoming request
        metadata_id (int): The metadata id
    Returns:
         A HttpResponse containing the xml file
    """

    md = Metadata.objects.get(id=metadata_id)
    stored_version = md.get_service_version().value
    # move increasing hits to background process to speed up response time!
    async_increase_hits.delay(id)

    if not md.is_active:
        return HttpResponse(content=SERVICE_DISABLED, status=423)

    # check that we have the requested version in our database
    version_param = None
    version_tag = None

    request_param = None
    request_tag = None

    use_fallback = None

    for k, v in request.GET.dict().items():
        if k.upper() == "VERSION":
            version_param = v
            version_tag = k
        elif k.upper() == "REQUEST":
            request_param = v
            request_tag = k
        elif k.upper() == "FALLBACK":
            use_fallback = utils.resolve_boolean_attribute_val(v)

    # No version parameter has been provided by the request - we simply use the one we have.
    if version_param is None or len(version_param) == 0:
        version_param = stored_version

    if version_param not in [data.value for data in OGCServiceVersionEnum]:
        # version number not valid
        return HttpResponse(content=PARAMETER_ERROR.format(version_tag), status=404)

    elif request_param is not None and request_param != OGCOperationEnum.GET_CAPABILITIES.value:
        # request not valid
        return HttpResponse(content=PARAMETER_ERROR.format(request_tag), status=404)

    else:
        pass

    if stored_version == version_param or use_fallback is True or not md.is_root():
        # This is the case if
        # 1) a version is requested, which we have in our database
        # 2) the fallback parameter is set explicitly
        # 3) a subelement is requested, which normally do not have capability documents

        # We can check the cache for this document or we need to generate it!
        doc = md.get_current_capability_xml(version_param)
    else:
        # we have to fetch the remote document
        try:
            # fetch the requested capabilities document from remote - we do not provide this as our default (registered) one
            xml = md.get_remote_original_capabilities_document(version_param)

            tmp = xml_helper.parse_xml(xml)
            if tmp is None:
                raise ValueError("No xml document was retrieved. Content was :'{}'".format(xml))

            # we fake the persisted service version, so the document setters will change the correct elements in the xml
            #md.service.servicetype.version = version_param
            doc = Document(
                original_capability_document=xml,
                current_capability_document=xml,
                related_metadata=md
            )
            doc.set_capabilities_secured(auto_save=False)
            if md.use_proxy_uri:
                doc.set_proxy(True, auto_save=False, force_version=version_param)
            doc = doc.current_capability_document
        except (ReadTimeout, TimeoutError, ConnectionError) as e:
            # the remote server does not respond - we must deliver our stored capabilities document, which is not the requested version
            return HttpResponse(content=SERVICE_CAPABILITIES_UNAVAILABLE)

    return HttpResponse(doc, content_type='application/xml')


@log_proxy
def get_metadata_html(request: HttpRequest, metadata_id: int):
    """ Returns the metadata as html rendered view
        Args:
            request (HttpRequest): The incoming request
            proxy_log (ProxyLog): The logging object
            id (int): The metadata id
        Returns:
             A HttpResponse containing the html formated metadata
    """
    # ---- constant values
    base_template = '404.html'
    # ----

    md = Metadata.objects.get(id=metadata_id)

    # collect global data for all cases
    params = {
        'md_id': md.id,
        'title': md.title,
        'abstract': md.abstract,
        'access_constraints': md.access_constraints,
        'capabilities_original_uri': md.capabilities_original_uri,
        'capabilities_uri': reverse('service:metadata-proxy-operation', args=(md.id,)) + '?request=GetCapabilities',
        'contact': collect_contact_data(md.contact)
    }

    params.update(collect_metadata_related_objects(md, request,))

    # build the single view cases: wms root, wms layer, wfs root, wfs featuretype, wcs, metadata
    if md.metadata_type.type == MetadataEnum.DATASET.value:
        base_template = 'metadata/base/dataset/dataset_metadata_as_html.html'
        params['contact'] = collect_contact_data(md.contact)
        dataset_doc = Document.objects.get(
            related_metadata=md
        )
        params['dataset_metadata'] = dataset_doc.get_dataset_metadata_as_dict()
        params.update({'capabilities_uri': reverse('service:get-dataset-metadata', args=(md.id,))})

    elif md.metadata_type.type == MetadataEnum.FEATURETYPE.value:
        base_template = 'metadata/base/wfs/featuretype_metadata_as_html.html'
        params.update(collect_featuretype_data(md))

    elif md.metadata_type.type == MetadataEnum.LAYER.value:
        base_template = 'metadata/base/wms/layer_metadata_as_html.html'
        params.update(collect_layer_data(md, request))

    elif md.service.servicetype.name == OGCServiceEnum.WMS.value:
        # wms root object
        base_template = 'metadata/base/wms/root_metadata_as_html.html'
        params.update(collect_wms_root_data(md))

    elif md.service.servicetype.name == OGCServiceEnum.WFS.value:
        # wfs root object
        base_template = 'metadata/base/wfs/root_metadata_as_html.html'
        params.update(collect_wfs_root_data(md, request))

    elif md.service.servicetype.name == OGCServiceEnum.WMC.value:
        base_template = 'metadata/base/wmc/root_metadata_as_html.html'
        # TODO: implement the logic to collect all data
        None

    context = DefaultContext(request, params, None)
    return render(request=request, template_name=base_template, context=context.get_context())


@login_required
def set_session(request: HttpRequest):
    """ Can set a value to the django session

    Args:
        request:
    Returns:
    """
    param_GET = request.GET.dict()
    _session = param_GET.get("session", None)
    if _session is None:
        return BackendAjaxResponse(html="").get_response()
    _session = json.loads(_session)
    for _session_key, _session_val in _session.items():
        request.session[_session_key] = _session_val
    return BackendAjaxResponse(html="").get_response()


@login_required
def wms_index(request: HttpRequest):
    """ Renders an overview of all wms

    Args:t
        request (HttpRequest): The incoming request
    Returns:
         A view
    """
    user = user_helper.get_user(request)

    # Default content
    template = "views/wms_index.html"

    # get pending tasks
    pt = PendingTask.objects.filter(created_by__in=user.get_groups())
    pt_table = PendingTasksTable(pt,
                                 template_name=DJANGO_TABLES2_BOOTSTRAP4_CUSTOM_TEMPLATE,
                                 orderable=False, user=user,)

    params = {
        "pt_table": pt_table,
        "new_service_form": RegisterNewServiceWizardPage1(),
        "user": user,
    }

    params.update(_prepare_wms_table(request))

    context = DefaultContext(request, params, user)
    return render(request=request, template_name=template, context=context.get_context())


# TODO: refactor this function and template by using bootstrap4
@login_required
@check_permission(Permission(can_update_service=True))
@transaction.atomic
def update_service(request: HttpRequest, service_id: int):
    """ Compare old service with new service and collect differences

    Args:
        request: The incoming request
        service_id: The service id
    Returns:
        A rendered view
    """
    template = "views/service_update.html"
    user = user_helper.get_user(request)

<<<<<<< HEAD
    # Check if update check form has been retrieved or an update perform form
    page = int(request.POST.get("page", -1))
    if page == 1:
        # Update check form!
        update_form = UpdateServiceCheckForm(request.POST or None)

        # Check if update form is valid
        if not update_form.is_valid():
            messages.error(request, update_form.errors)
            return redirect("service:detail", id)

        # Check if uri can be retrieved correctly from the form
        uri = update_form.cleaned_data.get("get_capabilities_uri", None)
        keep_custom_md = update_form.cleaned_data.get("keep_custom_md", None)
        if uri is None:
            messages.error(request, PARAMETER_ERROR.format("Get capabilities uri"))
            return redirect("service:detail", id)

        url_dict = service_helper.split_service_uri(uri)
        new_service_type = url_dict.get("service")
        current_service = Service.objects.get(metadata__id=id)

        # Check cross service update attempt
        if current_service.servicetype.name != new_service_type.value:
=======
    template = "service_differences.html"
    update_params = request.session["update"]
    url_dict = service_helper.split_service_uri(update_params["full_uri"])
    new_service_type = url_dict.get("service")
    old_service = Service.objects.get(id=service_id)

    # check if metadata should be kept
    keep_custom_metadata = request.POST.get("keep-metadata", None)
    if keep_custom_metadata is None:
        keep_custom_metadata = request.session.get("keep-metadata", "")
    request.session["keep-metadata"] = keep_custom_metadata
    keep_custom_metadata = keep_custom_metadata == "on"

    # get info which layers/featuretypes are linked (old->new)
    links = json.loads(request.POST.get("storage", '{}'))
    update_confirmed = utils.resolve_boolean_attribute_val(request.POST.get("confirmed", 'false'))

    # parse new capabilities into db model
    registrating_group = old_service.created_by
    new_service = service_helper.get_service_model_instance(service_type=url_dict.get("service"),
                                                            version=url_dict.get("version"),
                                                            base_uri=url_dict.get("base_uri"), user=user,
                                                            register_group=registrating_group)
    xml = new_service["raw_data"].service_capabilities_xml
    new_service = new_service["service"]

    # Collect differences
    comparator = ServiceComparator(service_1=new_service, service_2=old_service)
    diff = comparator.compare_services()

    if update_confirmed:
        # check cross service update attempt
        if old_service.servicetype.name != new_service_type.value:
            # cross update attempt -> forbidden!
>>>>>>> ba25356c
            messages.add_message(request, messages.ERROR, SERVICE_UPDATE_WRONG_TYPE)
            return redirect("service:detail", id)

        # Create db model from new service information (no persisting, yet)
        registrating_group = current_service.created_by
        new_service = service_helper.get_service_model_instance(
            service_type=url_dict.get("service"),
            version=service_helper.resolve_version_enum(url_dict.get("version")),
            base_uri=url_dict.get("base_uri"),
            user=user,
            register_group=registrating_group
        )
        new_service = new_service["service"]

        # Collect differences
        comparator = ServiceComparator(service_a=new_service, service_b=current_service)
        diff = comparator.compare_services()

        diff_elements = diff.get("layers", None) or diff.get("feature_types", {})
        update_confirmation_form = UpdateOldToNewElementsForm(
            new_elements=diff_elements.get("new"),
            removed_elements=diff_elements.get("removed"),
            keep_custom_md=keep_custom_md,
            get_capabilities_uri=uri
        )
        update_confirmation_form.action_url = reverse("service:update", args=[id])

        params = {
            "current_service": current_service,
            "update_service": new_service,
            "diff_elements": diff_elements,
            "update_confirmation_form": update_confirmation_form,
        }
        context = DefaultContext(request, params, user)
        return render(request, template, context.get_context())

    elif page == 2:
        # Update perform form!
        # We need to extract the linkage of new->old elements from the request by hand
        links = {}
        prefix = "new_elem_"
        for key, val in request.POST.items():
            if prefix in key:
                links[key.replace(prefix, "")] = int(val)

        uri = request.POST.get("capabilities_url", None)
        keep_custom_md = utils.resolve_boolean_attribute_val(request.POST.get("keep_custom_md", True))

        if uri is None:
            messages.error(request, PARAMETER_ERROR.format("Get capabilities uri"))
            return redirect("service:detail", id)

        url_dict = service_helper.split_service_uri(uri)
        current_service = Service.objects.get(metadata__id=id)

        # Create db model from new service information (no persisting, yet)
        registrating_group = current_service.created_by
        new_service = service_helper.get_service_model_instance(
            service_type=url_dict.get("service"),
            version=service_helper.resolve_version_enum(url_dict.get("version")),
            base_uri=url_dict.get("base_uri"),
            user=user,
            register_group=registrating_group
        )
        new_service_capabilities_xml = new_service["raw_data"].service_capabilities_xml
        new_service = new_service["service"]

        # Collect differences
        comparator = ServiceComparator(service_a=new_service, service_b=current_service)
        diff = comparator.compare_services()

        # UPDATE
        # First update the metadata of the whole service
        md = update_helper.update_metadata(current_service.metadata, new_service.metadata, keep_custom_md)
        md.save()
        current_service.metadata = md

<<<<<<< HEAD
        # Then update the service object
        current_service = update_helper.update_service(current_service, new_service)

        # Update the subelements
        if new_service.servicetype.name == OGCServiceEnum.WFS.value:
            current_service = update_helper.update_wfs_elements(
                current_service,
                new_service,
                diff,
                links,
                keep_custom_md
            )
        elif new_service.servicetype.name == OGCServiceEnum.WMS.value:
            current_service = update_helper.update_wms_elements(
                current_service,
                new_service,
                diff,
                links,
                keep_custom_md
            )
=======
@login_required
@check_permission(Permission(can_update_service=True))
def update_service_form(request: HttpRequest, service_id: int):
    """ Creates the form for updating a service

    Args:
        request: The incoming request
        service_id: The service id
    Returns:
         A BackendAjaxResponse
    """
    template = "overlay/service_url_form.html"
    uri_form = ServiceURIForm(request.POST or None)
    params = {}
    if request.method == 'POST':
        template = "overlay/update_service.html"
        if uri_form.is_valid():
            error = False
            cap_url = uri_form.data.get("uri", "")
            url_dict = service_helper.split_service_uri(cap_url)
>>>>>>> ba25356c

        update_helper.update_capability_document(current_service, new_service_capabilities_xml)

<<<<<<< HEAD
        current_service.save()
        user_helper.create_group_activity(
            current_service.metadata.created_by,
            user,
            SERVICE_UPDATED,
            current_service.metadata.title
        )

        messages.success(request, SERVICE_UPDATED)
        return redirect("service:detail", id)
=======
            try:
                # get current service to compare with
                service = Service.objects.get(id=service_id)
                params = {
                    "action_url": ROOT_URL + "/service/update/" + str(service_id),
                    "service": service,
                    "error": error,
                    "uri": url_dict["base_uri"],
                    "version": url_dict["version"].value,
                    "service_type": url_dict["service"].value,
                    "request_action": url_dict["request"],
                    "full_uri": cap_url,
                    "page_indicator_list": [False, True],
                }
                request.session["update"] = {
                    "full_uri": cap_url,
                }
            except AttributeError:
                params = {
                    "error": error,
                    "page_indicator_list": [False, True],
                }

        else:
            params = {
                "error": FORM_INPUT_INVALID,
                "page_indicator_list": [False, True],
            }

    else:
        params = {
            "form": uri_form,
            "article": _("Enter the new capabilities URL of your service."),
            "action_url": ROOT_URL + "/service/register-form/" + str(service_id),
            "button_text": "Update",
            "page_indicator_list": [True, False],
        }
    params["service_id"] = service_id
    html = render_to_string(template_name=template, request=request, context=params)
    return BackendAjaxResponse(html=html).get_response()
>>>>>>> ba25356c


@login_required
def wfs_index(request: HttpRequest):
    """ Renders an overview of all wfs

    Args:
        request (HttpRequest): The incoming request
    Returns:
         A view
    """
    user = user_helper.get_user(request)

    # Default content
    template = "views/wfs_index.html"

    # get pending tasks
    pending_tasks = PendingTask.objects.filter(created_by__in=user.get_groups())
    pt_table = PendingTasksTable(pending_tasks,
                                 template_name=DJANGO_TABLES2_BOOTSTRAP4_CUSTOM_TEMPLATE,
                                 orderable=False, user=user,)

    params = {
        "pt_table": pt_table,
        "new_service_form": RegisterNewServiceWizardPage1(),
        "user": user,
    }

    params.update(_prepare_wfs_table(request))

    context = DefaultContext(request, params, user)
    return render(request=request, template_name=template, context=context.get_context())


@login_required
def detail(request: HttpRequest, metadata_id: int, update_params=None):
    """ Renders a detail view of the selected service

    Args:
        request: The incoming request
        metadata_id: The id of the selected metadata
        update_params: dict with params we will update before we return the context
    Returns:
    """
    user = user_helper.get_user(request)

    template = "views/detail.html"
    service_md = get_object_or_404(Metadata, id=metadata_id)
    params = {}

    # catch featuretype
    if service_md.metadata_type.type == 'featuretype':
        params.update({'caption': _("Shows informations about the featuretype which you are selected.")})
        template = "views/featuretype_detail_no_base.html" if 'no-base' in request.GET else "views/featuretype_detail.html"
        service = service_md.featuretype
        layers_md_list = {}
    else:
        if service_md.service.is_root:
            params.update({'caption': _("Shows informations about the service which you are selected.")})
            service = service_md.service
            layers = Layer.objects.filter(parent_service=service_md.service)
            layers_md_list = layers.filter(parent_layer=None)
        else:
            params.update({'caption': _("Shows informations about the sublayer which you are selected.")})
            template = "views/sublayer_detail_no_base.html" if 'no-base' in request.GET else "views/sublayer_detail.html"
            service = Layer.objects.get(
                metadata=service_md
            )
            # get sublayers
            layers_md_list = Layer.objects.filter(
                parent_layer=service_md.service
            )

    try:
        related_md = MetadataRelation.objects.get(
            metadata_from=service_md,
            metadata_to__metadata_type__type='dataset',
        )
        document = Document.objects.get(
            related_metadata=related_md.metadata_to
        )
        has_dataset_metadata = document.dataset_metadata_document is not None
    except ObjectDoesNotExist:
        has_dataset_metadata = False

    mime_types = {}
    for mime in service.formats.all():
        op = mime_types.get(mime.operation)
        if op is None:
            op = []
        op.append(mime.mime_type)
        mi = {mime.operation: op}
        mime_types.update(mi)

<<<<<<< HEAD
    remove_service_form = RemoveServiceForm(
        initial={
            'service_id': service.id,
            'service_needs_authentication': False,
        }
    )
    remove_service_form.action_url = reverse('service:remove', args=[id])
=======
    remove_service_form = RemoveService()
    remove_service_form.action_url = reverse('service:remove', args=[metadata_id])
>>>>>>> ba25356c

    update_service_check_form = UpdateServiceCheckForm(
        initial={
            'service_id': service.id,
            'service_needs_authentication': False,
        }
    )
    update_service_check_form.action_url = reverse('service:update', args=[id])

    params.update({
        "has_dataset_metadata": has_dataset_metadata,
        "service_md": service_md,
        "service": service,
        "layers": layers_md_list,
        "mime_types": mime_types,
        "update_service_form": update_service_check_form,
        "remove_service_form": remove_service_form,
        "leaflet_add_bbox": True,
    })

    if update_params:
        params.update(update_params)

    context = DefaultContext(request, params, user)
    return render(request=request, template_name=template, context=context.get_context())


@csrf_exempt
@log_proxy
def get_operation_result(request: HttpRequest, proxy_log: ProxyLog, metadata_id: int):
    """ Checks whether the requested metadata is secured and resolves the operations uri for an allowed user - or not.

    Decides which operation will be handled by resolving a given 'request=' query parameter.
    This function has to be public available (no check_session decorator)
    The decorator allows POST requests without CSRF tokens (for non logged in users)

    Args:
        request (HttpRequest): The incoming request
        proxy_log (ProxyLog): The logging object
        id (int): The metadata id
        user (MrMapUser): The performing user
    Returns:
         A redirect to the GetMap uri
    """
    # get request type and requested layer
    get_query_string = request.environ.get("QUERY_STRING", "")

    try:
        # redirects request to parent service, if the given id is not the root of the service
        metadata = Metadata.objects.get(id=metadata_id)
        operation_handler = OGCOperationRequestHandler(uri=get_query_string, request=request, metadata=metadata)

        if not metadata.is_active:
            return HttpResponse(status=423, content=SERVICE_DISABLED)

        elif operation_handler.request_param is None:
            return HttpResponse(status=500, content=SECURITY_PROXY_ERROR_MISSING_REQUEST_TYPE)

        elif operation_handler.request_param.upper() == OGCOperationEnum.GET_CAPABILITIES.value.upper():
            return get_capabilities(request=request, metadata_id=metadata_id)

        elif not metadata.is_root():
            # we do not allow the direct call of operations on child elements, such as layers!
            # if the request tries that, we directly redirect it to the parent service!
            parent_md = metadata.service.parent_service.metadata
            return get_operation_result(request=request, id=parent_md.id)

        # We need to check if one of the requested layers is secured. If so, we need to check the
        md_secured = metadata.is_secured
        if operation_handler.layers_param is not None:
            layers = operation_handler.layers_param.split(",")
            layers_md = Metadata.objects.filter(
                identifier__in=layers,
                service__parent_service__metadata=metadata
            )
            md_secured = True in [l_md.is_secured for l_md in layers_md]

            if layers_md.count() != len(layers):
                # at least one requested layer could not be found in the database
                return HttpResponse(status=404, content=SERVICE_LAYER_NOT_FOUND)

        if md_secured:
            response_dict = operation_handler.get_secured_operation_response(request, metadata, proxy_log=proxy_log)
        else:
            response_dict = operation_handler.get_operation_response(proxy_log=proxy_log)

        response = response_dict.get("response", None)
        content_type = response_dict.get("response_type", "")

        if response is None:
            # metadata is secured but user is not allowed
            return HttpResponse(status=401, content=SECURITY_PROXY_NOT_ALLOWED)

        # Log the response, if needed
        if proxy_log is not None:
            proxy_log.log_response(response, operation_handler.request_param)

        len_response = len(response)

        if len_response <= 50000:
            return HttpResponse(response, content_type=content_type)
        else:
            # data too big - we should stream it!
            # make sure the response is in bytes
            if not isinstance(response, bytes):
                response = bytes(response)
            buffer = BytesIO(response)
            return StreamingHttpResponse(buffer, content_type=content_type)

    except ObjectDoesNotExist:
        return HttpResponse(status=404, content=SERVICE_NOT_FOUND)
    except ReadTimeout:
        return HttpResponse(status=408, content=CONNECTION_TIMEOUT.format(request.build_absolute_uri()))
    except Exception as e:
        return HttpResponse(status=500, content=e)


def get_metadata_legend(request: HttpRequest, metadata_id: int, style_id: id):
    """ Calls the legend uri of a special style inside the metadata (<LegendURL> element) and returns the response to the user

    This function has to be public available (no check_session decorator)

    Args:
        request (HttpRequest): The incoming HttpRequest
        metadata_id (int): The metadata id
        style_id (int): The stlye id
    Returns:
        HttpResponse
    """
    uri = Style.objects.get(id=style_id).legend_uri
    con = CommonConnector(uri)
    con.load()
    response = con.content
    return HttpResponse(response, content_type="")<|MERGE_RESOLUTION|>--- conflicted
+++ resolved
@@ -366,25 +366,10 @@
     """
     user = user_helper.get_user(request)
 
-<<<<<<< HEAD
     remove_form = RemoveServiceForm(request.POST)
-    if remove_form.is_valid():
-        metadata = get_object_or_404(Metadata, id=id)
-        service_type = metadata.get_service_type()
-        sub_elements = None
-
-        if service_type == OGCServiceEnum.WMS.value:
-            sub_elements = Layer.objects.filter(parent_service__metadata=metadata)
-        elif service_type == OGCServiceEnum.WFS.value:
-            sub_elements = FeatureType.objects.filter(parent_service__metadata=metadata)
-
-        if remove_form.cleaned_data['is_confirmed']:
-=======
-    remove_form = RemoveService(request.POST)
     if request.method == 'POST':
         if remove_form.is_valid() and request.POST.get("is_confirmed") == 'on':
             metadata = get_object_or_404(Metadata, id=metadata_id)
->>>>>>> ba25356c
             # remove service and all of the related content
             user_helper.create_group_activity(metadata.created_by, user, SERVICE_REMOVED, metadata.title)
 
@@ -431,17 +416,12 @@
     """
     user = user_helper.get_user(request)
 
-    md = Metadata.objects.get(service__id=id)
+    md = Metadata.objects.get(service__id=service_id)
 
     # run activation async!
     tasks.async_activate_service.delay(service_id, user.id)
 
-<<<<<<< HEAD
     # If metadata WAS active, then it will be deactivated now
-=======
-    md = Metadata.objects.get(service__id=service_id)
-
->>>>>>> ba25356c
     if md.is_active:
         msg = SERVICE_DEACTIVATED.format(md.title)
     else:
@@ -824,7 +804,6 @@
     template = "views/service_update.html"
     user = user_helper.get_user(request)
 
-<<<<<<< HEAD
     # Check if update check form has been retrieved or an update perform form
     page = int(request.POST.get("page", -1))
     if page == 1:
@@ -849,42 +828,6 @@
 
         # Check cross service update attempt
         if current_service.servicetype.name != new_service_type.value:
-=======
-    template = "service_differences.html"
-    update_params = request.session["update"]
-    url_dict = service_helper.split_service_uri(update_params["full_uri"])
-    new_service_type = url_dict.get("service")
-    old_service = Service.objects.get(id=service_id)
-
-    # check if metadata should be kept
-    keep_custom_metadata = request.POST.get("keep-metadata", None)
-    if keep_custom_metadata is None:
-        keep_custom_metadata = request.session.get("keep-metadata", "")
-    request.session["keep-metadata"] = keep_custom_metadata
-    keep_custom_metadata = keep_custom_metadata == "on"
-
-    # get info which layers/featuretypes are linked (old->new)
-    links = json.loads(request.POST.get("storage", '{}'))
-    update_confirmed = utils.resolve_boolean_attribute_val(request.POST.get("confirmed", 'false'))
-
-    # parse new capabilities into db model
-    registrating_group = old_service.created_by
-    new_service = service_helper.get_service_model_instance(service_type=url_dict.get("service"),
-                                                            version=url_dict.get("version"),
-                                                            base_uri=url_dict.get("base_uri"), user=user,
-                                                            register_group=registrating_group)
-    xml = new_service["raw_data"].service_capabilities_xml
-    new_service = new_service["service"]
-
-    # Collect differences
-    comparator = ServiceComparator(service_1=new_service, service_2=old_service)
-    diff = comparator.compare_services()
-
-    if update_confirmed:
-        # check cross service update attempt
-        if old_service.servicetype.name != new_service_type.value:
-            # cross update attempt -> forbidden!
->>>>>>> ba25356c
             messages.add_message(request, messages.ERROR, SERVICE_UPDATE_WRONG_TYPE)
             return redirect("service:detail", id)
 
@@ -962,7 +905,6 @@
         md.save()
         current_service.metadata = md
 
-<<<<<<< HEAD
         # Then update the service object
         current_service = update_helper.update_service(current_service, new_service)
 
@@ -983,32 +925,9 @@
                 links,
                 keep_custom_md
             )
-=======
-@login_required
-@check_permission(Permission(can_update_service=True))
-def update_service_form(request: HttpRequest, service_id: int):
-    """ Creates the form for updating a service
-
-    Args:
-        request: The incoming request
-        service_id: The service id
-    Returns:
-         A BackendAjaxResponse
-    """
-    template = "overlay/service_url_form.html"
-    uri_form = ServiceURIForm(request.POST or None)
-    params = {}
-    if request.method == 'POST':
-        template = "overlay/update_service.html"
-        if uri_form.is_valid():
-            error = False
-            cap_url = uri_form.data.get("uri", "")
-            url_dict = service_helper.split_service_uri(cap_url)
->>>>>>> ba25356c
 
         update_helper.update_capability_document(current_service, new_service_capabilities_xml)
 
-<<<<<<< HEAD
         current_service.save()
         user_helper.create_group_activity(
             current_service.metadata.created_by,
@@ -1019,48 +938,6 @@
 
         messages.success(request, SERVICE_UPDATED)
         return redirect("service:detail", id)
-=======
-            try:
-                # get current service to compare with
-                service = Service.objects.get(id=service_id)
-                params = {
-                    "action_url": ROOT_URL + "/service/update/" + str(service_id),
-                    "service": service,
-                    "error": error,
-                    "uri": url_dict["base_uri"],
-                    "version": url_dict["version"].value,
-                    "service_type": url_dict["service"].value,
-                    "request_action": url_dict["request"],
-                    "full_uri": cap_url,
-                    "page_indicator_list": [False, True],
-                }
-                request.session["update"] = {
-                    "full_uri": cap_url,
-                }
-            except AttributeError:
-                params = {
-                    "error": error,
-                    "page_indicator_list": [False, True],
-                }
-
-        else:
-            params = {
-                "error": FORM_INPUT_INVALID,
-                "page_indicator_list": [False, True],
-            }
-
-    else:
-        params = {
-            "form": uri_form,
-            "article": _("Enter the new capabilities URL of your service."),
-            "action_url": ROOT_URL + "/service/register-form/" + str(service_id),
-            "button_text": "Update",
-            "page_indicator_list": [True, False],
-        }
-    params["service_id"] = service_id
-    html = render_to_string(template_name=template, request=request, context=params)
-    return BackendAjaxResponse(html=html).get_response()
->>>>>>> ba25356c
 
 
 @login_required
@@ -1155,18 +1032,13 @@
         mi = {mime.operation: op}
         mime_types.update(mi)
 
-<<<<<<< HEAD
     remove_service_form = RemoveServiceForm(
         initial={
             'service_id': service.id,
             'service_needs_authentication': False,
         }
     )
-    remove_service_form.action_url = reverse('service:remove', args=[id])
-=======
-    remove_service_form = RemoveService()
     remove_service_form.action_url = reverse('service:remove', args=[metadata_id])
->>>>>>> ba25356c
 
     update_service_check_form = UpdateServiceCheckForm(
         initial={

--- conflicted
+++ resolved
@@ -10,11 +10,8 @@
 from django.utils import timezone
 from django.utils.translation import gettext_lazy as _
 from django.views.decorators.csrf import csrf_exempt
-<<<<<<< HEAD
 from django_tables2 import RequestConfig
-=======
 from requests import ReadTimeout
->>>>>>> 9094a406
 
 from MapSkinner import utils
 from MapSkinner.consts import *
@@ -27,15 +24,12 @@
 from MapSkinner.settings import ROOT_URL, PAGE_SIZE_DEFAULT, PAGE_DEFAULT
 from MapSkinner.utils import prepare_table_pagination_settings
 from service import tasks
-<<<<<<< HEAD
+from service.forms import ServiceURIForm
+from service.helper import service_helper, update_helper, xml_helper
 from service.filters import WmsFilter, WfsFilter
 from service.forms import ServiceURIForm, RegisterNewServiceWizardPage1, \
     RegisterNewServiceWizardPage2, RemoveService
 from service.helper import service_helper, update_helper
-=======
-from service.forms import ServiceURIForm
-from service.helper import service_helper, update_helper, xml_helper
->>>>>>> 9094a406
 from service.helper.common_connector import CommonConnector
 from service.helper.enums import OGCServiceEnum, MetadataEnum, OGCOperationEnum, OGCServiceVersionEnum
 from service.helper.iso.metadata_generator import MetadataGenerator
@@ -296,7 +290,6 @@
     context = DefaultContext(request, params, user)
     return render(request=request, template_name=template, context=context.get_context())
 
-<<<<<<< HEAD
 
 @check_session
 def pending_tasks(request: HttpRequest, user: User):
@@ -310,26 +303,6 @@
     """
     # Default content
     template = "includes/pending_tasks.html"
-=======
-    # get services
-    paginator_wms = None
-    paginator_wfs = None
-    if service_type is None or service_type == OGCServiceEnum.WMS.value:
-        md_list_wms = Metadata.objects.filter(
-            service__servicetype__name="wms",
-            service__is_root=is_root,
-            created_by__in=user.groups.all(),
-            service__is_deleted=False,
-        ).order_by("title")
-        paginator_wms = Paginator(md_list_wms, results_per_page).get_page(wms_page)
-    if service_type is None or service_type == OGCServiceEnum.WFS.value:
-        md_list_wfs = Metadata.objects.filter(
-            service__servicetype__name="wfs",
-            created_by__in=user.groups.all(),
-            service__is_deleted=False,
-        ).order_by("title")
-        paginator_wfs = Paginator(md_list_wfs, results_per_page).get_page(wfs_page)
->>>>>>> 9094a406
 
     # get pending tasks
     pt = PendingTask.objects.filter(created_by__in=user.groups.all())
@@ -358,40 +331,15 @@
     Returns:
         Redirect to service:index
     """
-<<<<<<< HEAD
-=======
-    template = "overlay/remove_service_confirmation.html"
-    service_id = request.GET.dict().get("id")
-    confirmed = request.GET.dict().get("confirmed")
-    service = get_object_or_404(Service, id=service_id)
-    service_type = service.servicetype
-    sub_elements = None
-    if service_type.name == OGCServiceEnum.WMS.value:
-        sub_elements = Layer.objects.filter(parent_service=service)
-    elif service_type.name == OGCServiceEnum.WFS.value:
-        sub_elements = service.featuretypes.all()
-    metadata = get_object_or_404(Metadata, service=service)
-    if confirmed == 'false':
-        params = {
-            "service": service,
-            "metadata": metadata,
-            "sub_elements": sub_elements,
-        }
-        html = render_to_string(template_name=template, context=params, request=request)
-        return BackendAjaxResponse(html=html).get_response()
-    else:
-        # remove service and all of the related content
-        user_helper.create_group_activity(metadata.created_by, user, SERVICE_REMOVED, metadata.title)
->>>>>>> 9094a406
 
     remove_form = RemoveService(request.POST)
     if remove_form.is_valid():
         service = get_object_or_404(Service, id=id)
         service_type = service.servicetype
         sub_elements = None
-        if service_type.name == ServiceEnum.WMS.value:
+        if service_type.name == OGCServiceEnum.WMS.value:
             sub_elements = Layer.objects.filter(parent_service=service)
-        elif service_type.name == ServiceEnum.WFS.value:
+        elif service_type.name == OGCServiceEnum.WFS.value:
             sub_elements = service.featuretypes.all()
         metadata = get_object_or_404(Metadata, service=service)
         if remove_form.cleaned_data['is_confirmed'] == 'off':
@@ -507,15 +455,6 @@
             md = MetadataRelation.objects.get(
                 metadata_from=md,
             ).metadata_to
-<<<<<<< HEAD
-            document = Document.objects.get(related_metadata=md)
-            document = document.dataset_metadata_document
-            if document is None:
-                raise ObjectDoesNotExist
-        except ObjectDoesNotExist:
-            return HttpResponse(content=_("No dataset metadata found"), status=404)
-    return HttpResponse(document, content_type=APP_XML)
-=======
             return redirect("service:get-dataset-metadata", id=md.id)
         document = Document.objects.get(related_metadata=md)
         document = document.dataset_metadata_document
@@ -524,7 +463,6 @@
     except ObjectDoesNotExist:
         return HttpResponse(content=_("No dataset metadata found"), status=404)
     return HttpResponse(document, content_type='application/xml')
->>>>>>> 9094a406
 
 
 def get_dataset_metadata_button(request: HttpRequest, id: int):
@@ -539,17 +477,10 @@
     Returns:
          A BackendAjaxResponse, containing a boolean, whether the requested element has a dataset metadata record or not
     """
-<<<<<<< HEAD
     element_type = request.GET.get("serviceType")
-    if element_type == ServiceEnum.WMS.value:
+    if element_type == OGCServiceEnum.WMS.value:
         element = Layer.objects.get(id=id)
-    elif element_type == ServiceEnum.WFS.value:
-=======
-    elementType = request.GET.get("serviceType")
-    if elementType == OGCServiceEnum.WMS.value:
-        element = Layer.objects.get(id=id)
-    elif elementType == OGCServiceEnum.WFS.value:
->>>>>>> 9094a406
+    elif element_type == OGCServiceEnum.WFS.value:
         element = FeatureType.objects.get(id=id)
     md = element.metadata
     try:
@@ -566,11 +497,7 @@
 
     return BackendAjaxResponse(html="", has_dataset_doc=has_dataset_doc).get_response()
 
-<<<<<<< HEAD
-
-=======
 @csrf_exempt
->>>>>>> 9094a406
 @log_proxy
 def get_capabilities(request: HttpRequest, id: int):
     """ Returns the current capabilities xml file
@@ -655,7 +582,7 @@
             # the remote server does not respond - we must deliver our stored capabilities document, which is not the requested version
             return HttpResponse(content=SERVICE_CAPABILITIES_UNAVAILABLE)
 
-    return HttpResponse(doc, content_type=APP_XML)
+    return HttpResponse(doc, content_type='application/xml')
 
 
 @log_proxy
@@ -708,7 +635,6 @@
     Returns:
          A view
     """
-<<<<<<< HEAD
     # Default content
     template = "views/wms_index.html"
 
@@ -717,99 +643,6 @@
     pt_table = PendingTasksTable(pt,
                                  template_name=DJANGO_TABLES2_BOOTSTRAP4_CUSTOM_TEMPLATE,
                                  orderable=False, )
-=======
-    return redirect("service:index", OGCServiceEnum.WMS.value)
-
-
-@check_session
-@check_permission(Permission(can_register_service=True))
-def register_form(request: HttpRequest, user: User):
-    """ Returns the form for providing a capabilities URI
-
-    Args:
-        request:
-    Returns:
-        BackendAjaxResponse
-    """
-    template = "overlay/service_url_form.html"
-    POST_params = request.POST.dict()
-    if POST_params.get("uri", None) is not None:
-
-        error = False
-        cap_url = POST_params.get("uri", "")
-        url_dict = service_helper.split_service_uri(cap_url)
-
-        if url_dict["request"].lower() != OGCOperationEnum.GET_CAPABILITIES.value.lower():
-            # not allowed!
-            error = True
-
-        try:
-            # create group->publishable organizations dict
-            group_orgs = {}
-            for group in user.groups.all():
-                group_orgs[group.id] = list(group.publish_for_organizations.all().values_list("id", flat=True))
-            params = {
-                "error": error,
-                "uri": url_dict["base_uri"],
-                "version": url_dict["version"].value,
-                "service_type": url_dict["service"].value,
-                "request_action": url_dict["request"],
-                "full_uri": cap_url,
-                "user": user,
-                "group_publishable_orgs": json.dumps(group_orgs),
-                "page_indicator_list": [False, True, False],
-            }
-        except AttributeError as e:
-            params = {
-                "error": e,
-            }
-
-        template = "overlay/register_new_service.html"
-    else:
-        uri_form = ServiceURIForm()
-        params = {
-            "form": uri_form,
-            "action_url": ROOT_URL + "/service/new/register-form",
-            "button_text": "Next",
-            "page_indicator_list": [True, False, False],
-        }
-    html = render_to_string(request=request, template_name=template, context=params)
-    return BackendAjaxResponse(html).get_response()
-
-
-@check_session
-@check_permission(Permission(can_register_service=True))
-def new_service(request: HttpRequest, user: User):
-    """ Register a new service
-
-    Args:
-        request:
-    Returns:
-
-    """
-    POST_params = request.POST.dict()
-
-    cap_url = POST_params.get("uri", "")
-    cap_url = cap_url.replace("&amp;", "&")
-
-    register_group = POST_params.get("registerGroup")
-    register_for_organization = POST_params.get("registerForOrg")
-
-    external_username = POST_params.get("username", "")
-    external_password = POST_params.get("password", "")
-    external_auth_type = POST_params.get("authType", "")
-    external_auth = None
-    if len(external_username) > 0 and len(external_password) > 0:
-        external_auth = {
-            "username": external_username,
-            "password": external_password,
-            "auth_type": external_auth_type
-        }
-
-    url_dict = service_helper.split_service_uri(cap_url)
-    url_dict["service"] = url_dict["service"].value
-    url_dict["version"] = url_dict["version"].value
->>>>>>> 9094a406
 
     params = {
         "pt_table": pt_table,
@@ -1035,7 +868,6 @@
                                  orderable=False, )
 
     params = {
-<<<<<<< HEAD
         "pt_table": pt_table,
         "new_service_form": RegisterNewServiceWizardPage1(),
         "action_url": reverse(SERVICE_INDEX, ),
@@ -1055,11 +887,6 @@
 
     context = DefaultContext(request, params, user)
     return render(request=request, template_name=template, context=context.get_context())
-=======
-        "only": OGCServiceEnum.WFS
-    }
-    return redirect("service:index", OGCServiceEnum.WFS.value)
->>>>>>> 9094a406
 
 
 @check_session

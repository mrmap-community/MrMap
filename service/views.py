import io
import json
from io import BytesIO
from PIL import Image
from django.contrib import messages
from django.core.exceptions import ObjectDoesNotExist
from django.db import transaction
from django.http import HttpRequest, HttpResponse, StreamingHttpResponse, QueryDict
from django.shortcuts import render, get_object_or_404, redirect
from django.template.loader import render_to_string
from django.utils import timezone
from django.utils.translation import gettext_lazy as _
from django.views.decorators.csrf import csrf_exempt
from django_tables2 import RequestConfig
from requests import ReadTimeout
from MapSkinner import utils
from MapSkinner.cacher import DocumentCacher, PreviewImageCacher
from MapSkinner.consts import *
from MapSkinner.decorator import check_session, check_permission, log_proxy
from MapSkinner.messages import FORM_INPUT_INVALID, SERVICE_UPDATE_WRONG_TYPE, \
    SERVICE_REMOVED, SERVICE_UPDATED, \
    SERVICE_NOT_FOUND, SECURITY_PROXY_ERROR_MISSING_REQUEST_TYPE, SERVICE_DISABLED, SERVICE_LAYER_NOT_FOUND, \
    SECURITY_PROXY_NOT_ALLOWED, CONNECTION_TIMEOUT, PARAMETER_ERROR, SERVICE_CAPABILITIES_UNAVAILABLE
from MapSkinner.responses import BackendAjaxResponse, DefaultContext
from MapSkinner.settings import ROOT_URL, PAGE_SIZE_DEFAULT, PAGE_DEFAULT
from MapSkinner.utils import prepare_table_pagination_settings
from service import tasks
from service.helper import service_helper, update_helper, xml_helper
from service.filters import WmsFilter, WfsFilter
from service.forms import ServiceURIForm, RegisterNewServiceWizardPage1, \
    RegisterNewServiceWizardPage2, RemoveService
from service.helper import service_helper, update_helper
from service.helper.common_connector import CommonConnector
from service.helper.crypto_handler import CryptoHandler
from service.helper.enums import OGCServiceEnum, OGCOperationEnum, OGCServiceVersionEnum, MetadataEnum
from service.helper.ogc.operation_request_handler import OGCOperationRequestHandler
from service.helper.service_comparator import ServiceComparator
from service.settings import DEFAULT_SRS_STRING, PREVIEW_MIME_TYPE_DEFAULT
from service.tables import WmsServiceTable, WmsLayerTable, WfsServiceTable, PendingTasksTable
from service.tasks import async_increase_hits
from service.models import Metadata, Layer, Service, FeatureType, Document, MetadataRelation, Style, ProxyLog
from service.tasks import async_remove_service_task
from service.utils import collect_contact_data, collect_metadata_related_objects, collect_featuretype_data, \
    collect_layer_data, collect_wms_root_data, collect_wfs_root_data
from structure.models import User, Permission, PendingTask, Group, Organization, Contact
from users.helper import user_helper
from django.urls import reverse
from django import forms


def _prepare_wms_table(request: HttpRequest, user: User, ):
    """ Collects all wms service data and prepares parameter for rendering

    Args:
        request (HttpRequest): The incoming request
        user (User): The performing user
    Returns:
         params (dict): The rendering parameter
    """
    # whether whole services or single layers should be displayed

    if 'show_layers' in request.GET:
        if request.GET.get("show_layers").lower() == 'on':
            show_service = False
        else:
            show_service = True
    else:
        show_service = True

    md_list_wms = Metadata.objects.filter(
        service__servicetype__name="wms",
        service__is_root=show_service,
        created_by__in=user.groups.all(),
        is_deleted=False,
    ).order_by("title")

    wms_table_filtered = WmsFilter(request.GET, queryset=md_list_wms)

    if show_service:
        wms_table = WmsServiceTable(wms_table_filtered.qs,
                                    template_name=DJANGO_TABLES2_BOOTSTRAP4_CUSTOM_TEMPLATE,
                                    order_by_field='swms',  # swms = sort wms
                                    user=user,)
    else:
        wms_table = WmsLayerTable(wms_table_filtered.qs,
                                  template_name=DJANGO_TABLES2_BOOTSTRAP4_CUSTOM_TEMPLATE,
                                  order_by_field='swms',  # swms = sort wms
                                  user=user,)

    # add boolean field to filter.form; this is needed, cause the search form sends it if show layer dropdown is set
    # add it after table is created; otherwise we get a KeyError
    show_layers_ = forms.BooleanField(required=False, initial=False)
    wms_table_filtered.form.fields.update({'show_layers': show_layers_})

    wms_table.filter = wms_table_filtered
    RequestConfig(request).configure(wms_table)
    # TODO: since parameters could be changed directly in the uri, we need to make sure to avoid problems
    # TODO: move pagination as function to ExtendedTable
    wms_table.pagination = prepare_table_pagination_settings(request, wms_table, 'wms-t')
    wms_table.page_field = wms_table.pagination.get('page_name')
    wms_table.paginate(page=request.GET.get(wms_table.pagination.get('page_name'), PAGE_DEFAULT),
                       per_page=request.GET.get(wms_table.pagination.get('page_size_param'), PAGE_SIZE_DEFAULT))

    params = {
        "wms_table": wms_table,
    }

    return params


def _prepare_wfs_table(request: HttpRequest, user: User, ):
    """ Collects all wfs service data and prepares parameter for rendering

    Args:
        request (HttpRequest): The incoming request
        user (User): The performing user
    Returns:
         params (dict): The rendering parameter
    """
    md_list_wfs = Metadata.objects.filter(
        service__servicetype__name="wfs",
        created_by__in=user.groups.all(),
        is_deleted=False,
    ).order_by("title")

    wfs_table_filtered = WfsFilter(request.GET, queryset=md_list_wfs)
    wfs_table = WfsServiceTable(wfs_table_filtered.qs,
                                template_name=DJANGO_TABLES2_BOOTSTRAP4_CUSTOM_TEMPLATE,
                                order_by_field='swfs',  # swms = sort wms
                                user=user,)

    wfs_table.filter = wfs_table_filtered
    RequestConfig(request).configure(wfs_table)
    # TODO: since parameters could be changed directly in the uri, we need to make sure to avoid problems
    # TODO: move pagination as function to ExtendedTable
    wfs_table.pagination = prepare_table_pagination_settings(request, wfs_table, 'wfs-t')
    wfs_table.page_field = wfs_table.pagination.get('page_name')
    wfs_table.paginate(page=request.GET.get(wfs_table.pagination.get('page_name'), PAGE_DEFAULT),
                       per_page=request.GET.get(wfs_table.pagination.get('page_size_param'), PAGE_SIZE_DEFAULT))

    params = {
        "wfs_table": wfs_table,
    }

    return params


def _new_service_wizard(request: HttpRequest, user: User):
    """ Renders wizard page configuration for service registration

    Args:
        request (HttpRequest): The incoming request
        user (User): The performing user
    Returns:
         params (dict): The rendering parameter
    """
    params = {}
    page = int(request.POST.get("page"))

    if page is 1:
        # Page One is posted --> validate it
        form = RegisterNewServiceWizardPage1(request.POST)
        if form.is_valid():
            # Form is valid --> response with page 2
            url_dict = service_helper.split_service_uri(form.cleaned_data['get_request_uri'])
            init_data = {
                'ogc_request': url_dict["request"],
                'ogc_service': url_dict["service"].value,
                'ogc_version': url_dict["version"],
                'uri': url_dict["base_uri"],
                'service_needs_authentication': False,
            }
            params.update({
                "new_service_form": RegisterNewServiceWizardPage2(initial=init_data,
                                                                  user=user,
                                                                  selected_group=user.groups.first()),
                "action_url": reverse(SERVICE_INDEX, ),
                "show_modal": True,
            })
        else:
            # Form is not valid --> response with page 1 and show errors
            params.update({
                "new_service_form": form,
                "action_url": reverse(SERVICE_INDEX, ),
                "show_modal": True,
            })

    elif page is 2:
        # Page two is posted --> collect all data from post and initial the form
        selected_group = user.groups.all().get(id=int(request.POST.get("registering_with_group")))
        is_auth_needed = False
        if request.POST.get("service_needs_authentication") == 'on':
            is_auth_needed = True

        init_data = {'ogc_request': request.POST.get("ogc_request"),
                     'ogc_service': request.POST.get("ogc_service"),
                     'ogc_version': request.POST.get("ogc_version"),
                     'uri': request.POST.get("uri"),
                     'registering_with_group': request.POST.get("registering_with_group"),
                     'service_needs_authentication': is_auth_needed,
                     'username': request.POST.get("username", None),
                     'password': request.POST.get("password", None),
                     }

        service_needs_authentication = False
        if request.POST.get("service_needs_authentication") == 'on':
            service_needs_authentication = True

        form = RegisterNewServiceWizardPage2(initial=init_data,
                                             user=user,
                                             selected_group=selected_group,
                                             service_needs_authentication=service_needs_authentication
                                             )

        # first check if it's just a update of the form
        if request.POST.get("is_form_update") == 'True':
            # it's just a updated form state. return the new state as view
            params.update({
                "new_service_form": form,
                "action_url": reverse(SERVICE_INDEX, ),
                "show_modal": True,
            })
            return params
        else:
            # it's not a update. we have to validate the fields now
            # and if all is fine generate a new pending task object

            # get bounded form with parameter request.POST
            service_needs_authentication = False
            if request.POST.get("service_needs_authentication") == 'on':
                service_needs_authentication = True

            form = RegisterNewServiceWizardPage2(request.POST, initial=init_data,
                                                 user=user,
                                                 selected_group=selected_group,
                                                 service_needs_authentication=service_needs_authentication)

            if form.is_valid():
                # TODO: # Form is valid --> register new service --> redirect to service index
                # run creation async!
                external_auth = None
                if form.cleaned_data['service_needs_authentication']:
                    external_auth = {
                        "username": form.cleaned_data['username'],
                        "password": form.cleaned_data['password'],
                        "auth_type": form.cleaned_data['authentication_type']
                    }

                register_for_other_org = 'None'
                if form.cleaned_data['registering_for_other_organization'] is not None:
                    register_for_other_org = form.cleaned_data['registering_for_other_organization'].id

                uri_dict = {
                    "base_uri": form.cleaned_data["uri"],
                    "version": form.cleaned_data["ogc_version"],
                    "service": form.cleaned_data["ogc_service"],
                    "request": form.cleaned_data["ogc_request"],
                }

                try:
                    pending_task = tasks.async_new_service.delay(
                        uri_dict,
                        user.id,
                        form.cleaned_data['registering_with_group'].id,
                        register_for_other_org,
                        external_auth
                    )

                    # create db object, so we know which pending task is still ongoing
                    pending_task_db = PendingTask()
                    pending_task_db.created_by = Group.objects.get(id=form.cleaned_data['registering_with_group'].id)
                    pending_task_db.task_id = pending_task.task_id
                    pending_task_db.description = json.dumps({
                        "service": form.cleaned_data['uri'],
                        "phase": "Parsing",
                    })

                    pending_task_db.save()
<<<<<<< HEAD

=======
>>>>>>> 487ba366
                except Exception as e:
                    # Form is not valid --> response with page 2 and show errors
                    form.add_error(None, e)
                    params.update({
                        "new_service_form": form,
                        "action_url": reverse(SERVICE_INDEX, ),
                        "show_modal": True,
                    })

                return {'wizard_finished': True}

            else:
                # Form is not valid --> response with page 2 and show errors
                params.update({
                    "new_service_form": form,
                    "action_url": reverse(SERVICE_INDEX, ),
                    "show_modal": True,
                })

    return params


@check_session
def index(request: HttpRequest, user: User):
    """ Renders an overview of all wms and wfs

    Args:
        request (HttpRequest): The incoming request
        user (User): The session user
    Returns:
         A view
    """
    # Default content
    template = "views/index.html"

    # get pending tasks
    pt = PendingTask.objects.filter(created_by__in=user.groups.all())
    pt_table = PendingTasksTable(pt,
                                 template_name=DJANGO_TABLES2_BOOTSTRAP4_CUSTOM_TEMPLATE,
                                 orderable=False, user=user,)

    params = {
        "pt_table": pt_table,
        "new_service_form": RegisterNewServiceWizardPage1(),
        "action_url": reverse(SERVICE_INDEX, ),
        "user": user,
        "wizard_finished": False
    }

    params.update(_prepare_wms_table(request, user, ))
    params.update(_prepare_wfs_table(request, user, ))

    # special content for new service wizard
    if request.method == 'POST':
        params.update(_new_service_wizard(request, user))

    if params['wizard_finished'] is True:
        # we have to redirect to service:index, to prevent new post of the form after pressing f5
        return redirect(reverse(SERVICE_INDEX, ))

    context = DefaultContext(request, params, user)
    return render(request=request, template_name=template, context=context.get_context())


@check_session
def pending_tasks(request: HttpRequest, user: User):
    """ Renders a table of all pending tasks

    Args:
        request (HttpRequest): The incoming request
        user (User): The session user
    Returns:
         A view
    """
    # Default content
    template = "includes/pending_tasks.html"

    # get pending tasks
    pt = PendingTask.objects.filter(created_by__in=user.groups.all())

    pt_table = PendingTasksTable(pt,
                                 template_name=DJANGO_TABLES2_BOOTSTRAP4_CUSTOM_TEMPLATE,
                                 orderable=False, user=user,)

    params = {
        "pt_table": pt_table,
        "user": user,
    }

    context = DefaultContext(request, params, user)
    return render(request=request, template_name=template, context=context.get_context())


@check_session
@check_permission(Permission(can_remove_service=True))
def remove(request: HttpRequest, id:int, user: User):
    """ Renders the remove form for a service

    Args:
        request(HttpRequest): The used request
        user (User): The performing user
    Returns:
        Redirect to service:index
    """

    remove_form = RemoveService(request.POST)
    if remove_form.is_valid():
        metadata = get_object_or_404(Metadata, id=id)
        service_type = metadata.get_service_type()
        sub_elements = None

        if service_type == OGCServiceEnum.WMS.value:
            sub_elements = Layer.objects.filter(parent_service__metadata=metadata)
        elif service_type == OGCServiceEnum.WFS.value:
            sub_elements = FeatureType.objects.filter(parent_service__metadata=metadata)

        if remove_form.cleaned_data['is_confirmed']:
            # remove service and all of the related content
            user_helper.create_group_activity(metadata.created_by, user, SERVICE_REMOVED, metadata.title)

            # set service as deleted, so it won't be listed anymore in the index view until completely removed
            metadata.is_deleted = True
            metadata.save()

            # TODO: we dont know this at this time; refactor this; async_remove function should add messages
            messages.success(request, 'Service "{}" successfully deleted.'.format(metadata.title))

            # call removing as async task
            async_remove_service_task.delay(metadata.service.id)

            return redirect(SERVICE_INDEX)
        else:
            # TODO: redirect to service:detail; show modal by default with error message
            params = {
                "service": metadata,
                "metadata": metadata,
                "sub_elements": sub_elements,
            }
            return redirect("service:detail", id)
    else:
        # TODO: redirect to service:detail; show modal by default with error message
        return redirect("service:detail", id)


# TODO: update function documentation
@check_session
@check_permission(Permission(can_activate_service=True))
def activate(request: HttpRequest, id: int, user: User):
    """ (De-)Activates a service and all of its layers

    Args:
        user:
        id:
        request:
    Returns:
         An Ajax response
    """
    # run activation async!
    tasks.async_activate_service.delay(id, user.id)

    # TODO: we dont know this at this time; refactor this; async_remove function should add messages
    messages.success(request, 'Service %s successfully (de-)activated.' % id)

    return redirect("service:index")


@log_proxy
def get_service_metadata(request: HttpRequest, proxy_log: ProxyLog, id: int):
    """ Returns the service metadata xml file for a given metadata id

    Args:
        request (HttpRequest): The incoming request
        proxy_log (ProxyLog): The logging object
        id (int): The metadata id
    Returns:
         A HttpResponse containing the xml file
    """
    metadata = Metadata.objects.get(id=id)

    if not metadata.is_active:
        return HttpResponse(content=SERVICE_DISABLED, status=423)

    doc = metadata.get_service_metadata_xml()

    return HttpResponse(doc, content_type=APP_XML)


def get_dataset_metadata(request: HttpRequest, id: int):
    """ Returns the dataset metadata xml file for a given metadata id

    Args:
        request (HttpRequest): The incoming request
        id (int): The metadata id
    Returns:
         A HttpResponse containing the xml file
    """
    md = Metadata.objects.get(id=id)
    if not md.is_active:
        return HttpResponse(content=SERVICE_DISABLED, status=423)
    try:
        if md.metadata_type.type != OGCServiceEnum.DATASET.value:
            # the user gave the metadata id of the service metadata, we must resolve this to the related dataset metadata
            md = md.get_related_dataset_metadata()
            if md is None:
                raise ObjectDoesNotExist
            return redirect("service:get-dataset-metadata", id=md.id)
        document = Document.objects.get(related_metadata=md)
        document = document.dataset_metadata_document
        if document is None:
            raise ObjectDoesNotExist
    except ObjectDoesNotExist:
        return HttpResponse(content=_("No dataset metadata found"), status=404)
    return HttpResponse(document, content_type='application/xml')


def check_for_dataset_metadata(request: HttpRequest, id: int):
    """ Checks whether an element (layer or featuretype) has a dataset metadata record.

    This function is used for ajax calls from the client, to check dynamically on an opened subelement if there
    are dataset metadata to get.

    Args:
        request (HttpRequest): The incoming request
        id (int): The element id
    Returns:
         A BackendAjaxResponse, containing a boolean, whether the requested element has a dataset metadata record or not
    """
    element_type = request.GET.get("serviceType")
    if element_type == OGCServiceEnum.WMS.value:
        element = Layer.objects.get(metadata__id=id)
    elif element_type == OGCServiceEnum.WFS.value:
        element = FeatureType.objects.get(metadata__id=id)
    else:
        return
    md = element.metadata
    try:
        # the user gave the metadata id of the service metadata, we must resolve this to the related dataset metadata
        md_2 = md.get_related_dataset_metadata()
        doc = Document.objects.get(
            related_metadata=md_2
        )
        has_dataset_doc = doc.dataset_metadata_document is not None
    except ObjectDoesNotExist:
        has_dataset_doc = False

    return BackendAjaxResponse(html="", has_dataset_doc=has_dataset_doc).get_response()


@log_proxy
# TODO: currently the preview is not pretty. Refactor this method to get a pretty preview img by consider the right scale of the layers
def get_service_metadata_preview(request: HttpRequest, proxy_log: ProxyLog, id: int):
    """ Returns the service metadata previe als png for a given metadata id

    Args:
        request (HttpRequest): The incoming request
        proxy_log (ProxyLog): The logging object
        id (int): The metadata id
    Returns:
         A HttpResponse containing the png preview
    """
    md = Metadata.objects.get(id=id)

    if md.service.servicetype.name == OGCServiceEnum.WMS.value and md.service.is_root:
        layer = Layer.objects.get(
            parent_service=Service.objects.get(id=md.service.id),
            parent_layer=None,
        )

    elif md.service.servicetype.name == OGCServiceEnum.WMS.value and not md.service.is_root:
        layer = md.service.layer

    layer = layer.identifier
    bbox = md.find_max_bounding_box()
    bbox = str(bbox.extent).replace("(", "").replace(")", "")  # this is a little dumb, you may choose something better

    # Fetch a supported version of png
    png_format = md.service.get_supported_formats().filter(
        mime_type__icontains="image/"
    ).first()

    data = {
        "request": OGCOperationEnum.GET_MAP.value,
        "version": OGCServiceVersionEnum.V_1_1_1.value,
        "layers": layer,
        "srs": DEFAULT_SRS_STRING,
        "bbox": bbox,
        "format": png_format.mime_type,
        "width": 200,
        "height": 200,
        "service": "wms",
    }

    query_data = QueryDict('', mutable=True)
    query_data.update(data)

    request_post = request.POST
    request.POST._mutable = True
    request.POST = query_data
    request.method = 'POST'
    request.POST._mutable = False

    # Check if this parameters already have been generated a preview image for this metadata record
    cacher = PreviewImageCacher(metadata=md)
    img = cacher.get(data)

    if img is None:
        # There is no cached image, so we create one and cache it!
        operation_request_handler = OGCOperationRequestHandler(request=request, metadata=md)
        img = operation_request_handler.get_operation_response(post_data=data)  # img is returned as a byte code
        cacher.set(data, img)

    response = img.get("response", None)
    content_type = img.get("response_type", "")

    # Make sure the image is returned as PREVIEW_MIME_TYPE_DEFAULT filetype
    image_obj = Image.open(io.BytesIO(response))
    out_bytes_stream = io.BytesIO()
    image_obj.save(out_bytes_stream, PREVIEW_MIME_TYPE_DEFAULT, optimize=True, quality=80)
    response = out_bytes_stream.getvalue()

    return HttpResponse(response, content_type=content_type)


def get_capabilities(request: HttpRequest, id: int):
    """ Returns the current capabilities xml file

    Args:
        request (HttpRequest): The incoming request
        id (int): The metadata id
    Returns:
         A HttpResponse containing the xml file
    """

    md = Metadata.objects.get(id=id)
    stored_version = md.get_service_version().value
    # move increasing hits to background process to speed up response time!
    async_increase_hits.delay(id)

    if not md.is_active:
        return HttpResponse(content=SERVICE_DISABLED, status=423)

    # check that we have the requested version in our database
    version_param = None
    version_tag = None

    request_param = None
    request_tag = None

    use_fallback = None

    for k, v in request.GET.dict().items():
        if k.upper() == "VERSION":
            version_param = v
            version_tag = k
        elif k.upper() == "REQUEST":
            request_param = v
            request_tag = k
        elif k.upper() == "FALLBACK":
            use_fallback = utils.resolve_boolean_attribute_val(v)

    # No version parameter has been provided by the request - we simply use the one we have.
    if version_param is None or len(version_param) == 0:
        version_param = stored_version

    if version_param not in [data.value for data in OGCServiceVersionEnum]:
        # version number not valid
        return HttpResponse(content=PARAMETER_ERROR.format(version_tag), status=404)

    elif request_param is not None and request_param != OGCOperationEnum.GET_CAPABILITIES.value:
        # request not valid
        return HttpResponse(content=PARAMETER_ERROR.format(request_tag), status=404)

    else:
        pass

    if stored_version == version_param or use_fallback is True or not md.is_root():
        # This is the case if
        # 1) a version is requested, which we have in our database
        # 2) the fallback parameter is set explicitly
        # 3) a subelement is requested, which normally do not have capability documents

        # We can check the cache for this document or we need to generate it!
        doc = md.get_current_capability_xml(version_param)
    else:
        # we have to fetch the remote document
        try:
            # fetch the requested capabilities document from remote - we do not provide this as our default (registered) one
            xml = md.get_remote_original_capabilities_document(version_param)

            tmp = xml_helper.parse_xml(xml)
            if tmp is None:
                raise ValueError("No xml document was retrieved. Content was :'{}'".format(xml))

            # we fake the persisted service version, so the document setters will change the correct elements in the xml
            #md.service.servicetype.version = version_param
            doc = Document(
                original_capability_document=xml,
                current_capability_document=xml,
                related_metadata=md
            )
            doc.set_capabilities_secured(auto_save=False)
            if md.use_proxy_uri:
                doc.set_proxy(True, auto_save=False, force_version=version_param)
            doc = doc.current_capability_document
        except (ReadTimeout, TimeoutError, ConnectionError) as e:
            # the remote server does not respond - we must deliver our stored capabilities document, which is not the requested version
            return HttpResponse(content=SERVICE_CAPABILITIES_UNAVAILABLE)

    return HttpResponse(doc, content_type='application/xml')


@log_proxy
def get_metadata_html(request: HttpRequest, proxy_log: ProxyLog, id: int):
    """ Returns the metadata as html rendered view
        Args:
            request (HttpRequest): The incoming request
            proxy_log (ProxyLog): The logging object
            id (int): The metadata id
        Returns:
             A HttpResponse containing the html formated metadata
    """
    # ---- constant values
    base_template = '404.html'
    # ----

    md = Metadata.objects.get(id=id)

    # collect global data for all cases
    params = {
        'md_id': md.id,
        'title': md.title,
        'abstract': md.abstract,
        'access_constraints': md.access_constraints,
        'capabilities_original_uri': md.capabilities_original_uri,
        'capabilities_uri': reverse('service:metadata-proxy-operation', args=(md.id,)) + '?request=GetCapabilities',
        'contact': collect_contact_data(md.contact)
    }

    params.update(collect_metadata_related_objects(md, request,))

    # build the single view cases: wms root, wms layer, wfs root, wfs featuretype, wcs, metadata
    if md.metadata_type.type == MetadataEnum.DATASET.value:
        base_template = 'metadata/base/dataset/dataset_metadata_as_html.html'
        params['contact'] = collect_contact_data(md.contact)
        dataset_doc = Document.objects.get(
            related_metadata=md
        )
        params['dataset_metadata'] = dataset_doc.get_dataset_metadata_as_dict()
        params.update({'capabilities_uri': reverse('service:get-dataset-metadata', args=(md.id,))})

    elif md.metadata_type.type == MetadataEnum.FEATURETYPE.value:
        base_template = 'metadata/base/wfs/featuretype_metadata_as_html.html'
        params.update(collect_featuretype_data(md))

    elif md.metadata_type.type == MetadataEnum.LAYER.value:
        base_template = 'metadata/base/wms/layer_metadata_as_html.html'
        params.update(collect_layer_data(md, request))

    elif md.service.servicetype.name == OGCServiceEnum.WMS.value:
        # wms root object
        base_template = 'metadata/base/wms/root_metadata_as_html.html'
        params.update(collect_wms_root_data(md))

    elif md.service.servicetype.name == OGCServiceEnum.WFS.value:
        # wfs root object
        base_template = 'metadata/base/wfs/root_metadata_as_html.html'
        params.update(collect_wfs_root_data(md, request))

    elif md.service.servicetype.name == OGCServiceEnum.WMC.value:
        base_template = 'metadata/base/wmc/root_metadata_as_html.html'
        # TODO: implement the logic to collect all data
        None

    context = DefaultContext(request, params, None)
    return render(request=request, template_name=base_template, context=context.get_context())


@log_proxy
def get_capabilities_original(request: HttpRequest, proxy_log: ProxyLog, id: int):
    """ Returns the current capabilities xml file

    Args:
        request (HttpRequest): The incoming request
        proxy_log (ProxyLog): The logging object
        id (int): The metadata id
    Returns:
         A HttpResponse containing the xml file
    """
    md = Metadata.objects.get(id=id)

    if not md.is_active:
        return HttpResponse(content=SERVICE_DISABLED, status=423)

    # move increasing hits to background process to speed up response time!
    async_increase_hits.delay(id)
    cap_doc = Document.objects.get(related_metadata=md)
    doc = cap_doc.original_capability_document

    return HttpResponse(doc, content_type='application/xml')


@check_session
def set_session(request: HttpRequest, user: User):
    """ Can set a value to the django session

    Args:
        request:
    Returns:
    """
    param_GET = request.GET.dict()
    _session = param_GET.get("session", None)
    if _session is None:
        return BackendAjaxResponse(html="").get_response()
    _session = json.loads(_session)
    for _session_key, _session_val in _session.items():
        request.session[_session_key] = _session_val
    return BackendAjaxResponse(html="").get_response()


@check_session
def wms_index(request: HttpRequest, user: User):
    """ Renders an overview of all wms

    Args:t
        request (HttpRequest): The incoming request
    Returns:
         A view
    """
    # Default content
    template = "views/wms_index.html"

    # get pending tasks
    pt = PendingTask.objects.filter(created_by__in=user.groups.all())
    pt_table = PendingTasksTable(pt,
                                 template_name=DJANGO_TABLES2_BOOTSTRAP4_CUSTOM_TEMPLATE,
                                 orderable=False, user=user,)

    params = {
        "pt_table": pt_table,
        "new_service_form": RegisterNewServiceWizardPage1(),
        "action_url": reverse(SERVICE_INDEX, ),
        "user": user,
        "wizard_finished": False
    }

    params.update(_prepare_wms_table(request, user, ))

    # special content for new service wizard
    if request.method == 'POST':
        params.update(_new_service_wizard(request, user))

    if params['wizard_finished'] is True:
        # we have to redirect to service:index, to prevent new post of the form after pressing f5
        return redirect(reverse(SERVICE_INDEX, ))

    context = DefaultContext(request, params, user)
    return render(request=request, template_name=template, context=context.get_context())


# TODO: refactor this function and template by using bootstrap4
@check_session
@check_permission(Permission(can_update_service=True))
@transaction.atomic
def update_service(request: HttpRequest, user: User, id: int):
    """ Compare old service with new service and collect differences

    Args:
        request: The incoming request
        user: The active user
        id: The service id
    Returns:
        A rendered view
    """
    template = "service_differences.html"
    update_params = request.session["update"]
    url_dict = service_helper.split_service_uri(update_params["full_uri"])
    new_service_type = url_dict.get("service")
    old_service = Service.objects.get(id=id)

    # check if metadata should be kept
    keep_custom_metadata = request.POST.get("keep-metadata", None)
    if keep_custom_metadata is None:
        keep_custom_metadata = request.session.get("keep-metadata", "")
    request.session["keep-metadata"] = keep_custom_metadata
    keep_custom_metadata = keep_custom_metadata == "on"

    # get info which layers/featuretypes are linked (old->new)
    links = json.loads(request.POST.get("storage", '{}'))
    update_confirmed = utils.resolve_boolean_attribute_val(request.POST.get("confirmed", 'false'))

    # parse new capabilities into db model
    registrating_group = old_service.created_by
    new_service = service_helper.get_service_model_instance(service_type=url_dict.get("service"),
                                                            version=url_dict.get("version"),
                                                            base_uri=url_dict.get("base_uri"), user=user,
                                                            register_group=registrating_group)
    xml = new_service["raw_data"].service_capabilities_xml
    new_service = new_service["service"]

    # Collect differences
    comparator = ServiceComparator(service_1=new_service, service_2=old_service)
    diff = comparator.compare_services()

    if update_confirmed:
        # check cross service update attempt
        if old_service.servicetype.name != new_service_type.value:
            # cross update attempt -> forbidden!
            messages.add_message(request, messages.ERROR, SERVICE_UPDATE_WRONG_TYPE)
            return BackendAjaxResponse(html="", redirect="{}/service/detail/{}".format(ROOT_URL, str(
                old_service.metadata.id))).get_response()
        # check if new capabilities is even different from existing
        # if not we do not need to spend time and money on performing it!
        # if not service_helper.capabilities_are_different(update_params["full_uri"], old_service.metadata.capabilities_original_uri):
        #     messages.add_message(request, messages.INFO, SERVICE_UPDATE_ABORTED_NO_DIFF)
        #     return BackendAjaxResponse(html="", redirect="{}/service/detail/{}".format(ROOT_URL, str(old_service.metadata.id))).get_response()

        if not keep_custom_metadata:
            # the update is confirmed, we can continue changing the service!
            # first update the metadata of the whole service
            md = update_helper.update_metadata(old_service.metadata, new_service.metadata)
            old_service.metadata = md
            # don't forget the timestamp when we updated the last time
            old_service.metadata.last_modified = timezone.now()
            # save the metadata changes
            old_service.metadata.save()
        # secondly update the service itself, overwrite the metadata with the previously updated metadata
        old_service = update_helper.update_service(old_service, new_service)
        old_service.last_modified = timezone.now()

        if new_service.servicetype.name == OGCServiceEnum.WFS.value:
            old_service = update_helper.update_wfs(old_service, new_service, diff, links, keep_custom_metadata)

        elif new_service.servicetype.name == OGCServiceEnum.WMS.value:
            old_service = update_helper.update_wms(old_service, new_service, diff, links, keep_custom_metadata)

        cap_document = Document.objects.get(related_metadata=old_service.metadata)
        cap_document.current_capability_document = xml
        cap_document.save()

        old_service.save()
        del request.session["keep-metadata"]
        del request.session["update"]
        user_helper.create_group_activity(old_service.metadata.created_by, user, SERVICE_UPDATED,
                                          old_service.metadata.title)
        return BackendAjaxResponse(html="", redirect="{}/service/detail/{}".format(ROOT_URL, str(
            old_service.metadata.id))).get_response()
    else:
        # otherwise
        params = {
            "diff": diff,
            "old_service": old_service,
            "new_service": new_service,
            "page_indicator_list": [False, True],
        }
    context = DefaultContext(request, params, user)
    return render(request, template, context.get_context())


@check_session
def discard_update(request: HttpRequest, user: User):
    """ If the user does not want to proceed with the update,
    we need to go back and drop the session stored data about the update

    Args:
        request (HttpRequest):
        user (User):
    Returns:
         redirects
    """
    del request.session["update"]
    return redirect("service:index")


@check_session
@check_permission(Permission(can_update_service=True))
def update_service_form(request: HttpRequest, user: User, id: int):
    """ Creates the form for updating a service

    Args:
        request: The incoming request
        user: The current user
        id: The service id
    Returns:
         A BackendAjaxResponse
    """
    template = "overlay/service_url_form.html"
    uri_form = ServiceURIForm(request.POST or None)
    params = {}
    if request.method == 'POST':
        template = "overlay/update_service.html"
        if uri_form.is_valid():
            error = False
            cap_url = uri_form.data.get("uri", "")
            url_dict = service_helper.split_service_uri(cap_url)

            if url_dict["request"] != "GetCapabilities":
                # not allowed!
                error = True

            try:
                # get current service to compare with
                service = Service.objects.get(id=id)
                params = {
                    "action_url": ROOT_URL + "/service/update/" + str(id),
                    "service": service,
                    "error": error,
                    "uri": url_dict["base_uri"],
                    "version": url_dict["version"].value,
                    "service_type": url_dict["service"].value,
                    "request_action": url_dict["request"],
                    "full_uri": cap_url,
                    "page_indicator_list": [False, True],
                }
                request.session["update"] = {
                    "full_uri": cap_url,
                }
            except AttributeError:
                params = {
                    "error": error,
                    "page_indicator_list": [False, True],
                }

        else:
            params = {
                "error": FORM_INPUT_INVALID,
                "page_indicator_list": [False, True],
            }

    else:
        params = {
            "form": uri_form,
            "article": _("Enter the new capabilities URL of your service."),
            "action_url": ROOT_URL + "/service/register-form/" + str(id),
            "button_text": "Update",
            "page_indicator_list": [True, False],
        }
    params["service_id"] = id
    html = render_to_string(template_name=template, request=request, context=params)
    return BackendAjaxResponse(html=html).get_response()


#TODO: refactor this method
@check_session
def wfs_index(request: HttpRequest, user: User):
    """ Renders an overview of all wfs

    Args:
        request (HttpRequest): The incoming request
    Returns:
         A view
    """
    # Default content
    template = "views/wfs_index.html"

    # get pending tasks
    pending_tasks = PendingTask.objects.filter(created_by__in=user.groups.all())
    pt_table = PendingTasksTable(pending_tasks,
                                 template_name=DJANGO_TABLES2_BOOTSTRAP4_CUSTOM_TEMPLATE,
                                 orderable=False, user=user,)

    params = {
        "pt_table": pt_table,
        "new_service_form": RegisterNewServiceWizardPage1(),
        "action_url": reverse(SERVICE_INDEX, ),
        "user": user,
        "wizard_finished": False
    }

    params.update(_prepare_wfs_table(request, user, ))

    # special content for new service wizard
    if request.method == 'POST':
        params.update(_new_service_wizard(request, user))

    if params['wizard_finished'] is True:
        # we have to redirect to service:index, to prevent new post of the form after pressing f5
        return redirect(reverse(SERVICE_INDEX, ))

    context = DefaultContext(request, params, user)
    return render(request=request, template_name=template, context=context.get_context())


@check_session
def detail(request: HttpRequest, id, user: User):
    """ Renders a detail view of the selected service

    Args:
        request: The incoming request
        id: The id of the selected metadata
    Returns:
    """
    template = "views/detail.html"
    service_md = get_object_or_404(Metadata, id=id)
    params = {}

    # catch featuretype
    if service_md.metadata_type.type == 'featuretype':
        params.update({'caption': _("Shows informations about the featuretype which you are selected.")})
        if 'no-base' in request.GET:
            template = "views/featuretype_detail_no_base.html"
        else:
            template = "views/featuretype_detail.html"
        service = service_md.featuretype
        layers_md_list = {}
    else:
        if service_md.service.is_root:
            params.update({'caption': _("Shows informations about the service which you are selected.")})
            service = service_md.service
            layers = Layer.objects.filter(parent_service=service_md.service)
            layers_md_list = layers.filter(parent_layer=None)
        else:
            params.update({'caption': _("Shows informations about the sublayer which you are selected.")})
            if 'no-base' in request.GET:
                template = "views/sublayer_detail_no_base.html"
            else:
                template = "views/sublayer_detail.html"
            service = Layer.objects.get(
                metadata=service_md
            )
            # get sublayers
            layers_md_list = Layer.objects.filter(
                parent_layer=service_md.service
            )

    try:
        related_md = MetadataRelation.objects.get(
            metadata_from=service_md,
            metadata_to__metadata_type__type='dataset',
        )
        document = Document.objects.get(
            related_metadata=related_md.metadata_to
        )
        has_dataset_metadata = document.dataset_metadata_document is not None
    except ObjectDoesNotExist:
        has_dataset_metadata = False

    mime_types = {}
    for mime in service.formats.all():
        op = mime_types.get(mime.operation)
        if op is None:
            op = []
        op.append(mime.mime_type)
        mi = {mime.operation: op}
        mime_types.update(mi)

    remove_service_form = RemoveService(initial={'service_id': service.id,
                                                 'service_needs_authentication': False,
                                                 })
    remove_service_form.action_url = reverse('service:remove', args=[id])

    params.update({
        "has_dataset_metadata": has_dataset_metadata,
        "service_md": service_md,
        "service": service,
        "layers": layers_md_list,
        "mime_types": mime_types,
        "remove_service_form": remove_service_form,
        "leaflet_add_bbox": True,
    })
    context = DefaultContext(request, params, user)
    return render(request=request, template_name=template, context=context.get_context())


@check_session
def detail_child(request: HttpRequest, id, user: User):
    """ Returns a rendered html overview of the element with the given id

    Args:
        request (HttpRequest): The incoming request
        id (int): The element id
        user (User): The performing user
    Returns:
         A rendered view for ajax insertion
    """
    element_type = request.GET.get("serviceType")
    if element_type == "wms":
        template = "detail/service_detail_child_wms.html"
        element = Layer.objects.get(id=id)
    elif element_type == "wfs":
        template = "detail/service_detail_child_wfs.html"
        element = FeatureType.objects.get(id=id)
    else:
        template = ""
        element = None

    params = {
        "element": element,
        "user_permissions": user.get_permissions(),
    }
    html = render_to_string(template_name=template, context=params)
    return BackendAjaxResponse(html=html).get_response()


def metadata_proxy(request: HttpRequest, id: int):
    """ Returns the xml document which is resolved by the metadata id.

    Args:
        request (HttpRequest): The incoming request
        id (int): The metadata id
    Returns:
         HttpResponse
    """
    md = Metadata.objects.get(id=id)
    con = CommonConnector(url=md.metadata_url)
    con.load()
    xml_raw = con.content
    return HttpResponse(xml_raw, content_type='application/xml')


@csrf_exempt
@log_proxy
def get_operation_result(request: HttpRequest, proxy_log: ProxyLog, id: int):
    """ Checks whether the requested metadata is secured and resolves the operations uri for an allowed user - or not.

    Decides which operation will be handled by resolving a given 'request=' query parameter.
    This function has to be public available (no check_session decorator)
    The decorator allows POST requests without CSRF tokens (for non logged in users)

    Args:
        request (HttpRequest): The incoming request
        proxy_log (ProxyLog): The logging object
        id (int): The metadata id
        user (User): The performing user
    Returns:
         A redirect to the GetMap uri
    """
    # get request type and requested layer
    get_query_string = request.environ.get("QUERY_STRING", "")

    try:
        # redirects request to parent service, if the given id is not the root of the service
        metadata = Metadata.objects.get(id=id)
        operation_handler = OGCOperationRequestHandler(uri=get_query_string, request=request, metadata=metadata)

        if not metadata.is_active:
            return HttpResponse(status=423, content=SERVICE_DISABLED)

        elif operation_handler.request_param is None:
            return HttpResponse(status=500, content=SECURITY_PROXY_ERROR_MISSING_REQUEST_TYPE)

        elif operation_handler.request_param.upper() == OGCOperationEnum.GET_CAPABILITIES.value.upper():
            return get_capabilities(request=request, id=id)

        elif not metadata.is_root():
            # we do not allow the direct call of operations on child elements, such as layers!
            # if the request tries that, we directly redirect it to the parent service!
            parent_md = metadata.service.parent_service.metadata
            return get_operation_result(request=request, id=parent_md.id)

        # We need to check if one of the requested layers is secured. If so, we need to check the
        md_secured = metadata.is_secured
        if operation_handler.layers_param is not None:
            layers = operation_handler.layers_param.split(",")
            layers_md = Metadata.objects.filter(
                identifier__in=layers,
                service__parent_service__metadata=metadata
            )
            md_secured = True in [l_md.is_secured for l_md in layers_md]

            if layers_md.count() != len(layers):
                # at least one requested layer could not be found in the database
                return HttpResponse(status=404, content=SERVICE_LAYER_NOT_FOUND)

        if md_secured:
            response_dict = operation_handler.get_secured_operation_response(request, metadata, proxy_log=proxy_log)
        else:
            response_dict = operation_handler.get_operation_response(proxy_log=proxy_log)

        response = response_dict.get("response", None)
        content_type = response_dict.get("response_type", "")

        if response is None:
            # metadata is secured but user is not allowed
            return HttpResponse(status=401, content=SECURITY_PROXY_NOT_ALLOWED)

        # Log the response, if needed
        if proxy_log is not None:
            proxy_log.log_response(response)

        len_response = len(response)

        if len_response <= 50000:
            return HttpResponse(response, content_type=content_type)
        else:
            # data too big - we should stream it!
            # make sure the response is in bytes
            if not isinstance(response, bytes):
                response = bytes(response)
            buffer = BytesIO(response)
            return StreamingHttpResponse(buffer, content_type=content_type)

    except ObjectDoesNotExist:
        return HttpResponse(status=404, content=SERVICE_NOT_FOUND)
    except ReadTimeout:
        return HttpResponse(status=408, content=CONNECTION_TIMEOUT.format(request.build_absolute_uri()))
    except Exception as e:
        return HttpResponse(status=500, content=e)


def get_metadata_legend(request: HttpRequest, id: int, style_id: id):
    """ Calls the legend uri of a special style inside the metadata (<LegendURL> element) and returns the response to the user

    This function has to be public available (no check_session decorator)

    Args:
        request (HttpRequest): The incoming HttpRequest
        id (int): The metadata id
        style_id (int): The stlye id
        user (User): The performing user
    Returns:
        HttpResponse
    """
    uri = Style.objects.get(id=style_id).legend_uri
    con = CommonConnector(uri)
    con.load()
    response = con.content
    return HttpResponse(response, content_type="")<|MERGE_RESOLUTION|>--- conflicted
+++ resolved
@@ -276,10 +276,6 @@
                     })
 
                     pending_task_db.save()
-<<<<<<< HEAD
-
-=======
->>>>>>> 487ba366
                 except Exception as e:
                     # Form is not valid --> response with page 2 and show errors
                     form.add_error(None, e)

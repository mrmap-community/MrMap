import base64
import io
from io import BytesIO

from PIL import Image, UnidentifiedImageError
from django.contrib import messages
from django.contrib.auth.decorators import login_required
from django.contrib.messages.views import SuccessMessageMixin
from django.core.exceptions import ObjectDoesNotExist
from django.db import transaction
from django.http import HttpRequest, HttpResponse, StreamingHttpResponse, QueryDict, HttpResponseRedirect
from django.shortcuts import render, get_object_or_404, redirect
from django.template.loader import render_to_string
from django.utils.decorators import method_decorator
from django.utils.translation import gettext_lazy as _l
from django.utils.translation import gettext as _
from django.views.decorators.csrf import csrf_exempt
from django.views.generic import ListView, TemplateView, DetailView, DeleteView, UpdateView
from django_bootstrap_swt.components import Tag, Link, Dropdown, ListGroupItem, ListGroup, DefaultHeaderRow, Modal, \
    Badge, Accordion, CardHeader
from django_bootstrap_swt.enums import ButtonColorEnum, ModalSizeEnum
from django_bootstrap_swt.utils import RenderHelper
from django_filters.views import FilterView
from django_tables2 import SingleTableMixin
from django_tables2.export import ExportMixin
from requests.exceptions import ReadTimeout
from django.utils import timezone
from MrMap.cacher import PreviewImageCacher
from MrMap.consts import *
from MrMap.decorators import log_proxy, ownership_required, resolve_metadata_public_id, permission_required
from MrMap.forms import get_current_view_args
from MrMap.icons import IconEnum
from MrMap.messages import SERVICE_UPDATED, \
    SERVICE_NOT_FOUND, SECURITY_PROXY_ERROR_MISSING_REQUEST_TYPE, SERVICE_DISABLED, SERVICE_LAYER_NOT_FOUND, \
    SECURITY_PROXY_NOT_ALLOWED, CONNECTION_TIMEOUT, SERVICE_CAPABILITIES_UNAVAILABLE, \
    SUBSCRIPTION_ALREADY_EXISTS_TEMPLATE, SERVICE_SUCCESSFULLY_DELETED, SUBSCRIPTION_SUCCESSFULLY_CREATED, \
    PUBLISH_REQUEST_ACCEPTED, SERVICE_ACTIVATED, SERVICE_DEACTIVATED
from MrMap.settings import SEMANTIC_WEB_HTML_INFORMATION
from MrMap.themes import FONT_AWESOME_ICONS
from MrMap.views import AsyncConfirmView, GenericViewContextMixin, InitFormMixin
from service import tasks
from service.filters import OgcWmsFilter, OgcWfsFilter, OgcCswFilter, DatasetFilter, ProxyLogTableFilter
from service.forms import UpdateServiceCheckForm, UpdateOldToNewElementsForm
from service.helper import service_helper, update_helper
from service.helper.common_connector import CommonConnector
from service.helper.enums import OGCServiceEnum, OGCOperationEnum, OGCServiceVersionEnum, MetadataEnum, DocumentEnum
from service.helper.ogc.operation_request_handler import OGCOperationRequestHandler
from service.helper.service_comparator import ServiceComparator
from service.helper.service_helper import get_resource_capabilities
from service.settings import DEFAULT_SRS_STRING, PREVIEW_MIME_TYPE_DEFAULT, PLACEHOLDER_IMG_PATH
from service.tables import UpdateServiceElements, DatasetTable, OgcServiceTable, PendingTaskTable, ResourceDetailTable, \
    FeatureTypeElementTable, ProxyLogTable
from service.tasks import async_log_response
from service.models import Metadata, Layer, Service, Document, Style, ProxyLog, FeatureTypeElement
from service.utils import collect_contact_data, collect_metadata_related_objects, collect_featuretype_data, \
    collect_layer_data, collect_wms_root_data, collect_wfs_root_data
from structure.models import PendingTask
from structure.permissionEnums import PermissionEnum
from users.helper import user_helper
from django.urls import reverse, reverse_lazy
from users.models import Subscription


# todo: move this function to a global place; Maybe a class called MrMapDefaultContextMixin
def default_dispatch(instance, extra_context=None, with_base: bool = True, is_list_view: bool = True):
    if is_list_view:
        # configure table_pagination dynamically to support per_page switching
        instance.table_pagination = {"per_page": instance.request.GET.get('per_page', 5), }

    if extra_context is None:
        extra_context = {}
    # push DefaultContext to the template rendering engine
    instance.extra_context = extra_context

    with_base = instance.request.GET.get('with-base', 'True' if with_base else 'False')
    if with_base == 'True':
        instance.template_name = 'generic_views/generic_list_with_base.html' if is_list_view else 'generic_views/generic_detail_with_base.html'
    else:
        instance.template_name = 'generic_views/generic_list_without_base.html' if is_list_view else 'generic_views/generic_detail_without_base.html'


def get_queryset_filter_by_service_type(instance, service_type: OGCServiceEnum):
    return Metadata.objects.filter(
        service__service_type__name=service_type.value,
        created_by__in=instance.request.user.get_groups(),
        is_deleted=False,
        service__is_update_candidate_for=None,
    ).prefetch_related(
        "contact",
        "service",
        "service__created_by",
        "service__published_for",
        "service__service_type",
        "external_authentication",
        "service__parent_service__metadata",
        "service__parent_service__metadata__external_authentication",
    ).order_by("title")


@method_decorator(login_required, name='dispatch')
class PendingTaskView(SingleTableMixin, ListView):
    model = PendingTask
    table_class = PendingTaskTable

    def get_table(self, **kwargs):
        # set some custom attributes for template rendering
        table = super(PendingTaskView, self).get_table(**kwargs)
        if table.data.data:
            table.title = Tag(tag='i', attrs={"class": [IconEnum.PENDING_TASKS.value]}) + _(' Pending tasks')
        else:
            self.template_name = 'generic_views/empty.html'
        return table

    def dispatch(self, request, *args, **kwargs):
        default_dispatch(instance=self)
        return super(PendingTaskView, self).dispatch(request, *args, **kwargs)


@method_decorator(login_required, name='dispatch')
class WmsIndexView(SingleTableMixin, FilterView):
    model = Metadata
    table_class = OgcServiceTable
    filterset_class = OgcWmsFilter

    def get_filterset_kwargs(self, *args):
        kwargs = super(WmsIndexView, self).get_filterset_kwargs(*args)
        if kwargs['data'] is None:
            kwargs['queryset'] = kwargs['queryset'].filter(service__is_root=True)
        return kwargs

    def get_table(self, **kwargs):
        # set some custom attributes for template rendering
        table = super(WmsIndexView, self).get_table(**kwargs)
        # whether whole services or single layers should be displayed, we have to exclude some columns
        filter_by_show_layers = self.filterset.form_prefix + '-' + 'service__is_root'
        if filter_by_show_layers in self.filterset.data and self.filterset.data.get(filter_by_show_layers) == 'on':
            table.exclude = ('layers', 'featuretypes', 'last_harvest', 'collected_harvest_records', )
        else:
            table.exclude = ('parent_service', 'featuretypes', 'last_harvest', 'collected_harvest_records',)

        table.title = Tag(tag='i', attrs={"class": [IconEnum.WMS.value]}) + _(' WMS')

        render_helper = RenderHelper(user_permissions=list(filter(None, self.request.user.get_permissions())))
        table.actions = [render_helper.render_item(item=Metadata.get_add_resource_action())]
        return table

    def dispatch(self, request, *args, **kwargs):
        # we inject the pending task ajax template above the default content to support polling the dynamic content
        extra_context = {'above_content': render_to_string(template_name='pending_task_list_ajax.html')}
        extra_context.update(kwargs.get('update_params', {}))
        default_dispatch(instance=self, extra_context=extra_context)
        return super(WmsIndexView, self).dispatch(request, *args, **kwargs)

    def get_queryset(self):
        return get_queryset_filter_by_service_type(instance=self, service_type=OGCServiceEnum.WMS)


@method_decorator(login_required, name='dispatch')
class WfsIndexView(SingleTableMixin, FilterView):
    model = Metadata
    table_class = OgcServiceTable
    filterset_class = OgcWfsFilter

    def get_table(self, **kwargs):
        # set some custom attributes for template rendering
        table = super(WfsIndexView, self).get_table(**kwargs)
        table.exclude = ('parent_service', 'layers', 'last_harvest', 'collected_harvest_records',)
        table.title = Tag(tag='i', attrs={"class": [IconEnum.WFS.value]}) + _(' WFS')

        render_helper = RenderHelper(user_permissions=list(filter(None, self.request.user.get_permissions())),
                                     update_url_qs=get_current_view_args(self.request))
        table.actions = [render_helper.render_item(item=Metadata.get_add_resource_action())]
        return table

    def dispatch(self, request, *args, **kwargs):
        # we inject the pending task ajax template above the default content to support polling the dynamic content
        extra_context = {'above_content': render_to_string(template_name='pending_task_list_ajax.html')}
        extra_context.update(kwargs.get('update_params', {}))
        default_dispatch(instance=self, extra_context=extra_context)
        return super(WfsIndexView, self).dispatch(request, *args, **kwargs)

    def get_queryset(self):
        return get_queryset_filter_by_service_type(instance=self, service_type=OGCServiceEnum.WFS)


@method_decorator(login_required, name='dispatch')
class CswIndexView(SingleTableMixin, FilterView):
    model = Metadata
    table_class = OgcServiceTable
    filterset_class = OgcCswFilter

    def get_table(self, **kwargs):
        # set some custom attributes for template rendering
        table = super(CswIndexView, self).get_table(**kwargs)
        table.exclude = ('parent_service', 'layers', 'featuretypes', 'health', 'service__published_for')
        table.title = Tag(tag='i', attrs={"class": [IconEnum.CSW.value]}) + _(' CSW')

        render_helper = RenderHelper(user_permissions=list(filter(None, self.request.user.get_permissions())),
                                     update_url_qs=get_current_view_args(self.request))
        table.actions = [render_helper.render_item(item=Metadata.get_add_resource_action())]
        return table

    def dispatch(self, request, *args, **kwargs):
        # we inject the pending task ajax template above the default content to support polling the dynamic content
        extra_context = {'above_content': render_to_string(template_name='pending_task_list_ajax.html')}
        extra_context.update(kwargs.get('update_params', {}))
        default_dispatch(instance=self, extra_context=extra_context)
        return super(CswIndexView, self).dispatch(request, *args, **kwargs)

    def get_queryset(self):
        return get_queryset_filter_by_service_type(instance=self, service_type=OGCServiceEnum.CSW)


@method_decorator(login_required, name='dispatch')
class DatasetIndexView(SingleTableMixin, FilterView):
    model = Metadata
    table_class = DatasetTable
    filterset_class = DatasetFilter

    def get_table(self, **kwargs):
        # set some custom attributes for template rendering
        table = super(DatasetIndexView, self).get_table(**kwargs)
        table.title = Tag(tag='i', attrs={"class": [IconEnum.DATASET.value]}) + _(' Dataset')

        render_helper = RenderHelper(user_permissions=list(filter(None, self.request.user.get_permissions())),
                                     update_url_qs=get_current_view_args(self.request))
        table.actions = [render_helper.render_item(item=Metadata.get_add_dataset_action())]
        return table

    def dispatch(self, request, *args, **kwargs):
        default_dispatch(instance=self, extra_context=kwargs.get('update_params', {}))
        return super(DatasetIndexView, self).dispatch(request, *args, **kwargs)

    def get_queryset(self):
        return self.request.user.get_datasets_as_qs(user_groups=self.request.user.get_groups())


@method_decorator(login_required, name='dispatch')
class ResourceIndexView(TemplateView):
    """
    This is the wrapper view, you include the inline view inside the
    wrapper view get_context_data.
    """
    template_name = "generic_views/wrapper_template_with_base.html"

    def get_context_data(self, **kwargs):
        context = super(ResourceIndexView, self).get_context_data(**kwargs)
        context.update(kwargs.get('update_params', {}))

        self.request.GET._mutable = True
        self.request.GET.update({'with-base': False})
        self.request.GET._mutable = False

        rendered_wms_view = WmsIndexView.as_view()(request=self.request)
        rendered_wfs_view = WfsIndexView.as_view()(request=self.request)
        rendered_csw_view = CswIndexView.as_view()(request=self.request)
        rendered_dataset_view = DatasetIndexView.as_view()(request=self.request)
        rendered_pending_task_ajax = render_to_string(template_name='pending_task_list_ajax.html')

        context['inline_html_items'] = [rendered_pending_task_ajax,
                                        rendered_wms_view.rendered_content,
                                        rendered_wfs_view.rendered_content,
                                        rendered_csw_view.rendered_content,
                                        rendered_dataset_view.rendered_content,]
        return context


@method_decorator(login_required, name='dispatch')
@method_decorator(permission_required(perm=PermissionEnum.CAN_REMOVE_RESOURCE.value), name='dispatch')
@method_decorator(ownership_required(klass=Metadata, id_name='pk'), name='dispatch')
class ResourceDelete(DeleteView):
    model = Metadata
    success_url = reverse_lazy('resource:index')
    template_name = 'generic_views/generic_confirm.html'

    def get_context_data(self, **kwargs):
        context = super().get_context_data()
        context.update({
            "action_url": self.object.remove_view_uri,
            "action": _("Delete"),
            "msg": _("Are you sure you want to delete " + self.object.__str__()) + "?"
        })
        return context

    def delete(self, request, *args, **kwargs):
        """
            Creates an async task job which will do the deletion on the fetched object and then redirect to the
            success URL.
        """
        self.object = self.get_object()
        success_url = self.get_success_url()
        service_helper.remove_service(self.object, self.request.user)
        messages.success(request, SERVICE_SUCCESSFULLY_DELETED.format(self.object.title))
        return HttpResponseRedirect(success_url)


@method_decorator(login_required, name='dispatch')
@method_decorator(permission_required(perm=PermissionEnum.CAN_ACTIVATE_RESOURCE.value, login_url='resource:index'), name='dispatch')
class ResourceActivateDeactivateView(GenericViewContextMixin, InitFormMixin, SuccessMessageMixin, UpdateView):
    model = Metadata
    template_name = "MrMap/detail_views/generic_form.html"
    fields = ('is_active',)

    def get_title(self):
        if self.object.is_active:
            return _('Deactivate service')
        else:
            return _('Activate service')

    def get_success_message(self, cleaned_data):
        if cleaned_data['is_active']:
            self.success_message = SERVICE_ACTIVATED
        else:
            self.success_message = SERVICE_DEACTIVATED
        return super().get_success_message(cleaned_data)


@resolve_metadata_public_id
def get_service_metadata(request: HttpRequest, metadata_id):
    """ Returns the service metadata xml file for a given metadata id

    Args:
        metadata_id: The metadata id
    Returns:
         A HttpResponse containing the xml file
    """

    metadata = get_object_or_404(Metadata, id=metadata_id)

    if not metadata.is_active:
        return HttpResponse(content=SERVICE_DISABLED, status=423)

    doc = metadata.get_service_metadata_xml()

    return HttpResponse(doc, content_type=APP_XML)


@login_required
def metadata_subscription_new(request: HttpRequest, metadata_id: str):
    """ Creates a new subscription for a metadat without a form

    Args:
        request (HttpRequest): The incoming request
        metadata_id (str): The id of the metadata which shall be subscribed
    Returns:
         A rendered view
    """
    md = get_object_or_404(Metadata, id=metadata_id)
    user = user_helper.get_user(request)
    subscription_created = Subscription.objects.get_or_create(
        metadata=md,
        user=user,
    )[1]
    if subscription_created:
        messages.success(request, SUBSCRIPTION_SUCCESSFULLY_CREATED.format(md.title))
    else:
        messages.info(request, SUBSCRIPTION_ALREADY_EXISTS_TEMPLATE.format(md.title))

    return redirect("subscription-index")


@resolve_metadata_public_id
def get_dataset_metadata(request: HttpRequest, metadata_id):
    """ Returns the dataset metadata xml file for a given metadata id

    Args:
        metadata_id: The metadata id
    Returns:
         A HttpResponse containing the xml file
    """
    md = get_object_or_404(Metadata, id=metadata_id)
    if not md.is_active:
        return HttpResponse(content=SERVICE_DISABLED, status=423)
    try:
        if md.metadata_type != OGCServiceEnum.DATASET.value:
            raise ObjectDoesNotExist
        documents = Document.objects.filter(
            metadata=md,
            document_type=DocumentEnum.METADATA.value,
            is_active=True,
        )
        # prefer current metadata document (is_original=false), otherwise take the original one
        document = documents.get(is_original=False) if documents.filter(is_original=False).exists() else documents.get(is_original=True)
        document = document.content
    except ObjectDoesNotExist:
        # ToDo: a datasetmetadata without a document is broken
        return HttpResponse(content=_l("No dataset metadata found"), status=404)
    return HttpResponse(document, content_type='application/xml')


@resolve_metadata_public_id
def get_service_preview(request: HttpRequest, metadata_id):
    """ Returns the service metadata preview as png for a given metadata id

    Args:
        request (HttpRequest): The incoming request
        metadata_id: The metadata id
    Returns:
         A HttpResponse containing the png preview
    """

    md = get_object_or_404(Metadata, id=metadata_id)
    if md.is_metadata_type(MetadataEnum.DATASET) or \
            md.is_metadata_type(MetadataEnum.FEATURETYPE) or \
            not md.service.is_service_type(OGCServiceEnum.WMS) or md.is_updatecandidate:
        return HttpResponse(status=404, content=SERVICE_NOT_FOUND)

    if md.service.is_service_type(OGCServiceEnum.WMS) and md.service.is_root:
        service = get_object_or_404(Service, id=md.service.id)
        layer = get_object_or_404(Layer, parent_service=service, parent=None, )
        # Fake the preview image for the whole service by using the root layer instead
        md = layer.metadata
    elif md.service.is_service_type(OGCServiceEnum.WMS) and not md.service.is_root:
        layer = md.service.layer

    layer = layer.identifier
    if md.allowed_area.area == 0:
        bbox = md.find_max_bounding_box()
    else:
        bbox = md.allowed_area
    bbox = str(bbox.extent).replace("(", "").replace(")", "")  # this is a little dumb, you may choose something better

    img_width = 200
    img_heigt = 200

    try:
        # Fetch a pixel based image mime type. We can not use vector types
        png_format = md.get_formats().filter(
            mime_type__icontains="image/"
        ).exclude(
            mime_type__icontains="svg"
        ).first()
        img_format = png_format.mime_type
    except AttributeError:
        # Act as fallback
        img_format = "image/png"

    data = {
        "request": OGCOperationEnum.GET_MAP.value,
        "version": OGCServiceVersionEnum.V_1_1_1.value,
        "layers": layer,
        "srs": DEFAULT_SRS_STRING,
        "bbox": bbox,
        "format": img_format,
        "width": img_width,
        "height": img_heigt,
        "service": "wms",
    }

    query_data = QueryDict('', mutable=True)
    query_data.update(data)

    request.POST._mutable = True
    request.POST = query_data
    request.method = 'POST'
    request.POST._mutable = False

    # Check if this parameters already have been generated a preview image for this metadata record
    cacher = PreviewImageCacher(metadata=md)
    img = cacher.get(data)

    if img is None:
        # There is no cached image, so we create one and cache it!
        operation_request_handler = OGCOperationRequestHandler(request=request, metadata=md)
        img = operation_request_handler.get_operation_response(post_data=data)  # img is returned as a byte code
        cacher.set(data, img)

    response = img.get("response", None)
    content_type = img.get("response_type", "")

    try:
        # Make sure the image is returned as PREVIEW_MIME_TYPE_DEFAULT filetype
        image_obj = Image.open(io.BytesIO(response))
    except UnidentifiedImageError:
        # No preview image could be generated. We need to open a placeholder image!
        image_obj = Image.open(PLACEHOLDER_IMG_PATH)
        image_obj = image_obj.resize((img_width, img_heigt))

    out_bytes_stream = io.BytesIO()
    image_obj.save(out_bytes_stream, PREVIEW_MIME_TYPE_DEFAULT, optimize=True, quality=80)
    response = out_bytes_stream.getvalue()

    return HttpResponse(response, content_type=content_type)


@resolve_metadata_public_id
def _get_capabilities(request: HttpRequest, metadata_id):
    """ Returns the current capabilities xml file

    Args:
        request (HttpRequest): The incoming request
        metadata_id : The metadata id
    Returns:
         A HttpResponse containing the xml file
    """

    md = get_object_or_404(Metadata, id=metadata_id)
    try:
        doc = get_resource_capabilities(request, md)
    except (ReadTimeout, TimeoutError, ConnectionError) as e:
        # the remote server does not respond - we must deliver our stored capabilities document, which is not the requested version
        return HttpResponse(content=SERVICE_CAPABILITIES_UNAVAILABLE)
    return HttpResponse(doc, content_type='application/xml')


@resolve_metadata_public_id
def get_metadata_html(request: HttpRequest, metadata_id):
    """ Returns the metadata as html rendered view
        Args:
            request (HttpRequest): The incoming request
            metadata_id : The metadata id
        Returns:
             A HttpResponse containing the html formated metadata
    """
    # ---- constant values
    base_template = '404.html'
    # ----
    md = get_object_or_404(Metadata, id=metadata_id)
    if md.is_updatecandidate:
        return HttpResponse(status=404, content=SERVICE_NOT_FOUND)

    # collect global data for all cases
    params = {
        'md_id': md.id,
        'title': md.title,
        'abstract': md.abstract,
        'access_constraints': md.access_constraints,
        'capabilities_original_uri': md.capabilities_original_uri,
        'capabilities_uri': md.capabilities_uri,
        'contact': collect_contact_data(md.contact),
        "SEMANTIC_WEB_HTML_INFORMATION": SEMANTIC_WEB_HTML_INFORMATION,
    }

    params.update(collect_metadata_related_objects(md, request, ))

    # build the single view cases: wms root, wms layer, wfs root, wfs featuretype, wcs, metadata
    if md.is_metadata_type(MetadataEnum.DATASET):
        base_template = 'metadata/base/dataset/dataset_metadata_as_html.html'
        params['contact'] = collect_contact_data(md.contact)
        params['bounding_box'] = md.allowed_area
        params['dataset_metadata'] = md
        params['fees'] = md.fees
        params['licence'] = md.licence
        params.update({'capabilities_uri': md.service_metadata_uri})

    elif md.is_metadata_type(MetadataEnum.FEATURETYPE):
        base_template = 'metadata/base/wfs/featuretype_metadata_as_html.html'
        params.update(collect_featuretype_data(md))

    elif md.is_metadata_type(MetadataEnum.LAYER):
        base_template = 'metadata/base/wms/layer_metadata_as_html.html'
        params.update(collect_layer_data(md, request))

    elif md.service.is_service_type(OGCServiceEnum.WMS):
        # wms root object
        base_template = 'metadata/base/wms/root_metadata_as_html.html'
        params.update(collect_wms_root_data(md, request))

    elif md.service.is_service_type(OGCServiceEnum.WFS):
        # wfs root object
        base_template = 'metadata/base/wfs/root_metadata_as_html.html'
        params.update(collect_wfs_root_data(md, request))

    elif md.is_catalogue_metadata:
        # ToDo: Add html view for CSW!
        pass

    return render(request=request, template_name=base_template, context=params)


@login_required
#@permission_required(PermissionEnum.CAN_UPDATE_RESOURCE.value)
#@ownership_required(Metadata, 'metadata_id')
@transaction.atomic
def new_pending_update_service(request: HttpRequest, metadata_id):
    """ Compare old service with new service and collect differences

    Args:
        request: The incoming request
        metadata_id: The service id
    Returns:
        A rendered view
    """
    current_service = get_object_or_404(Service, metadata__id=metadata_id)
    user = user_helper.get_user(request)

    form = UpdateServiceCheckForm(data=request.POST or None,
                                  request=request,
                                  reverse_lookup='resource:new-pending-update',
                                  reverse_args=[metadata_id, ],
                                  # ToDo: after refactoring of all forms is done, show_modal can be removed
                                  show_modal=True,
                                  current_service=current_service,
                                  requesting_user=user,
                                  form_title=_l(f'Update service: <strong>{current_service.metadata.title} [{current_service.metadata.id}]</strong>'))
    if request.method == 'GET':
        return form.render_view()

    if request.method == 'POST':
        # Check if update form is valid
        if form.is_valid():
            # Create db model from new service information (no persisting, yet)
            new_service = service_helper.create_service(
                service_type=form.url_dict.get("service"),
                version=service_helper.resolve_version_enum(form.url_dict.get("version")),
                base_uri=form.url_dict.get("base_uri"),
                user=user,
                register_group=current_service.created_by,
                is_update_candidate_for=current_service,
            )
            new_service.created_by_user = user
            new_service.keep_custom_md = form.cleaned_data['keep_custom_md']
            new_service.metadata.is_update_candidate_for = current_service.metadata
            new_service.metadata.created_by_user = user
            new_service.save()
            return HttpResponseRedirect(reverse("resource:pending-update", args=(metadata_id,)), status=303)
        else:
            form.fade_modal = False
            return form.render_view(status_code=422)

    return HttpResponseRedirect(reverse(request.GET.get('current-view', None), args=(metadata_id,)), status=303)

# Todo: wizard/form view?
@login_required
#@check_permission(PermissionEnum.CAN_UPDATE_RESOURCE)
@ownership_required(Metadata, 'metadata_id')
@transaction.atomic
def pending_update_service(request: HttpRequest, metadata_id, update_params: dict = None, status_code: int = 200, ):
    template = "views/service_update.html"
    user = user_helper.get_user(request)

    current_service = get_object_or_404(Service, metadata__id=metadata_id)
    try:
        new_service = Service.objects.get(is_update_candidate_for=current_service)
    except ObjectDoesNotExist:
        messages.error(request, _l("No updatecandidate was found."))
        # ToDo: make 7 dynamic
        messages.info(request, _l("Update candidates will be deleted after 7 days."))
        return HttpResponseRedirect(reverse("resource:detail", args=(metadata_id,)), status=303)

    if current_service.is_service_type(OGCServiceEnum.WMS):
        current_service.root_layer = Layer.objects.get(parent_service=current_service, parent=None)
        new_service.root_layer = Layer.objects.get(parent_service=new_service, parent=None)

    # Collect differences
    comparator = ServiceComparator(service_a=new_service, service_b=current_service)
    diff = comparator.compare_services()

    diff_elements = diff.get("layers", None) or diff.get("feature_types", {})
    update_confirmation_form = UpdateOldToNewElementsForm(
        new_elements=diff_elements.get("new"),
        removed_elements=diff_elements.get("removed"),
        current_service=current_service,
    )
    update_confirmation_form.action_url = reverse("resource:run-update", args=[metadata_id])

    updated_elements_md = []
    for element in diff_elements.get("updated"):
        updated_elements_md.append(element.metadata)

    removed_elements_md = []
    for element in diff_elements.get("removed"):
        removed_elements_md.append(element.metadata)

    updated_elements_table = UpdateServiceElements(request=request,
                                                   queryset=updated_elements_md,
                                                   current_view="resource:dismiss-pending-update",
                                                   order_by_field='updated',)

    removed_elements_table = UpdateServiceElements(request=request,
                                                   queryset=removed_elements_md,
                                                   current_view="resource:dismiss-pending-update",
                                                   order_by_field='removed',
                                                   )

    params = {
        "current_service": current_service,
        "update_service": new_service,
        "diff_elements": diff_elements,
        "updated_elements_table": updated_elements_table,
        "removed_elements_table": removed_elements_table,
        "update_confirmation_form": update_confirmation_form,
        "new_elements_per_page": request.GET.get('new_elements_per_page', 5),
    }

    if update_params:
        params.update(update_params)

    return render(request=request,
                  template_name=template,
                  context=params,
                  status=status_code)


@login_required
#@check_permission(PermissionEnum.CAN_UPDATE_RESOURCE)
@ownership_required(Metadata, 'metadata_id')
@transaction.atomic
def dismiss_pending_update_service(request: HttpRequest, metadata_id):
    user = user_helper.get_user(request)
    current_service = get_object_or_404(Service, metadata__id=metadata_id)
    new_service = get_object_or_404(Service, is_update_candidate_for=current_service)

    if request.method == 'POST':
        if new_service.created_by_user == user:
            new_service.delete()
            messages.success(request, _l("Pending update successfully dismissed."))
        else:
            messages.error(request, _l("You are not the owner of this pending update. Rejected!"))

        return HttpResponseRedirect(reverse("resource:detail", args=(current_service.metadata.id,)), status=303)

    return HttpResponseRedirect(reverse("resource:pending-update", args=(current_service.metadata.id,)), status=303)


@login_required
#@check_permission(PermissionEnum.CAN_UPDATE_RESOURCE)
@ownership_required(Metadata, 'metadata_id')
@transaction.atomic
def run_update_service(request: HttpRequest, metadata_id):
    if request.method == 'POST':
        current_service = get_object_or_404(Service.objects.select_related('metadata').prefetch_related('metadata__documents'), metadata__id=metadata_id)
        new_service = get_object_or_404(Service.objects.select_related('metadata').prefetch_related('metadata__documents'), is_update_candidate_for=current_service)

        if not current_service.is_service_type(OGCServiceEnum.WFS):
            new_service.root_layer = get_object_or_404(Layer, parent_service=new_service, parent=None)
            current_service.root_layer = get_object_or_404(Layer, parent_service=current_service, parent=None)

        comparator = ServiceComparator(service_a=new_service, service_b=current_service)
        diff = comparator.compare_services()

        diff_elements = diff.get("layers", None) or diff.get("feature_types", {})

        # We need to extract the linkage of new->old elements from the request by hand
        # key identifies the new element and it's identifier (not id!) and choice identifies the existing element's id!
        links = {}
        prefix = "new_elem_"
        for key, choice in request.POST.items():
            if prefix in key:
                links[key.replace(prefix, "")] = choice

        update_confirmation_form = UpdateOldToNewElementsForm(request.POST,
                                                              new_elements=diff_elements.get("new"),
                                                              removed_elements=diff_elements.get("removed"),
                                                              choices=links,
                                                              current_service=current_service,
                                                              )
        update_confirmation_form.action_url = reverse("resource:run-update", args=[metadata_id])
        if update_confirmation_form.is_valid():
            # UPDATE
            # First update the metadata of the whole service
            md = update_helper.update_metadata(
                current_service.metadata,
                new_service.metadata,
                new_service.keep_custom_md
            )
            md.save()
            current_service.metadata = md
            current_service.save()

            # Then update the service object
            current_service = update_helper.update_service(current_service, new_service)
            current_service.save()

            # Update the subelements
            if new_service.is_service_type(OGCServiceEnum.WFS):
                current_service = update_helper.update_wfs_elements(
                    current_service,
                    new_service,
                    diff,
                    links,
                    new_service.keep_custom_md
                )
            elif new_service.is_service_type(OGCServiceEnum.WMS):
                # takes long time | todo proof again after using django-mptt
                current_service = update_helper.update_wms_elements(
                    current_service,
                    new_service,
                    diff,
                    links,
                    new_service.keep_custom_md
                )

            current_service.save()

            update_helper.update_capability_document(current_service, new_service)

            current_service.save()

            user_helper.create_group_activity(
                current_service.metadata.created_by,
                request.user,
                SERVICE_UPDATED,
                current_service.metadata.title
            )

            new_service.delete()

            messages.success(request, SERVICE_UPDATED)
            return HttpResponseRedirect(reverse("resource:detail", args=(metadata_id,)), status=303)
        else:
            params = {"update_confirmation_form": update_confirmation_form, }
            return pending_update_service(request=request,
                                          metadata_id=metadata_id,
                                          update_params=params,
                                          status_code=422)
    else:
        return HttpResponseRedirect(reverse("resource:pending-update", args=(metadata_id,)), status=303)


<<<<<<< HEAD
def _check_for_dataset_metadata(metadata: Metadata, ):
    """ Checks whether a metadata object has a dataset metadata record.

    Args:
        metadata:
    Returns:
         The document or none
    """
    try:
        md_2 = metadata.get_related_dataset_metadata()
        return Document.objects.get(
            metadata=md_2,
            document_type=DocumentEnum.METADATA.value,
        )
    except ObjectDoesNotExist:
        return None


@method_decorator(login_required, name='dispatch')
@method_decorator(ownership_required(klass=Metadata, id_name='pk'), name='dispatch')
class ResourceDetailTableView(DetailView):
    model = Metadata
    template_name = 'generic_views/generic_detail_without_base.html'
    queryset = Metadata.objects.all().prefetch_related('contact', 'service', 'service__layer', 'featuretype')

    def get_context_data(self, **kwargs):
        context = super().get_context_data(**kwargs)
        details = ResourceDetailTable(data=[self.object, ], request=self.request, )
        details = render_to_string(template_name='skeletons/django_tables2_render_table.html',
                                   context={'table': details})
        context.update({'card_body': details})
        return context


@method_decorator(login_required, name='dispatch')
class ResourceRelatedDatasetView(DetailView):
    model = Metadata
    template_name = 'generic_views/generic_detail_without_base.html'
    queryset = Metadata.objects.all().prefetch_related('related_metadata',)

    def get_context_data(self, **kwargs):
        context = super().get_context_data(**kwargs)

        related_datasets = self.object.get_related_dataset_metadata()

        if related_datasets:
            item_list = []
            for related_dataset in related_datasets:
                link_to_dataset = Link(url=related_dataset.detail_view_uri, content=related_dataset.title)

                metadata_xml = Link(url=related_dataset.service_metadata_uri,
                                    content=FONT_AWESOME_ICONS['CAPABILITIES'] + _(' XML'),
                                    open_in_new_tab=True)
                metadata_html = Link(url=related_dataset.html_metadata_uri,
                                     content=FONT_AWESOME_ICONS['NEWSPAPER'] + _(' HTML'),
                                     open_in_new_tab=True)

                dataset_metadata_dropdown = Dropdown(btn_value=FONT_AWESOME_ICONS['METADATA'] + _(' Metadata'),
                                                     items=[metadata_xml, metadata_html],
                                                     color=ButtonColorEnum.SECONDARY,
                                                     header=_l('Show metadata as:'))

                render_helper = RenderHelper(user_permissions=list(filter(None, self.request.user.get_permissions())),
                                             update_url_qs=get_current_view_args(request=self.request),
                                             update_attrs={"class": ["btn-sm", "mr-1"]})
                right = render_helper.render_list_coherent(items=related_dataset.get_actions())

                item_content = DefaultHeaderRow(content_left=link_to_dataset.render(),
                                                content_center=dataset_metadata_dropdown.render(),
                                                content_right=right)
                item_list.append(ListGroupItem(content=item_content.render()))

            dataset_list = ListGroup(items=item_list)

        context.update({'card_body': dataset_list if related_datasets else ''})
        return context


@method_decorator(login_required, name='dispatch')
# ToDo: @method_decorator(check_ownership(klass=Metadata, id_name='pk'), name='dispatch')
class ResourceTreeView(DetailView):
    model = Metadata
    template_name = 'generic_views/generic_detail_with_base.html'
    # todo: filter all update candidates here
    # todo: prefetch_related
    queryset = Metadata.objects.filter(service__is_update_candidate_for=None)

    def dispatch(self, request, *args, **kwargs):
        default_dispatch(instance=self, extra_context=kwargs.get('update_params', {}), is_list_view=False)
        return super(ResourceTreeView, self).dispatch(request, *args, **kwargs)

    def get_context_data(self, **kwargs):
        context = super().get_context_data(**kwargs)
        context.update({'tree_style': True})
        render_helper = RenderHelper(user_permissions=list(filter(None, self.request.user.get_permissions())),
                                     update_url_qs=get_current_view_args(self.request),
                                     update_attrs={"class": ["btn-sm", "mr-1"]})
        actions = self.object.get_actions()
        context['object'].actions = render_helper.render_list_coherent(items=actions)

        card_body = ''
        root_details = None
        capabilities_dropdown = None
        sub_elements = None
        if self.object.is_metadata_type(MetadataEnum.SERVICE):
            root_details = Modal(title=f'Details of {self.object.title}',
                                 body='',
                                 fetch_url=reverse('resource:detail-table', args=[self.object.pk]),
                                 btn_content=Tag(tag='i', attrs={"class": [IconEnum.INFO.value]}) + _(' Details'),
                                 btn_attrs={"class": [ButtonColorEnum.SECONDARY.value, "mr-1"]},
                                 btn_tooltip=_l('Open details'),
                                 size=ModalSizeEnum.LARGE,)

            capabilities_original = Link(url=self.object.capabilities_original_uri, content=_('Original'),
                                         open_in_new_tab=True)
            capabilities_current = Link(url=self.object.capabilities_uri, content=_('Current'),
                                        open_in_new_tab=True)
            capabilities_dropdown = Dropdown(btn_value=Tag(tag='i', attrs={"class": [IconEnum.CAPABILITIES.value]}) + _(' Capabilities'),
                                             items=[capabilities_original, capabilities_current],
                                             color=ButtonColorEnum.SECONDARY,
                                             tooltip=_l('Show capabilities'),
                                             header=_l('See current or original:'),
                                             btn_attrs={"class": ['mr-1']})

            if self.object.is_service_type(enum=OGCServiceEnum.WMS):
                context['object'].title = Tag(tag='i', attrs={"class": [IconEnum.WMS.value]}) + f" {context['object'].title}"
                sub_elements = Layer.objects.filter(parent_service=self.object.service,
                                                    parent_layer=None).prefetch_related('metadata')

            elif self.object.is_service_type(enum=OGCServiceEnum.WFS):
                context['object'].title = Tag(tag='i', attrs={"class": [IconEnum.WFS.value]}) + f" {context['object'].title}"
                sub_elements = self.object.service.featuretypes.all().prefetch_related('elements')

        elif self.object.is_metadata_type(MetadataEnum.FEATURETYPE):
            context['object'].title = Tag(tag='i', attrs={"class": [IconEnum.FEATURETYPE.value]}) + f" {context['object'].title}"
            sub_elements = self.object.featuretype.elements.all()

        elif self.object.is_metadata_type(MetadataEnum.LAYER):
            context['object'].title = Tag(tag='i', attrs={"class": [IconEnum.LAYER.value]}) + f" {context['object'].title}"
            sub_elements = Layer.objects.filter(parent_layer=self.object.service).prefetch_related('metadata')

        if sub_elements:
            sub_element_accordions = ''
            if isinstance(sub_elements.first(), FeatureTypeElement):
                elements_table = FeatureTypeElementTable(data=sub_elements, orderable=False)
                sub_element_accordions += render_to_string(template_name='skeletons/django_tables2_bootstrap4_custom.html',
                                                           context={'table': elements_table})
            else:
                for sub_element in sub_elements:
                    details = Modal(title=f'Details of {sub_element.metadata.title}',
                                    body='',
                                    btn_content=Tag(tag='i', attrs={"class": [IconEnum.INFO.value]}) + _(' Details'),
                                    btn_attrs={"class": [ButtonColorEnum.SECONDARY.value, "mr-1"]},
                                    btn_tooltip=_l('Open details'),
                                    fetch_url=sub_element.metadata.detail_table_view_uri,
                                    size=ModalSizeEnum.LARGE)

                    metadata_xml = Link(url=sub_element.metadata.service_metadata_uri,
                                        content=Tag(tag='i', attrs={"class": [IconEnum.CAPABILITIES.value]}) + _(' XML'),
                                        open_in_new_tab=True)
                    metadata_html = Link(url=sub_element.metadata.html_metadata_uri,
                                         content=Tag(tag='i', attrs={"class": [IconEnum.NEWSPAPER.value]}) + _(' HTML'),
                                         open_in_new_tab=True)
                    metadata_dropdown = Dropdown(btn_value=Tag(tag='i', attrs={"class": [IconEnum.METADATA.value]}) + _(' Metadata'),
                                                 items=[metadata_xml, metadata_html],
                                                 color=ButtonColorEnum.SECONDARY,
                                                 tooltip=_l('Show metadata'),
                                                 header=_l('Show metadata as:'),
                                                 btn_attrs={"class": ["mr-1"]})

                    sub_element_icon = ''
                    if sub_element.metadata.is_metadata_type(MetadataEnum.LAYER):
                        sub_element_icon = FONT_AWESOME_ICONS['LAYER'] + ' '
                        sub_sub_elements_count = Layer.objects.filter(parent_layer=sub_element).count()
                    elif sub_element.metadata.is_metadata_type(MetadataEnum.FEATURETYPE):
                        sub_element_icon = FONT_AWESOME_ICONS['FEATURETYPE'] + ' '
                        sub_sub_elements_count = sub_element.elements.count()

                    accordion_title = sub_element_icon + sub_element.metadata.title + ' ' + Badge(content=sub_sub_elements_count)
                    accordion_title_center = f'{details}{metadata_dropdown}'

                    related_datasets = sub_element.metadata.get_related_dataset_metadata(count=True)
                    if related_datasets > 0:
                        dataset_modal = Modal(title=_l('Related datasets of ') + sub_element.metadata.title, body='',
                                              fetch_url=sub_element.metadata.detail_related_datasets_view_uri,
                                              btn_content=Tag(tag='i', attrs={"class": [IconEnum.METADATA.value]}) + _(' Datasets ') + Badge(content=related_datasets),
                                              btn_attrs={"class": [ButtonColorEnum.SECONDARY.value]},
                                              size=ModalSizeEnum.LARGE)
                        accordion_title_center += dataset_modal.button + dataset_modal

                    if sub_sub_elements_count > 0:
                        sub_element_accordions += Accordion(btn_value=accordion_title,
                                                            header_center_content=accordion_title_center,
                                                            header_right_content=render_helper.render_list_coherent(items=sub_element.metadata.get_actions()),
                                                            fetch_url=sub_element.metadata.detail_view_uri + '?with-base=False',
                                                            card_attrs={"style": ["overflow: inherit;"],
                                                                        "class": ["mb-1"]})
                    else:
                        content = DefaultHeaderRow(content_left=accordion_title,
                                                   content_center=accordion_title_center,
                                                   content_right=render_helper.render_list_coherent(items=sub_element.metadata.get_actions()))
                        card_header = CardHeader(content=content.render())
                        card_header.update_attributes(update_attrs={"class": ["mb-1"]})
                        sub_element_accordions += card_header

            card_body += sub_element_accordions

        metadata_xml = Link(url=self.object.service_metadata_uri,
                            content=Tag(tag='i', attrs={"class": [IconEnum.CAPABILITIES.value]}) + _(' XML'),
                            open_in_new_tab=True)
        metadata_html = Link(url=self.object.html_metadata_uri,
                             content=Tag(tag='i', attrs={"class": [IconEnum.NEWSPAPER.value]}) + _(' HTML'),
                             open_in_new_tab=True)
        metadata_dropdown = Dropdown(btn_value=Tag(tag='i', attrs={"class": [IconEnum.METADATA.value]}) + _(' Metadata'),
                                     color=ButtonColorEnum.SECONDARY,
                                     items=[metadata_xml, metadata_html],
                                     tooltip=_l('Show metadata'),
                                     header=_l('Show metadata as:'))

        card_header_title_center = root_details if root_details else ''
        card_header_title_center += capabilities_dropdown if capabilities_dropdown else ''
        card_header_title_center += metadata_dropdown

        context.update({
            'card_header_title_left': context['object'].title,
            'card_header_title_center': card_header_title_center,
            'card_header_title_right': render_helper.render_list_coherent(items=actions),
            'card_body': card_body
        })
        return context
=======
@login_required
def wfs_index(request: HttpRequest, update_params=None, status_code=None):
    """ Renders an overview of all wfs

    Args:
        request (HttpRequest): The incoming request
    Returns:
         A view
    """
    user = user_helper.get_user(request)
    user_groups = user.get_groups()

    # Default content
    template = "views/wfs_index.html"

    # get pending tasks
    pending_tasks = PendingTask.objects.filter(created_by__in=user_groups).order_by('id')
    pt_table = PendingTasksTable(data=pending_tasks,
                                 orderable=False,
                                 request=request,)

    params = {
        "pt_table": pt_table,
        "current_view": "resource:wfs-index"
    }

    params.update(_prepare_wfs_table(request=request, current_view='resource:wfs-index', user_groups=user_groups))

    if update_params:
        params.update(update_params)

    context = DefaultContext(request, params, user)
    return render(request=request,
                  template_name=template,
                  context=context.get_context(),
                  status=200 if status_code is None else status_code)


# Todo: index view
@login_required
@check_ownership(Metadata, 'object_id')
def detail(request: HttpRequest, object_id, update_params=None, status_code=None):
    """ Renders a detail view of the selected service

    Args:
        request: The incoming request
        object_id: The id of the selected metadata
        update_params: dict with params we will update before we return the context
        status_code
    Returns:
    """
    user = user_helper.get_user(request)

    template = "views/detail.html"
    service_md = get_object_or_404(Metadata, id=object_id)

    if _is_updatecandidate(service_md):
        return HttpResponse(status=404, content=SERVICE_NOT_FOUND)

    params = {}

    # catch featuretype
    if service_md.is_metadata_type(MetadataEnum.FEATURETYPE):
        params.update({'caption': _("Shows informations about the featuretype.")})
        template = "views/featuretype_detail_no_base.html" if 'no-base' in request.GET else "views/featuretype_detail.html"
        service = service_md.featuretype
        layers_md_list = {}
        params.update({'dataset_metadatas': service.metadata.get_related_dataset_metadatas()})
    else:
        if service_md.service.is_root:
            params.update({'caption': _("Shows informations about the service.")})
            service = service_md.service
            layers = Layer.objects.filter(parent_service=service_md.service)
            layers_md_list = layers.filter(parent=None)
        else:
            params.update({'caption': _("Shows informations about the sublayer.")})
            template = "views/sublayer_detail_no_base.html" if 'no-base' in request.GET else "views/sublayer_detail.html"
            service = Layer.objects.get(
                metadata=service_md
            )
            # get sublayers
            layers_md_list = Layer.objects.filter(
                parent=service_md.service
            )
            params.update({'dataset_metadatas': service.metadata.get_related_dataset_metadatas()})

    mime_types = {}

    formats = service_md.get_formats()
    for mime in formats:
        op = mime_types.get(mime.operation)
        if op is None:
            op = []
        op.append(mime.mime_type)
        mi = {mime.operation: op}
        mime_types.update(mi)

    params.update({
        "service_md": service_md,
        "service": service,
        "layers": layers_md_list,
        "mime_types": mime_types,
        "leaflet_add_bbox": True,
        "current_view": "resource:detail",
        "current_view_arg": object_id,
    })

    if update_params:
        params.update(update_params)

    context = DefaultContext(request, params, user)
    return render(request=request,
                  template_name=template,
                  context=context.get_context(),
                  status=200 if status_code is None else status_code)
>>>>>>> 7f13a3ef


@csrf_exempt
@resolve_metadata_public_id
@log_proxy
def get_operation_result(request: HttpRequest, proxy_log: ProxyLog, metadata_id):
    """ Checks whether the requested metadata is secured and resolves the operations uri for an allowed user - or not.

    Decides which operation will be handled by resolving a given 'request=' query parameter.
    This function has to be public available (no check_session decorator)
    The decorator allows POST requests without CSRF tokens (for non logged in users)

    Args:
        request (HttpRequest): The incoming request
        proxy_log (ProxyLog): The logging object
        metadata_id: The metadata id
    Returns:
         A redirect to the GetMap uri
    """
    # get request type and requested layer
    get_query_string = request.environ.get("QUERY_STRING", "")

    try:
        # redirects request to parent service, if the given id is not the root of the service
        metadata = Metadata.objects.get(id=metadata_id)
        operation_handler = OGCOperationRequestHandler(uri=get_query_string, request=request, metadata=metadata)

        if not metadata.is_active:
            return HttpResponse(status=423, content=SERVICE_DISABLED)

        elif operation_handler.request_param is None:
            return HttpResponse(status=500, content=SECURITY_PROXY_ERROR_MISSING_REQUEST_TYPE)

        elif operation_handler.request_param.upper() == OGCOperationEnum.GET_CAPABILITIES.value.upper():
            return _get_capabilities(request=request, metadata_id=metadata_id)

        elif not metadata.is_root():
            # we do not allow the direct call of operations on child elements, such as layers!
            # if the request tries that, we directly redirect it to the parent service!
            parent_md = metadata.service.parent_service.metadata
            return get_operation_result(request=request, id=parent_md.id)

        # We need to check if at least one of the requested layers is secured.
        md_secured = metadata.is_secured
        if operation_handler.layers_param is not None:
            layers = operation_handler.layers_param.split(",")
            layers_md = Metadata.objects.filter(
                identifier__in=layers,
                service__parent_service__metadata=metadata
            )
            md_secured = layers_md.filter(is_secured=True).exists()

            if layers_md.count() != len(layers):
                # at least one requested layer could not be found in the database
                return HttpResponse(status=404, content=SERVICE_LAYER_NOT_FOUND)
        if md_secured:
            response_dict = operation_handler.get_allowed_operation_response()
        else:
            response_dict = operation_handler.get_operation_response(proxy_log=proxy_log)

        response = response_dict.get("response", None)
        content_type = response_dict.get("response_type", "")

        if response is None:
            # metadata is secured but user is not allowed
            return HttpResponse(status=401, content=SECURITY_PROXY_NOT_ALLOWED)

        # Log the response, if needed
        if proxy_log is not None:
            response_encoded = base64.b64encode(response).decode("UTF-8")
            async_log_response.delay(
                proxy_log.id,
                response_encoded,
                operation_handler.request_param,
                operation_handler.format_param,
            )

        len_response = len(response)
        if len_response <= 5000000:
            return HttpResponse(response, content_type=content_type)
        else:
            # data too big - we should stream it!
            # make sure the response is in bytes
            if not isinstance(response, bytes):
                response = bytes(response)
            buffer = BytesIO(response)
            return StreamingHttpResponse(buffer, content_type=content_type)

    except ObjectDoesNotExist:
        return HttpResponse(status=404, content=SERVICE_NOT_FOUND)
    except ReadTimeout:
        return HttpResponse(status=408, content=CONNECTION_TIMEOUT.format(request.build_absolute_uri()))
    except Exception as e:
        return HttpResponse(status=500, content=e)


@resolve_metadata_public_id
def get_metadata_legend(request: HttpRequest, metadata_id, style_id: int):
    """ Calls the legend uri of a special style inside the metadata (<LegendURL> element) and returns the response to the user

    This function has to be public available (no check_session decorator)

    Args:
        request (HttpRequest): The incoming HttpRequest
        metadata_id: The metadata id
        style_id (int): The style id
    Returns:
        HttpResponse
    """
    style = get_object_or_404(Style, id=style_id)
    uri = style.legend_uri
    con = CommonConnector(uri)
    con.load()
    response = con.content
    return HttpResponse(response, content_type="")


@method_decorator(login_required, name='dispatch')
class LogsIndexView(ExportMixin, SingleTableMixin, FilterView):
    model = ProxyLog
    table_class = ProxyLogTable
    filterset_class = ProxyLogTableFilter

    def get_table(self, **kwargs):
        # set some custom attributes for template rendering
        table = super(LogsIndexView, self).get_table(**kwargs)
        table.title = Tag(tag='i', attrs={"class": [IconEnum.LOGS.value]}) + _(' Logs')

        render_helper = RenderHelper(user_permissions=list(filter(None, self.request.user.get_permissions())),
                                     update_url_qs=get_current_view_args(self.request))

        # append export links
        query_trailer_sign = "?"
        if self.request.GET:
            query_trailer_sign = "&"
        csv_download_link = Link(url=self.request.get_full_path() + f"{query_trailer_sign}_export=csv", content=".csv")
        json_download_link = Link(url=self.request.get_full_path() + f"{query_trailer_sign}_export=json", content=".json")

        dropdown = Dropdown(btn_value=Tag(tag='i', attrs={"class": [IconEnum.DOWNLOAD.value]}) + _(" Export as"),
                            items=[csv_download_link, json_download_link],
                            needs_perm=PermissionEnum.CAN_ACCESS_LOGS.value)
        table.actions = [render_helper.render_item(item=dropdown)]
        return table

    def dispatch(self, request, *args, **kwargs):
        default_dispatch(instance=self)
        self.export_name = f'MrMap_logs_{timezone.now().strftime("%Y-%m-%dT%H_%M_%S")}'
        return super(LogsIndexView, self).dispatch(request, *args, **kwargs)

    def get_queryset(self):
        group_metadatas = Metadata.objects.filter(created_by__in=self.request.user.get_groups())

        return ProxyLog.objects.filter(
            metadata__in=group_metadatas
        ).prefetch_related(
            "metadata",
            "user"
        )<|MERGE_RESOLUTION|>--- conflicted
+++ resolved
@@ -808,7 +808,6 @@
         return HttpResponseRedirect(reverse("resource:pending-update", args=(metadata_id,)), status=303)
 
 
-<<<<<<< HEAD
 def _check_for_dataset_metadata(metadata: Metadata, ):
     """ Checks whether a metadata object has a dataset metadata record.
 
@@ -1039,123 +1038,6 @@
             'card_body': card_body
         })
         return context
-=======
-@login_required
-def wfs_index(request: HttpRequest, update_params=None, status_code=None):
-    """ Renders an overview of all wfs
-
-    Args:
-        request (HttpRequest): The incoming request
-    Returns:
-         A view
-    """
-    user = user_helper.get_user(request)
-    user_groups = user.get_groups()
-
-    # Default content
-    template = "views/wfs_index.html"
-
-    # get pending tasks
-    pending_tasks = PendingTask.objects.filter(created_by__in=user_groups).order_by('id')
-    pt_table = PendingTasksTable(data=pending_tasks,
-                                 orderable=False,
-                                 request=request,)
-
-    params = {
-        "pt_table": pt_table,
-        "current_view": "resource:wfs-index"
-    }
-
-    params.update(_prepare_wfs_table(request=request, current_view='resource:wfs-index', user_groups=user_groups))
-
-    if update_params:
-        params.update(update_params)
-
-    context = DefaultContext(request, params, user)
-    return render(request=request,
-                  template_name=template,
-                  context=context.get_context(),
-                  status=200 if status_code is None else status_code)
-
-
-# Todo: index view
-@login_required
-@check_ownership(Metadata, 'object_id')
-def detail(request: HttpRequest, object_id, update_params=None, status_code=None):
-    """ Renders a detail view of the selected service
-
-    Args:
-        request: The incoming request
-        object_id: The id of the selected metadata
-        update_params: dict with params we will update before we return the context
-        status_code
-    Returns:
-    """
-    user = user_helper.get_user(request)
-
-    template = "views/detail.html"
-    service_md = get_object_or_404(Metadata, id=object_id)
-
-    if _is_updatecandidate(service_md):
-        return HttpResponse(status=404, content=SERVICE_NOT_FOUND)
-
-    params = {}
-
-    # catch featuretype
-    if service_md.is_metadata_type(MetadataEnum.FEATURETYPE):
-        params.update({'caption': _("Shows informations about the featuretype.")})
-        template = "views/featuretype_detail_no_base.html" if 'no-base' in request.GET else "views/featuretype_detail.html"
-        service = service_md.featuretype
-        layers_md_list = {}
-        params.update({'dataset_metadatas': service.metadata.get_related_dataset_metadatas()})
-    else:
-        if service_md.service.is_root:
-            params.update({'caption': _("Shows informations about the service.")})
-            service = service_md.service
-            layers = Layer.objects.filter(parent_service=service_md.service)
-            layers_md_list = layers.filter(parent=None)
-        else:
-            params.update({'caption': _("Shows informations about the sublayer.")})
-            template = "views/sublayer_detail_no_base.html" if 'no-base' in request.GET else "views/sublayer_detail.html"
-            service = Layer.objects.get(
-                metadata=service_md
-            )
-            # get sublayers
-            layers_md_list = Layer.objects.filter(
-                parent=service_md.service
-            )
-            params.update({'dataset_metadatas': service.metadata.get_related_dataset_metadatas()})
-
-    mime_types = {}
-
-    formats = service_md.get_formats()
-    for mime in formats:
-        op = mime_types.get(mime.operation)
-        if op is None:
-            op = []
-        op.append(mime.mime_type)
-        mi = {mime.operation: op}
-        mime_types.update(mi)
-
-    params.update({
-        "service_md": service_md,
-        "service": service,
-        "layers": layers_md_list,
-        "mime_types": mime_types,
-        "leaflet_add_bbox": True,
-        "current_view": "resource:detail",
-        "current_view_arg": object_id,
-    })
-
-    if update_params:
-        params.update(update_params)
-
-    context = DefaultContext(request, params, user)
-    return render(request=request,
-                  template_name=template,
-                  context=context.get_context(),
-                  status=200 if status_code is None else status_code)
->>>>>>> 7f13a3ef
 
 
 @csrf_exempt

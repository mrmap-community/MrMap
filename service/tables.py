import django_tables2 as tables
from django.db.models import F
from django.utils.html import format_html
from django.urls import reverse
import json
from MapSkinner.celery_app import app
from celery.result import AsyncResult
from MapSkinner.utils import get_theme, get_ok_nok_icon
from MapSkinner.consts import URL_PATTERN, URL_BTN_PATTERN, BTN_CLASS, BTN_SM_CLASS
from django.db.models import Count


def _get_close_button(url, user):
    return format_html(URL_BTN_PATTERN,
                       BTN_CLASS,
                       BTN_SM_CLASS,
                       get_theme(user)["TABLE"]["BTN_DANGER_COLOR"],
                       url,
                       format_html(get_theme(user)["ICONS"]['WINDOW_CLOSE']),)


class ServiceTable(tables.Table):
<<<<<<< HEAD
    attrs = {
        "th":{
            "class": "align-middle",
        }
    }
    wms_title = tables.Column(accessor='title', verbose_name='Title', empty_values=[], attrs=attrs)
    wms_active = tables.Column(accessor='is_active', verbose_name='Active', attrs=attrs)
    wms_secured_access = tables.Column(accessor='is_secured', verbose_name='Secured access', attrs=attrs)
    wms_secured_externally = tables.Column(accessor='has_external_authentication', verbose_name='Secured externally', attrs=attrs)
    wms_version = tables.Column(accessor='service.servicetype.version', verbose_name='Version', attrs=attrs)
    wms_data_provider = tables.Column(accessor='contact.organization_name', verbose_name='Data provider', attrs=attrs)
    wms_registered_by_group = tables.Column(accessor='service.created_by', verbose_name='Registered by group', attrs=attrs)
    wms_registered_for = tables.Column(accessor='service.published_for', verbose_name='Registered for', attrs=attrs)
    wms_created_on = tables.Column(accessor='created', verbose_name='Created on', attrs=attrs)
=======
    wms_title = tables.Column(accessor='title', verbose_name='Title', empty_values=[])
    wms_active = tables.Column(accessor='is_active', verbose_name='Active', )
    wms_secured_access = tables.Column(accessor='is_secured', verbose_name='Secured access', )
    wms_secured_externally = tables.Column(accessor='external_authentication', verbose_name='Secured externally', empty_values=[], )
    wms_version = tables.Column(accessor='service.servicetype.version', verbose_name='Version', )
    wms_data_provider = tables.Column(accessor='contact.organization_name', verbose_name='Data provider', )
    wms_registered_by_group = tables.Column(accessor='service.created_by', verbose_name='Registered by group', )
    wms_registered_for = tables.Column(accessor='service.published_for', verbose_name='Registered for', )
    wms_created_on = tables.Column(accessor='created', verbose_name='Created on', )
>>>>>>> 7b193aa0

    def __init__(self, *args, **kwargs):
        self.user = kwargs.pop('user')
        super().__init__(*args, **kwargs)

    def render_wms_title(self, value, record):
        url = reverse('service:detail', args=(record.id,))
        return format_html(URL_PATTERN, get_theme(self.user)["TABLE"]["LINK_COLOR"], url, value, )

    @staticmethod
    def render_wms_active(value):
        return get_ok_nok_icon(value)

    @staticmethod
    def render_wms_secured_access(value):
        return get_ok_nok_icon(value)

    @staticmethod
    def render_wms_secured_externally(value):
        return get_ok_nok_icon(value)

    def render_wms_data_provider(self, value, record):
        url = reverse('structure:detail-organization', args=(record.contact.id,))
        return format_html(URL_PATTERN, get_theme(self.user)["TABLE"]["LINK_COLOR"], url, value, )

    def render_wms_registered_by_group(self, value, record):
        url = reverse('structure:detail-group', args=(record.service.created_by.id,))
        return format_html(URL_PATTERN, get_theme(self.user)["TABLE"]["LINK_COLOR"], url, value, )

    def render_wms_registered_for(self, value, record):
        if record.service.published_for is not None:
            url = reverse('structure:detail-organization', args=(record.service.published_for.id,))
            return format_html(URL_PATTERN, get_theme(self.user)["TABLE"]["LINK_COLOR"], url, value, )
        else:
            return value


class WmsServiceTable(ServiceTable):
    attrs = {
        "th":{
            "class": "align-middle",
        }
    }
    wms_layers = tables.Column(verbose_name='Layers', empty_values=[], attrs=attrs)

    class Meta:
        sequence = ("wms_title", "wms_layers", "...")
        row_attrs = {
            "class": "text-center"
        }

    @staticmethod
    def render_wms_layers(record):
        count = record.service.child_service.count()
        return str(count)

    @staticmethod
    def order_wms_layers(queryset, is_descending):
        queryset = queryset.annotate(
            count=Count("service__child_service")
        ).order_by(("-" if is_descending else "") + "count")
        return queryset, True


class WmsLayerTable(ServiceTable):
    wms_parent_service = tables.Column(verbose_name='Parent service', empty_values=[], )

    class Meta:
        sequence = ("wms_title", "wms_parent_service", "...")
        row_attrs = {
            "class": "text-center"
        }

    def render_wms_parent_service(self, record):
        url = reverse('service:detail', args=(record.service.parent_service.metadata.id,))
        return format_html(URL_PATTERN, get_theme(self.user)["TABLE"]["LINK_COLOR"], url, record.service.parent_service.metadata.title)


class WfsServiceTable(tables.Table):
    class Meta:
        row_attrs = {
            "class": "text-center"
        }

    wfs_title = tables.Column(accessor='title', verbose_name='Title', )
    wfs_featuretypes = tables.Column(verbose_name='Featuretypes', empty_values=[], )
    wfs_active = tables.Column(accessor='is_active', verbose_name='Active', )
    wfs_secured_access = tables.Column(accessor='is_secured', verbose_name='Secured access', )
    wfs_secured_externally = tables.Column(accessor='external_authentication', verbose_name='Secured externally', empty_values=[], )
    wfs_version = tables.Column(accessor='service.servicetype.version', verbose_name='Version', )
    wfs_data_provider = tables.Column(accessor='contact.organization_name', verbose_name='Data provider', )
    wfs_registered_by_group = tables.Column(accessor='service.created_by', verbose_name='Registered by group', )
    wfs_registered_for = tables.Column(accessor='service.published_for', verbose_name='Registered for', )
    wfs_created_on = tables.Column(accessor='created', verbose_name='Created on', )

    def __init__(self, *args, **kwargs):
        self.user = kwargs.pop('user')
        super().__init__(*args, **kwargs)

    def render_wfs_title(self, value, record):
        url = reverse('service:detail', args=(record.id,))
        return format_html(URL_PATTERN, get_theme(self.user)["TABLE"]["LINK_COLOR"], url, value, )

    @staticmethod
    def render_wfs_featuretypes(record):
        count = record.service.featuretypes.count()
        return str(count)

    @staticmethod
    def render_wfs_active(value):
        return get_ok_nok_icon(value)

    @staticmethod
    def render_wfs_active(value):
        return get_ok_nok_icon(value)

    @staticmethod
    def render_wfs_secured_access(value):
        return get_ok_nok_icon(value)

    @staticmethod
    def render_wfs_secured_externally(value):
        return get_ok_nok_icon(value)

    def render_wfs_data_provider(self, value, record):
        url = reverse('structure:detail-organization', args=(record.contact.id,))
        return format_html(URL_PATTERN, get_theme(self.user)["TABLE"]["LINK_COLOR"], url, value, )

    def render_wfs_registered_by_group(self, value, record):
        url = reverse('structure:detail-group', args=(record.service.created_by.id,))
        return format_html(URL_PATTERN, get_theme(self.user)["TABLE"]["LINK_COLOR"], url, value, )

    def render_wfs_registered_for(self, value, record):
        if record.service.published_for is not None:
            url = reverse('structure:detail-organization', args=(record.service.published_for.id,))
            return format_html(URL_PATTERN, get_theme(self.user)["TABLE"]["LINK_COLOR"], url, value, )
        else:
            return value

    @staticmethod
    def order_wfs_featuretypes(queryset, is_descending):
        queryset = queryset.annotate(
            count=Count("service__featuretypes")
        ).order_by(("-" if is_descending else "") + "count")
        return queryset, True


class PendingTasksTable(tables.Table):
    pt_cancle = tables.Column(verbose_name=' ', empty_values=[], )
    pt_status = tables.Column(verbose_name='Status', empty_values=[], )
    pt_service = tables.Column(verbose_name='Service', empty_values=[], )
    pt_phase = tables.Column(verbose_name='Phase', empty_values=[], )
    pt_progress = tables.Column(verbose_name='Progress', empty_values=[], )

    def __init__(self, *args, **kwargs):
        self.user = kwargs.pop('user')
        super().__init__(*args, **kwargs)

    def render_pt_cancle(self, record):
        url = reverse('structure:remove-task', args=(record.task_id,))
        return _get_close_button(url, self.user)

    @staticmethod
    def render_pt_status():
        return format_html('<div class="spinner-border spinner-border-sm" role="status">'
                           '<span class="sr-only">Loading...</span>'
                           '</div>')

    @staticmethod
    def render_pt_service(record):
        # TODO: remove this sticky json
        return str(json.loads(record.description)['service'])

    @staticmethod
    def render_pt_phase(record):
        # TODO: remove this sticky json
        try:
            return str(json.loads(record.description)['phase'])
        except KeyError as e:
            return str(e)

    @staticmethod
    def render_pt_progress(record):

        task = AsyncResult(record.task_id, app=app)
        try:
            info_dict = task.info

            if info_dict is not None:
                if task.info['current'] is None:
                    progress_value = '1'  # 1 % to show something ¯\_(ツ)_/¯
                else:
                    progress_value = str(int(task.info['current']))
            else:
                progress_value = '1' # 1 % to show something ¯\_(ツ)_/¯

            return format_html('<div class="progress">' \
                               '<div class="progress-bar progress-bar-striped progress-bar-animated" role="progressbar" ' \
                               'aria-valuenow="' + progress_value + '" aria-valuemin="0" aria-valuemax="100" ' \
                                                                    'style="width: ' + progress_value + '%">'+ progress_value + \
                                                                                                        ' %</div>' \
                                                                                                        '</div>')
        except Exception as e:
            return str(e)<|MERGE_RESOLUTION|>--- conflicted
+++ resolved
@@ -20,7 +20,6 @@
 
 
 class ServiceTable(tables.Table):
-<<<<<<< HEAD
     attrs = {
         "th":{
             "class": "align-middle",
@@ -35,17 +34,6 @@
     wms_registered_by_group = tables.Column(accessor='service.created_by', verbose_name='Registered by group', attrs=attrs)
     wms_registered_for = tables.Column(accessor='service.published_for', verbose_name='Registered for', attrs=attrs)
     wms_created_on = tables.Column(accessor='created', verbose_name='Created on', attrs=attrs)
-=======
-    wms_title = tables.Column(accessor='title', verbose_name='Title', empty_values=[])
-    wms_active = tables.Column(accessor='is_active', verbose_name='Active', )
-    wms_secured_access = tables.Column(accessor='is_secured', verbose_name='Secured access', )
-    wms_secured_externally = tables.Column(accessor='external_authentication', verbose_name='Secured externally', empty_values=[], )
-    wms_version = tables.Column(accessor='service.servicetype.version', verbose_name='Version', )
-    wms_data_provider = tables.Column(accessor='contact.organization_name', verbose_name='Data provider', )
-    wms_registered_by_group = tables.Column(accessor='service.created_by', verbose_name='Registered by group', )
-    wms_registered_for = tables.Column(accessor='service.published_for', verbose_name='Registered for', )
-    wms_created_on = tables.Column(accessor='created', verbose_name='Created on', )
->>>>>>> 7b193aa0
 
     def __init__(self, *args, **kwargs):
         self.user = kwargs.pop('user')

MAP
    CONFIG "MS_ERRORFILE" stderr
    DEBUG 5
    NAME "spatial security"
    STATUS ON
    TRANSPARENT ON
    EXTENT 0 40 10 54

    PROJECTION
        "init=epsg:4326"
    END

    WEB
        METADATA
            "wms_enable_request" "*"
            "wms_srs" "EPSG:4326 EPSG:4258 EPSG:31466 EPSG:31467 EPSG:31468 EPSG:25832 EPSG:3857"
        END
    END

    LAYER
        NAME "mask"
        TYPE POLYGON
        STATUS ON

        VALIDATION
            "keys" "(([0-9,])+|^'[-_0-9A-Za-z]+'$)"
            "table" "(service_securedoperation)"
            "geom_column" "(bounding_geometry)"
            "key_column" "(id)"
        END

        CONNECTIONTYPE POSTGIS
<<<<<<< HEAD
        CONNECTION "host=127.0.0.1 dbname=mapskinner user=postgres port=5432"
=======
        CONNECTION "host=localhost dbname=MrMap user=postgres port=5432"
>>>>>>> f4f6c868

        DATA "geom FROM (SELECT %key_column%, ST_UnaryUnion(%geom_column%) geom FROM %table% WHERE %key_column% in (%keys%) GROUP BY %key_column%) foo USING unique %key_column% USING SRID=4326"

        CLASS
            STYLE
                COLOR 0 0 0
            END
        END
    END
END<|MERGE_RESOLUTION|>--- conflicted
+++ resolved
@@ -30,11 +30,7 @@
         END
 
         CONNECTIONTYPE POSTGIS
-<<<<<<< HEAD
-        CONNECTION "host=127.0.0.1 dbname=mapskinner user=postgres port=5432"
-=======
         CONNECTION "host=localhost dbname=MrMap user=postgres port=5432"
->>>>>>> f4f6c868
 
         DATA "geom FROM (SELECT %key_column%, ST_UnaryUnion(%geom_column%) geom FROM %table% WHERE %key_column% in (%keys%) GROUP BY %key_column%) foo USING unique %key_column% USING SRID=4326"
 

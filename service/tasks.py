"""
Author: Michel Peltriaux
Organization: Spatial data infrastructure Rhineland-Palatinate, Germany
Contact: michel.peltriaux@vermkv.rlp.de
Created on: 12.08.19

"""
import base64
import json
import time

from celery import shared_task
from django.contrib.gis.geos import GEOSGeometry, Polygon, GeometryCollection
from django.db import transaction

from lxml.etree import XMLSyntaxError, XPathEvalError
from requests.exceptions import InvalidURL

from MrMap import utils
from MrMap.cacher import PageCacher
from MrMap.messages import SERVICE_REGISTERED, SERVICE_ACTIVATED, SERVICE_DEACTIVATED
from MrMap.settings import EXEC_TIME_PRINT, PROGRESS_STATUS_AFTER_PARSING
from api.settings import API_CACHE_KEY_PREFIX
from csw.settings import CSW_CACHE_PREFIX
from service.settings import DEFAULT_SRS
from service.models import Service, Metadata, SecuredOperation, ExternalAuthentication, \
    MetadataRelation
from service.settings import service_logger
from structure.models import MrMapUser, MrMapGroup, Organization, PendingTask
from service.helper import service_helper, task_helper
from users.helper import user_helper


@shared_task(name="async_increase_hits")
def async_increase_hits(metadata_id: int):
    """ Async call for increasing the hit counter of a metadata record

    Args:
        metadata_id (int): The metadata record id
    Returns:
         nothing
    """
    md = Metadata.objects.get(id=metadata_id)
    md.increase_hits()


@shared_task(name="async_activate_service")
@transaction.atomic
def async_activate_service(metadata_id, user_id: int, is_active: bool):
    """ Async call for activating a service, its subelements and all of their related metadata

    Args:
        metadata_id : The service parameter
        user_id (int): The user id of the performing user

    Returns:
        nothing
    """
    user = MrMapUser.objects.get(id=user_id)

    # get service and change status
    service = Service.objects.get(metadata__id=metadata_id)

    elements = service.subelements + [service]
    for element in elements:
        element.is_active = is_active
        element.save(update_last_modified=False)

        md = element.metadata
        md.is_active = is_active
        md.set_documents_active_status(is_active)
        md.save(update_last_modified=False)

        # activate related metadata (if exists)
        md_relations = MetadataRelation.objects.filter(
            metadata_from=md
        )
        for relation in md_relations:
            related_md = relation.metadata_to

            # Check for dependencies before toggling active status
            # We are only interested in dependencies from activated metadatas
            relations_from_others = MetadataRelation.objects.filter(
                metadata_to=related_md,
                metadata_from__is_active=True
            )
            if relations_from_others.count() > 1 and is_active is False:
                # If there are more than our relation and we want to deactivate, we do NOT proceed
                continue
            else:
                # If there are no other dependencies OR we just want to activate the resource, we are good to go
                related_md.set_documents_active_status(is_active)
                related_md.is_active = is_active
                related_md.save()

    # Formating using an empty string here is correct, since these are the messages we show in
    # the group activity list. We reuse a message template, which uses a '{}' placeholder.
    # Since we do not show the title in here, we remove the placeholder with an empty string.
    if service.metadata.is_active:
        msg = SERVICE_ACTIVATED.format("")
    else:
        msg = SERVICE_DEACTIVATED.format("")

    # clear page cacher for API and csw
    page_cacher = PageCacher()
    page_cacher.remove_pages(API_CACHE_KEY_PREFIX)
    page_cacher.remove_pages(CSW_CACHE_PREFIX)

    user_helper.create_group_activity(service.metadata.created_by, user, msg, service.metadata.title)


@shared_task(name="async_secure_service_task")
def async_secure_service_task(metadata_id: int, group_id: int, operations: list, bounding_geometry: str):
    """ Async call for securing a service

    Since this is something that can happen in the background, we should push it to the background!

    Args;
        metadata_id (int): The service that shall be secured
        is_secured (bool): Whether to secure the service or not
        groups (list): The groups which are allowed to perform the RequestOperation
        operation (RequestOperation): The operation that shall be secured or not
    Returns:
         nothing
    """
    md = Metadata.objects.get(id=metadata_id)

    # First get the MrMapGroup object
    if group_id is None:
        group = None
    else:
        group = MrMapGroup.objects.get(
            id=group_id
        )

    try:
        features = json.loads(bounding_geometry)
        geoms = []
        for feature in features["features"]:
            feature_geom = feature["geometry"]
            feature_coords = feature_geom["coordinates"]
            for coord in feature_coords:
                geom = GEOSGeometry(Polygon(coord), srid=DEFAULT_SRS)
                geoms.append(geom)
        # Create GeosGeometry from GeoJson
        bounding_geometry = GeometryCollection(
            geoms
        )
    except Exception as e:
        bounding_geometry = None

    # Create list of parent metadata and all subelement metadatas
    metadatas = md.get_subelements_metadatas()
    metadatas = [md] + metadatas

    with transaction.atomic():
        # Iterate over all metadatas to set the restricted geometry
        for md in metadatas:
            # Create a list of objects, which shall be deleted if not found anymore in the new form data
            to_be_deleted = md.secured_operations.filter(
                allowed_group=group
            )
            to_be_deleted = {op.operation: op for op in to_be_deleted}
            # Then iterate over all operations, which shall be secured and create/update the bounding geometry
            for operation in operations:
                try:
                    # Since we are currently iterating through this operation, which shall be secured, we can delete
                    # the entry from the list of entries which would be deleted in the end!
                    del to_be_deleted[operation]
                except KeyError:
                    pass
                secured_operation = md.secured_operations.filter(
                    operation=operation,
                    allowed_group=group,
                )
                if secured_operation.exists():
                    # update
                    secured_operation = secured_operation.first()
                    secured_operation.bounding_geometry = bounding_geometry
                    secured_operation.save()
                else:
                    # New!
                    sec_op = SecuredOperation.objects.create(
                        secured_metadata=md,
                        operation=operation,
                        allowed_group=group,
                        bounding_geometry=bounding_geometry
                    )
                    md.secured_operations.add(sec_op)

            # Delete the operations which are not present anymore in the form data!
            for key, entry in to_be_deleted.items():
                entry.delete()


@shared_task(name="async_remove_service_task")
def async_remove_service_task(service_id: int):
    """ Async call for removing of services

    Since this is something that can happen in the background, we should push it to the background!

    Args;
        service_id (int): The id of the service which shall be removed
    Returns:
         nothing
    """
    service = Service.objects.get(id=service_id)
    service.delete()


@shared_task(name="async_new_service_task")
def async_new_service(url_dict: dict, user_id: int, register_group_id: int, register_for_organization_id: int, external_auth: dict):
    """ Async call of new service creation

    Since redis is used as broker, the objects can not be passed directly into the function. They have to be resolved using
    their ids, since the objects are not easily serializable using json

    Args:
        url_dict (dict): Contains basic information about the service like connection uri
        user_id (int): Id of the performing user
        register_group_id (int): Id of the group which wants to register
        register_for_organization_id (int): Id of the organization for which the service is registered
    Returns:
        nothing
    """
    # create ExternalAuthentication object
    if external_auth is not None:
        external_auth = ExternalAuthentication(
            username=external_auth["username"],
            password=external_auth["password"],
            auth_type=external_auth["auth_type"],
        )

    # get current task id
    curr_task_id = async_new_service.request.id

    # set progress for current task to 0
    if curr_task_id is not None:
        task_helper.update_progress(async_new_service, 0)

    # restore objects from ids
    user = MrMapUser.objects.get(id=user_id)
    url_dict["service"] = service_helper.resolve_service_enum(url_dict["service"])
    url_dict["version"] = service_helper.resolve_version_enum(url_dict["version"])

    register_group = MrMapGroup.objects.get(id=register_group_id)
    if utils.resolve_none_string(str(register_for_organization_id)) is not None:
        register_for_organization = Organization.objects.get(id=register_for_organization_id)
    else:
        register_for_organization = None

    try:
        t_start = time.time()
        service = service_helper.create_service(
            url_dict.get("service"),
            url_dict.get("version"),
            url_dict.get("base_uri"),
            user,
            register_group,
            register_for_organization,
            async_task=async_new_service,
            external_auth=external_auth
        )

        # update progress
        if curr_task_id is not None:
            task_helper.update_progress(async_new_service, PROGRESS_STATUS_AFTER_PARSING)

        # get db object
        if curr_task_id is not None:
            pending_task = PendingTask.objects.get(task_id=curr_task_id)
            # update db pending task information
            pending_task.description = json.dumps({
                "service": service.metadata.title,
                "phase": "Persisting",
            })
            pending_task.save()

        # update progress
        if curr_task_id is not None:
            task_helper.update_progress(async_new_service, 95)

        # after service AND documents have been persisted, we can now set the service being secured if needed
        if external_auth is not None:
            service.metadata.set_proxy(True)

        # after metadata has been persisted, we can auto-generate all metadata public_id's
        metadatas = service.metadata.get_subelements_metadatas()
        metadatas = [service.metadata] + metadatas
        for md in metadatas:
            if md.public_id is None:
                md.public_id = md.generate_public_id()
                md.save()
        service_logger.debug(EXEC_TIME_PRINT % ("total registration", time.time() - t_start))
        user_helper.create_group_activity(service.metadata.created_by, user, SERVICE_REGISTERED, service.metadata.title)

        if curr_task_id is not None:
            task_helper.update_progress(async_new_service, 100)

        # delete pending task from db
        if curr_task_id is not None:
            pending_task = PendingTask.objects.get(task_id=curr_task_id)
            pending_task.delete()

    except (BaseException, XMLSyntaxError, XPathEvalError, InvalidURL, ConnectionError) as e:
        if curr_task_id is not None:
            pending_task = PendingTask.objects.get(task_id=curr_task_id)
            descr = json.loads(pending_task.description)
            pending_task.description = json.dumps({
                "service": descr.get("service", None),
                "info": {
                    "current": "0",
                },
                "exception": e.__str__(),
            })
            pending_task.save()
<<<<<<< HEAD
        raise e


@shared_task(name="async_process_secure_operations_form")
@transaction.atomic
def async_process_secure_operations_form(post_params: dict, md_id: int):
    """ Processes the secure-operations input from the access-editor form of a service.

    Args:
        post_params (dict): The dict which contains the POST parameter
        md (Metadata): The metadata object of the edited object
    Returns:
         nothing - directly changes the database
    """
    md = Metadata.objects.get(id=md_id)

    # process form input
    sec_operations_groups = json.loads(post_params.get("secured-operation-groups", "{}"))
    is_secured = post_params.get("is_secured", "")
    is_secured = is_secured == "on"  # resolve True|False

    log_proxy = post_params.get("log_proxy", "")
    log_proxy = log_proxy == "on"  # resolve True|False

    # only root metadata can toggle the use_proxy setting
    if md.is_root():
        use_proxy = post_params.get("use_proxy", "")
        # use_proxy could be None in case of subelements, which are not able to toggle the proxy option
        use_proxy = use_proxy == "on"  # resolve True|False
    else:
        use_proxy = None

    # use_proxy=False and is_secured=True and metadata.is_secured=True is not allowed!
    if use_proxy is not None:
        if not use_proxy and is_secured and md.is_secured:
            raise AssertionError(SECURITY_PROXY_MUST_BE_ENABLED_FOR_SECURED_ACCESS)

    # use_proxy=False and log_proxy=True is not allowed!
    # use_proxy=False and metadata.log_proxy_access is not allowed either!
    if not use_proxy and log_proxy:
        raise AssertionError(SECURITY_PROXY_MUST_BE_ENABLED_FOR_LOGGING)

    # raise Exception if user tries to deactivate an external authenticated service -> not allowed!
    if md.has_external_authentication() and not use_proxy:
        raise AssertionError(SECURITY_PROXY_DEACTIVATING_NOT_ALLOWED)

    # set new metadata proxy value and iterate over all children
    if use_proxy is not None and use_proxy != md.use_proxy_uri:
        md.set_proxy(use_proxy)

    # Set new log setting
    if log_proxy != md.log_proxy_access:
        md.set_logging(log_proxy)

    # set new secured value and iterate over all children
    if is_secured != md.is_secured:
        md.set_secured(is_secured)

    # If service is not secured (anymore), we have to remove all SecuredOperation records related to this metadata
    if not is_secured:
        # remove all secured settings
        sec_ops = SecuredOperation.objects.filter(
            secured_metadata=md
        )
        sec_ops.delete()

        # remove all secured settings for subelements
        async_secure_service_task(md.id, is_secured, None, None, None, None)

    else:
        # Create securing tasks for each group to speed up process
        for item in sec_operations_groups:
            group_items = item.get("groups", {})
            for group_item in group_items:
                item_sec_op_id = int(group_item.get("securedOperation", "-1"))
                group_id = int(group_item.get("groupId", "-1"))
                remove = group_item.get("remove", "false")
                remove = utils.resolve_boolean_attribute_val(remove)
                group_polygons = group_item.get("polygons", "{}")
                group_polygons = utils.resolve_none_string(group_polygons)
                if group_polygons is not None:
                    group_polygons = json.loads(group_polygons)
                else:
                    group_polygons = []

                operation = item.get("operation", None)

                if remove:
                    # remove this secured operation
                    sec_op = SecuredOperation.objects.get(
                        id=item_sec_op_id
                    )
                    sec_op.delete()
                else:
                    operation = RequestOperation.objects.get(
                        operation_name=operation
                    )
                    if item_sec_op_id == -1:
                        # create new setting
                        async_secure_service_task(md.id, is_secured, group_id, operation.id, group_polygons, None)
                    else:
                        # edit existing one
                        async_secure_service_task(md.id, is_secured, group_id, operation.id, group_polygons, item_sec_op_id)

    # Clear cached documents
    ## There might be the case, that a user requests a subelements capability document just before the securing is finished
    ## In this case we would have a cached document with non-secured links and stuff - therefore we clear again in the end
    ## just to make sure!
    md.clear_cached_documents()
    sub_mds = md.get_subelements_metadatas()
    for sub_md in sub_mds:
        sub_md.clear_cached_documents()


@shared_task(name="async_log_response")
def async_log_response(proxy_log_id: int, response: str, request_param: str, format_param: str):
    response = base64.b64decode(response.encode("UTF-8"))
    proxy_log = ProxyLog.objects.get(
        id=proxy_log_id
    )
    proxy_log.log_response(
        response,
        request_param,
        format_param
    )
=======
        raise e
>>>>>>> 84dc55d3
<|MERGE_RESOLUTION|>--- conflicted
+++ resolved
@@ -314,7 +314,6 @@
                 "exception": e.__str__(),
             })
             pending_task.save()
-<<<<<<< HEAD
         raise e
 
 
@@ -439,7 +438,4 @@
         response,
         request_param,
         format_param
-    )
-=======
-        raise e
->>>>>>> 84dc55d3
+    )
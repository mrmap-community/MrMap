"""
Author: Michel Peltriaux
Organization: Spatial data infrastructure Rhineland-Palatinate, Germany
Contact: michel.peltriaux@vermkv.rlp.de
Created on: 01.08.19

"""
import json
import xmltodict
from django.contrib import messages
from django.db import transaction
from django.http import HttpRequest
from lxml.etree import _Element
from requests.exceptions import MissingSchema

from editor.settings import editor_logger
from service.helper.iso.iso19115.md_data_identification import _create_gmd_descriptive_keywords, _create_gmd_language
from MrMap.messages import EDITOR_INVALID_ISO_LINK
from MrMap.settings import XML_NAMESPACES, GENERIC_NAMESPACE_TEMPLATE

from service.helper.enums import OGCServiceVersionEnum, OGCServiceEnum, MetadataEnum, DocumentEnum, ResourceOriginEnum, \
    MetadataRelationEnum
from service.helper.iso.iso_19115_metadata_parser import ISOMetadata
<<<<<<< HEAD
from service.models import Metadata, Keyword, FeatureType, Document, MetadataRelation, AllowedOperation
=======
from service.models import Metadata, Keyword, FeatureType, Document, SecuredOperation
>>>>>>> 7f13a3ef
from service.helper import xml_helper


def _overwrite_capabilities_keywords(xml_obj: _Element, metadata: Metadata, _type: str):
    """ Overwrites existing capabilities keywords with metadata editor input

    Args:
        xml_obj (_Element): The parent xml object which holds the KeywordList element
        metadata (Metadata): The metadata object which holds the edited keyword data
        _type (str): Defines if this is a wms or wfs
    Returns:
         nothing
    """
    ns_prefix = ""
    keyword_container_tag = "KeywordList"
    keyword_prefix = ""
    keyword_ns_map = {}

    if _type == 'wfs':
        ns_keyword_prefix_s = "ows"
        ns_prefix = "wfs:"
        if metadata.is_root():
            # for the <ows:ServiceIdentification> element we need the prefix "ows:"
            ns_prefix = "ows:"
        keyword_container_tag = "Keywords"
        keyword_prefix = "{" + XML_NAMESPACES[ns_keyword_prefix_s] + "}"
        keyword_ns_map[ns_keyword_prefix_s] = XML_NAMESPACES[ns_keyword_prefix_s]

    xml_keywords_list_obj = xml_helper.try_get_single_element_from_xml(
        "./" + GENERIC_NAMESPACE_TEMPLATE.format(keyword_container_tag), xml_obj)

    if xml_keywords_list_obj is None:
        # there are no keywords in this capabilities for this element yet
        # we need to add an element first!
        try:
            xml_keywords_list_obj = xml_helper.create_subelement(xml_obj,
                                                                 "{}{}".format(keyword_prefix, keyword_container_tag),
                                                                 after="{}Abstract".format(ns_prefix),
                                                                 nsmap=keyword_ns_map)
        except (TypeError, ValueError) as e:
            # there seems to be no <Abstract> element. We add simply after <Title> and also create a new Abstract element
            xml_keywords_list_obj = xml_helper.create_subelement(xml_obj,
                                                                 "{}{}".format(keyword_prefix, keyword_container_tag),
                                                                 after="{}Title".format(ns_prefix))
            xml_helper.create_subelement(
                xml_obj,
                "{}".format("Abstract"),
                after="{}Title".format(ns_prefix)
            )

    xml_keywords_objs = xml_helper.try_get_element_from_xml(
        "./" + GENERIC_NAMESPACE_TEMPLATE.format("Keyword"),
        xml_keywords_list_obj
    ) or []

    # first remove all persisted keywords
    for kw in xml_keywords_objs:
        xml_keywords_list_obj.remove(kw)

    # then add all edited
    for kw in metadata.keywords.all():
        xml_keyword = xml_helper.create_subelement(xml_keywords_list_obj, "{}Keyword".format(keyword_prefix),
                                                   nsmap=keyword_ns_map)
        xml_helper.write_text_to_element(xml_keyword, txt=kw.keyword)


def _overwrite_capabilities_iso_metadata_links(xml_obj: _Element, metadata: Metadata):
    """ Overwrites links in capabilities document

    Args:
        xml_obj (_Element): The xml_object of the document
        metadata (Metadata): The metadata object, holding the data
    Returns:

    """
    # get list of all iso md links that really exist (from the metadata object)
    iso_md_links = metadata.get_related_metadata_uris()

    # get list of all MetadataURL elements from the capabilities element
    xml_links = xml_helper.try_get_element_from_xml("./MetadataURL", xml_obj)
    for xml_link in xml_links:
        xml_online_resource_elem = xml_helper.try_get_element_from_xml("./OnlineResource", xml_link)
        xml_link_attr = xml_helper.try_get_attribute_from_xml_element(xml_online_resource_elem, "xlink:href")
        if xml_link_attr in iso_md_links:
            # we still use this, so we are good
            # Remove this link from iso_md_links to get an overview of which links are left over in the end
            # These links must be new then!
            iso_md_links.remove(xml_link_attr)
            continue
        else:
            # this does not seem to exist anymore -> remove it from the xml
            xml_helper.remove_element(xml_link)
    # what is left over in iso_md_links are new links that must be added to the capabilities doc
    for new_link in iso_md_links:
        xml_helper.add_iso_md_element(xml_obj, new_link)


def _overwrite_capabilities_data(xml_obj: _Element, metadata: Metadata):
    """ Overwrites capabilities document data with changed data from editor based changes.

    Only capable of changing <Title>, <Abstract> and <AccessConstraints>

    Args:
        xml_obj (_Element): The document xml object
        metadata (Metadata): The metadata holding the data
    Returns:

    """
    # Create licence appendix for AccessConstraints and Fees
    licence = metadata.licence
    licence_appendix = ""
    if licence is not None:
        licence_appendix = "\n {} ({}), \n {}, \n {}".format(licence.name, licence.identifier, licence.description,
                                                     licence.description_url)
    elements = {
        "Title": metadata.title,
        "Abstract": metadata.abstract,
        "AccessConstraints": "{}{}".format(metadata.access_constraints, licence_appendix),
        "Fees": "{}{}".format(metadata.fees, licence_appendix),
    }

    for key, val in elements.items():
        try:
            # Check if element exists to change it
            key_xml_obj = xml_helper.try_get_single_element_from_xml("./" + GENERIC_NAMESPACE_TEMPLATE.format(key),
                                                                     xml_obj)
            if key_xml_obj is not None:
                # Element exists, we can change it easily
                xml_helper.write_text_to_element(xml_obj, "./" + GENERIC_NAMESPACE_TEMPLATE.format(key), val)
            else:
                # The element does not exist (happens in case of abstract sometimes)
                # First create, than change it
                xml_helper.create_subelement(xml_obj, key, )
                xml_helper.write_text_to_element(xml_obj, "./" + GENERIC_NAMESPACE_TEMPLATE.format(key), val)
        except AttributeError as e:
            # for not is_root this will fail in AccessConstraints querying
            pass


def overwrite_dataset_metadata_document(metadata: Metadata, doc: Document = None):
    """ Overwrites the dataset metadata document which is related to the provided metadata.

        Args:
            metadata (Metadata):
        Returns:
             nothing
        """
    if doc is None:
        doc = Document.objects.get(
            metadata=metadata,
            is_original=False,
            document_type=DocumentEnum.METADATA.value,
        )
    xml_dict = xmltodict.parse(doc.content)
    # ToDo: try catch KeyErrors for all the following code

    # overwrite abstract
    xml_dict['gmd:MD_Metadata'][
        'gmd:identificationInfo'][
        'gmd:MD_DataIdentification'][
        'gmd:abstract'][
        'gco:CharacterString'] = metadata.abstract

    # overwrite title
    xml_dict['gmd:MD_Metadata'][
        'gmd:identificationInfo'][
        'gmd:MD_DataIdentification'][
        'gmd:citation'][
        'gmd:CI_Citation'][
        'gmd:title'][
        'gco:CharacterString'] = metadata.title

    # overwrite keywords
    if metadata.keywords.all().count() > 0:
        descriptive_keywords = []
        gmd_descriptive_keywords = _create_gmd_descriptive_keywords(metadata=metadata, as_list=True)
        for element in gmd_descriptive_keywords:
            descriptive_keywords.append(xmltodict.parse(element)['gmd:descriptiveKeywords'])
        xml_dict['gmd:MD_Metadata'][
            'gmd:identificationInfo'][
            'gmd:MD_DataIdentification'][
            'gmd:descriptiveKeywords'] = descriptive_keywords
    else:
        if 'gmd:language' in xml_dict['gmd:MD_Metadata'][
                                'gmd:identificationInfo'][
                                'gmd:MD_DataIdentification']:
            del xml_dict['gmd:MD_Metadata'][
                'gmd:identificationInfo'][
                'gmd:MD_DataIdentification'][
                'gmd:descriptiveKeywords']

    # overwrite language
    if metadata.language_code is not None:
        xml_dict['gmd:MD_Metadata'][
            'gmd:identificationInfo'][
            'gmd:MD_DataIdentification'][
            'gmd:language'] = _create_gmd_language(metadata=metadata)
    else:
        if 'gmd:language' in xml_dict['gmd:MD_Metadata'][
                                'gmd:identificationInfo'][
                                'gmd:MD_DataIdentification']:
            del xml_dict['gmd:MD_Metadata'][
                'gmd:identificationInfo'][
                'gmd:MD_DataIdentification'][
                'gmd:language']

    # overwrite topicCategory
    categories = metadata.categories.all()

    # save new dataset metadata document
    doc.content = xmltodict.unparse(xml_dict)
    doc.save()


def overwrite_capabilities_document(metadata: Metadata):
    """ Overwrites the capabilities document which is related to the provided metadata.

    If a subelement of a service has been edited, the service root capabilities will be changed since this is the
    most requested document of the service.
    All subelements capabilities documents above the edited element will be reset to None and cached documents will be
    cleared. This forces an automatic creation of the correct capabilities on the next request for these elements,
    which will result in correct information about the edited subelement.

    Args:
        metadata (Metadata):
    Returns:
         nothing
    """
    is_root = metadata.is_root()
    if is_root:
        parent_metadata = metadata
    elif metadata.is_metadata_type(MetadataEnum.LAYER):
        parent_metadata = metadata.service.parent_service.metadata
    elif metadata.is_metadata_type(MetadataEnum.FEATURETYPE):
        parent_metadata = metadata.featuretype.parent_service.metadata

    # Make sure the Document record already exist by fetching the current capability xml
    # This is a little trick to auto-generate Document records which did not exist before!
    parent_metadata.get_current_capability_xml(parent_metadata.get_service_version().value)
    cap_doc = Document.objects.get(
        metadata=parent_metadata,
        document_type=DocumentEnum.CAPABILITY.value,
        is_original=False,
    )

    # overwrite all editable data
    xml_obj_root = xml_helper.parse_xml(cap_doc.content)

    # find matching xml element in xml doc
    _type = metadata.service_type.value
    _version = metadata.get_service_version()

    identifier = metadata.identifier
    if is_root:
        if metadata.is_service_type(OGCServiceEnum.WFS):
            if _version is OGCServiceVersionEnum.V_2_0_0 or _version is OGCServiceVersionEnum.V_2_0_2:
                XML_NAMESPACES["wfs"] = "http://www.opengis.net/wfs/2.0"
                XML_NAMESPACES["ows"] = "http://www.opengis.net/ows/1.1"
                XML_NAMESPACES["fes"] = "http://www.opengis.net/fes/2.0"
                XML_NAMESPACES["default"] = XML_NAMESPACES["wfs"]
            identifier = metadata.title

    xml_obj = xml_helper.find_element_where_text(xml_obj_root, txt=identifier)
    if len(xml_obj) > 0:
        xml_obj = xml_obj[0]

    # handle keywords
    _overwrite_capabilities_keywords(xml_obj, metadata, _type)

    # handle iso metadata links
    _overwrite_capabilities_iso_metadata_links(xml_obj, metadata)

    # overwrite data
    _overwrite_capabilities_data(xml_obj, metadata)

    # write xml back to Document record
    # Remove service_metadata_document as well, so it needs to be generated again!
    xml = xml_helper.xml_to_string(xml_obj_root)
    cap_doc.content = xml
    cap_doc.save()
    service_metadata_doc = Document.objects.filter(
        metadata=metadata,
        document_type=DocumentEnum.METADATA.value,
    )
    service_metadata_doc.delete()

    # Delete all cached documents, which holds old state!
    metadata.clear_cached_documents()

    # Delete all cached documents of root service, which holds old state!
    parent_metadata.clear_cached_documents()

    # Remove existing document contents from upper elements (children of root element), which holds old state!
    metadata.clear_upper_element_capabilities(clear_self_too=True)


@transaction.atomic
def _remove_iso_metadata(metadata: Metadata, md_links: list, existing_iso_links: list):
    """ Remove iso metadata that is not found in the newer md_links list but still lives in the persisted existing_iso_links list

    Args:
        metadata (Metadata): The edited metadata
        md_links (list): The new iso metadata links
        existing_iso_links (list): The existing metadata links, related to the metadata object
    Returns:
         nothing
    """
    # remove iso metadata from capabilities document
    rel_md = metadata
    service_type = metadata.service_type
    if not metadata.is_root():
        if service_type == OGCServiceEnum.WMS:
            rel_md = metadata.service.parent_service.metadata
        elif service_type == OGCServiceEnum.WFS:
            rel_md = metadata.featuretype.parent_service.metadata
    cap_doc = Document.objects.get(
        metadata=rel_md,
        is_original=False,
        document_type=DocumentEnum.CAPABILITY.value,
    )
    cap_doc_txt = cap_doc.content
    xml_cap_obj = xml_helper.parse_xml(cap_doc_txt).getroot()

    # if there are links in existing_iso_links that do not show up in md_links -> remove them
    for link in existing_iso_links:
        if link not in md_links:
            missing_md = metadata.get_related_metadatas(filters={'to_metadatas__to_metadata__metadata_url': link})
            missing_md.delete()
            # remove from capabilities
            xml_iso_element = xml_helper.find_element_where_attr(xml_cap_obj, "xlink:href", link)
            for elem in xml_iso_element:
                xml_helper.remove_element(elem)
    cap_doc_txt = xml_helper.xml_to_string(xml_cap_obj)
    cap_doc.content = cap_doc_txt
    cap_doc.save()


@transaction.atomic
def _add_iso_metadata(metadata: Metadata, md_links: list, existing_iso_links: list):
    """ Adds iso metadata that is found in the newer md_links list but not in the persisted existing_iso_links list

    Args:
        metadata (Metadata): The edited metadata
        md_links (list): The new iso metadata links
        existing_iso_links (list): The existing metadata links, related to the metadata object
    Returns:
         nothing
    """
    # iterate over all links from the form and check if we need to persist them
    for link in md_links:
        if len(link) == 0:
            continue
        # check if this is already an existing uri and skip if so
        if link in existing_iso_links:
            continue
        # ... otherwise create a new iso metadata object
        iso_md = ISOMetadata(link, ResourceOriginEnum.EDITOR.value)
        iso_md = iso_md.to_db_model(created_by=metadata.created_by)
        iso_md.save()
        metadata.add_metadata_relation(to_metadata=iso_md,
                                       origin=iso_md.origin,
                                       relation_type=MetadataRelationEnum.DESCRIBES.value)


@transaction.atomic
def resolve_iso_metadata_links(metadata: Metadata, editor_form):
    """ Iterate over all provided iso metadata links and create metadata from it which will be related to the metadata

    Args:
        metadata (Metadata): The edited metadata
        editor_form: The editor form
    Returns:
         nothing
    """
    # iterate over iso metadata links and create IsoMetadata objects
    md_links = editor_form.data.get("iso_metadata_url", "").split(",")

    # create list of all persisted and related iso md links
    existing_iso_links = metadata.get_related_metadata_uris()

    try:
        _remove_iso_metadata(metadata, md_links, existing_iso_links)
        _add_iso_metadata(metadata, md_links, existing_iso_links)
    except MissingSchema as e:
        editor_logger.error(msg=EDITOR_INVALID_ISO_LINK.format(e.link))
        editor_logger.exception(e, exc_info=True, stack_info=True)
    except Exception as e:
        editor_logger.exception(e, exc_info=True, stack_info=True)

@transaction.atomic
def overwrite_metadata(original_md: Metadata, custom_md: Metadata, editor_form):
    """ Overwrites the original data with the custom date

    Args:
        original_md (Metadata): The original Metadata object
        custom_md (Metadata): The custom Metadata object
        editor_form: The editor form which holds additional data
    Returns:
        nothing
    """
    original_md.title = custom_md.title
    original_md.abstract = custom_md.abstract
    original_md.access_constraints = custom_md.access_constraints
    # we need the metadata_url to reset dataset metadatas
    # original_md.metadata_url = custom_md.metadata_url
    original_md.licence = custom_md.licence
    # get db objects from values

    # Keyword updating
    keywords = editor_form.cleaned_data["keywords"]
    original_md.keywords.clear()
    for kw in keywords:
        keyword = Keyword.objects.get_or_create(keyword=kw)[0]
        original_md.keywords.add(keyword)

    # Language updating
    original_md.language_code = editor_form.cleaned_data["language_code"]

    # Categories updating
    # Categories are provided as id's to prevent language related conflicts
    try:
        categories = editor_form.cleaned_data["categories"]
        original_md.categories.clear()
        for category in categories:
            original_md.categories.add(category)
    except KeyError:
        pass

    # Categories are inherited by subelements
    subelement_mds = original_md.get_subelements_metadatas()
    for subelement_md in subelement_mds:
        subelement_md.categories.clear()
        for category in categories:
            subelement_md.categories.add(category)

    # change capabilities document so that all sensitive elements (links) are proxied
    if original_md.use_proxy_uri != custom_md.use_proxy_uri:
        if custom_md.use_proxy_uri == 'on':
            original_md.set_proxy(True)
        else:
            original_md.set_proxy(False)

    # save metadata
    original_md.is_custom = True
    original_md.save()

    if original_md.is_dataset_metadata:
        overwrite_dataset_metadata_document(original_md)
    else:
        overwrite_capabilities_document(original_md)


def overwrite_featuretype(original_ft: FeatureType, custom_ft: FeatureType, editor_form):
    """ Overwrites the original data with the custom date

    Args:
        original_ft (FeatureType): THe original FeatureType object
        custom_ft (FeatureType): The custom FeatureType object
        editor_form: The editor form which holds additional data
    Returns:
        nothing
    """
    # keywords are provided as usual text
    keywords = editor_form.data.get("keywords").split(",")
    if len(keywords) == 1 and keywords[0] == '':
        keywords = []

    original_ft.title = custom_ft.title
    original_ft.abstract = custom_ft.abstract

    original_ft.keywords.clear()
    for kw in keywords:
        keyword = Keyword.objects.get_or_create(keyword=kw)[0]
        original_ft.keywords.add(keyword)
    original_ft.is_custom = True
    original_ft.save()
<|MERGE_RESOLUTION|>--- conflicted
+++ resolved
@@ -5,11 +5,8 @@
 Created on: 01.08.19
 
 """
-import json
 import xmltodict
-from django.contrib import messages
 from django.db import transaction
-from django.http import HttpRequest
 from lxml.etree import _Element
 from requests.exceptions import MissingSchema
 
@@ -21,11 +18,7 @@
 from service.helper.enums import OGCServiceVersionEnum, OGCServiceEnum, MetadataEnum, DocumentEnum, ResourceOriginEnum, \
     MetadataRelationEnum
 from service.helper.iso.iso_19115_metadata_parser import ISOMetadata
-<<<<<<< HEAD
-from service.models import Metadata, Keyword, FeatureType, Document, MetadataRelation, AllowedOperation
-=======
-from service.models import Metadata, Keyword, FeatureType, Document, SecuredOperation
->>>>>>> 7f13a3ef
+from service.models import Metadata, Keyword, FeatureType, Document
 from service.helper import xml_helper
 
 

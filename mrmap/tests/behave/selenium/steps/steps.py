from assertpy import fail
from behave_webdriver.steps import *  # noqa: to get pre defined step definitions

from registry.models import MapContext
from tests.behave.steps.steps import *  # noqa
from behave import given, then


@given('I am logged in as "{username}" with password "{password}"')
<<<<<<< HEAD
def impl(context, username, password):
=======
def logged_in(context, username, password):
>>>>>>> e853b5e6
    client = context.test.client
    client.login(username=username, password=password)

    cookie = client.cookies['sessionid']

    # Selenium will set cookie domain based on current page domain.
    context.behave_driver.get(context.get_url('/'))
    context.behave_driver.add_cookie({
        'name': 'sessionid',
        'value': cookie.value,
        'secure': False,
        'path': '/',
    })


@then(
    'I expect a MapContextLayer in the DB that uses WMS Layer "{wms_layer_title}" for selection and belongs to MapContext "{map_context_title}"')
def mapcontext_layer_with_selection(context, wms_layer_title, map_context_title):
    map_context = MapContext.objects.get(title=map_context_title)
    if not map_context:
        fail(f'No MapContext with title {map_context_title} in DB.')
    layer = map_context.mapcontextlayer_set.get(selection_layer__title=wms_layer_title)
    if not layer:
        fail(f'No MapContextLayer that uses WMS Layer {wms_layer_title} for selection.')<|MERGE_RESOLUTION|>--- conflicted
+++ resolved
@@ -7,11 +7,7 @@
 
 
 @given('I am logged in as "{username}" with password "{password}"')
-<<<<<<< HEAD
-def impl(context, username, password):
-=======
 def logged_in(context, username, password):
->>>>>>> e853b5e6
     client = context.test.client
     client.login(username=username, password=password)
 

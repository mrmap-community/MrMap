--- conflicted
+++ resolved
@@ -11,13 +11,10 @@
 from main.tables.template_code import DEFAULT_ACTION_BUTTONS, VALUE_ABSOLUTE_LINK
 from quality.models import ConformityCheckRun
 
-<<<<<<< HEAD
-=======
 # Get an instance of a logger
 logger = logging.getLogger(__name__)
 
 
->>>>>>> 3da59a20
 class ConformityCheckRunTable(SecuredTable):
     perm_checker = None
     resource = tables.columns.TemplateColumn(VALUE_ABSOLUTE_LINK)

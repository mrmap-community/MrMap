--- conflicted
+++ resolved
@@ -21,7 +21,6 @@
             'id',
             'scale_min',
             'scale_max',
-<<<<<<< HEAD
             # TODO: this is causing too much queries to be made. Find out exactly why
             # 'inherit_scale_min',
             # 'inherit_scale_max'
@@ -32,7 +31,14 @@
 
     class Meta:
         model = Layer
-        fields = '__all__'
+        fields = [
+            'id',
+            'scale_min',
+            'scale_max',
+            # TODO: this is causing too much queries to be made. Find out exactly why
+            # 'inherit_scale_min',
+            # 'inherit_scale_max'
+        ]
 
 
 class KeywordSerializer(ModelSerializer):
@@ -79,8 +85,4 @@
 
         if obj.is_service_type(OGCServiceEnum.WFS):
             queryset = obj.featuretypes.all().prefetch_related('keywords')
-        return FeatureTypeSerializer(queryset, many=True, context=self.context).data
-=======
-            'inherit_scale_min',
-            'inherit_scale_max']
->>>>>>> d8789d48
+        return FeatureTypeSerializer(queryset, many=True, context=self.context).data
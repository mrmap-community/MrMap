--- conflicted
+++ resolved
@@ -1,14 +1,20 @@
 from rest_framework.serializers import ModelSerializer
-<<<<<<< HEAD
 
-from registry.models import OperationUrl, Service, ServiceType, Keyword, Layer, FeatureType
+from registry.models.service import Layer, FeatureType, Service, OperationUrl, ServiceType, Keyword
+
+
+class OperationsUrlSerializer(ModelSerializer):
+
+    class Meta:
+        model = OperationUrl
+        fields = '__all__'
 
 
 class LayerSerializer(ModelSerializer):
 
     class Meta:
         model = Layer
-        fields = '__all__'
+        fields = ['id', 'scale_min', 'scale_max', 'inherit_scale_min', 'inherit_scale_max']
 
 
 class FeatureTypeSerializer(ModelSerializer):
@@ -55,21 +61,5 @@
     def get_feature_type(obj):
         queryset = FeatureType.objects.filter(service__id=obj.id)
         return FeatureTypeSerializer(queryset, many=True).data
-=======
-from registry.models.service import Layer
-from registry.models import OperationUrl
->>>>>>> 2f563392
 
 
-class OperationsUrlSerializer(ModelSerializer):
-
-    class Meta:
-        model = OperationUrl
-        fields = '__all__'
-
-
-class LayerSerializer(ModelSerializer):
-
-    class Meta:
-        model = Layer
-        fields = ['id', 'scale_min', 'scale_max', 'inherit_scale_min', 'inherit_scale_max']
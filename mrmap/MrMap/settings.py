--- conflicted
+++ resolved
@@ -51,15 +51,7 @@
     'django.contrib.postgres',
     'django.contrib.gis',
     'formtools',
-<<<<<<< HEAD
-    'behave_django',
-    'users',
-    'structure',
-    'job',
-#    'django_extensions',
-=======
     'django_extensions',
->>>>>>> 4a367990
     'captcha',
     'rest_framework',
     'rest_framework.authtoken',

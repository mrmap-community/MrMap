"""
Django settings for MrMap project.

For more information on this file, see
https://docs.djangoproject.com/en/3.1/topics/settings/

For the full list of settings and their values, see
https://docs.djangoproject.com/en/3.1/ref/settings/
"""

import logging
import os
import re
import socket
from datetime import timedelta
from glob import glob
from warnings import warn

from django.core.management.utils import get_random_secret_key
from django.utils.translation import gettext_lazy as _
from kombu import Exchange, Queue

from . import VERSION

id_extractor = re.compile(r'ID=([^^]*)')
with open('/etc/os-release', 'r') as file:
    # if we are running on alpine os, we need to pass the gdal/geos paths. Otherwise django can't find the binaries.
    for line in file:
        match = id_extractor.match(line)
        if match and "alpine" in match.groups()[0].lower():
            GDAL_LIBRARY_PATH = glob('/usr/lib/libgdal.so.*')[0]
            GEOS_LIBRARY_PATH = glob('/usr/lib/libgeos_c.so.*')[0]


def check_path_access(path: str):
    has_access = os.access(path, os.R_OK | os.X_OK | os.W_OK)
    if not has_access:
        warn(
            message=f"no full access to path {path}. Fallback to current base directory.")
    return has_access


# Set the base directory two levels up
# this is the path where the python code is
BASE_DIR = os.path.dirname(os.path.dirname(os.path.abspath(__file__)))


################################################################
# Logger settings
################################################################
ROOT_LOGGER: logging.Logger = logging.getLogger("MrMap.root")

MEDIA_ROOT = os.environ.get("MRMAP_MEDIA_DIR", "/var/mrmap/backend/media")
MEDIA_ROOT = MEDIA_ROOT if check_path_access(
    MEDIA_ROOT) else f"{BASE_DIR}/media"


# create media dir if it does not exist
if not os.path.exists(MEDIA_ROOT):
    os.makedirs(MEDIA_ROOT)

SECRET_KEY = os.getenv("DJANGO_SECRET_KEY", get_random_secret_key())

# SECURITY WARNING: don't run with debug turned on in production!
DEBUG = int(os.environ.get("DJANGO_DEBUG", default=0))
MRMAP_PRODUCTION = os.environ.get("MRMAP_PRODUCTION", default="False")
MRMAP_PRODUCTION = True if MRMAP_PRODUCTION == "True" else False

# Application definition
INSTALLED_APPS = [
    "daphne",
    "channels",
    "guardian",
    "django.contrib.auth",
    "django.contrib.admin",  # for django admin pages
    "django.contrib.messages",  # for django admin pages
    "django.contrib.contenttypes",
    "django.contrib.sessions",
    "django.contrib.staticfiles",
    "django.contrib.postgres",
    "django.contrib.gis",
    "django.forms",  # for debug_toolbar and rest api html page
    "django_extensions",
    "captcha",
    "corsheaders",
    "rest_framework",
    "rest_framework_gis",
    "rest_framework_json_api",
    "knox",  # token auth
    "django_celery_beat",
    "django_celery_results",
    "django_filters",
    "simple_history",
    "mptt",
    "MrMap",  # added so we can use general commands in MrMap/management/commands
    "extras",  # to support template lookup
    "accounts",
    "registry",
    "notify",
    "drf_spectacular",
    "drf_spectacular_jsonapi"
]

MIDDLEWARE = [
    "django.middleware.security.SecurityMiddleware",
    "django.contrib.sessions.middleware.SessionMiddleware",
    "corsheaders.middleware.CorsMiddleware",
    "django.middleware.locale.LocaleMiddleware",
    "django.middleware.common.CommonMiddleware",
    "django.middleware.csrf.CsrfViewMiddleware",
    "django.contrib.auth.middleware.AuthenticationMiddleware",
    "django.contrib.messages.middleware.MessageMiddleware",  # for django admin pages
    "simple_history.middleware.HistoryRequestMiddleware",
]

TEMPLATE_LOADERS = "django.template.loaders.app_directories.Loader"

TEMPLATES = [
    {
        "BACKEND": "django.template.backends.django.DjangoTemplates",
        "APP_DIRS": True,
        "OPTIONS": {
            "context_processors": [
                "django.template.context_processors.debug",
                "django.template.context_processors.request",
                "django.contrib.auth.context_processors.auth",
                "django.contrib.messages.context_processors.messages",  # for django admin pages
            ],
        },
    },
]

if DEBUG:

    INSTALLED_APPS.append(
        "debug_toolbar",
    )
    # Disable all panels by default
    DEBUG_TOOLBAR_CONFIG = {
        "DISABLE_PANELS": {
            "debug_toolbar.panels.history.HistoryPanel",
            "debug_toolbar.panels.versions.VersionsPanel",
            "debug_toolbar.panels.timer.TimerPanel",
            "debug_toolbar.panels.settings.SettingsPanel",
            "debug_toolbar.panels.headers.HeadersPanel",
            "debug_toolbar.panels.request.RequestPanel",
            "debug_toolbar.panels.sql.SQLPanel",
            "debug_toolbar.panels.staticfiles.StaticFilesPanel",
            "debug_toolbar.panels.templates.TemplatesPanel",
            "debug_toolbar.panels.cache.CachePanel",
            "debug_toolbar.panels.signals.SignalsPanel",
            "debug_toolbar.panels.logging.LoggingPanel",
            "debug_toolbar.panels.redirects.RedirectsPanel",
            "debug_toolbar.panels.profiling.ProfilingPanel",
        },
        # "RENDER_PANELS": True,
        "SHOW_TOOLBAR_CALLBACK": lambda request: True,
        "PRETTIFY_SQL": True,
    }

    MIDDLEWARE.append("debug_toolbar.middleware.DebugToolbarMiddleware")

# Password hashes
PASSWORD_HASHERS = [
    "django.contrib.auth.hashers.Argon2PasswordHasher",
    "django.contrib.auth.hashers.PBKDF2PasswordHasher",
    "django.contrib.auth.hashers.PBKDF2SHA1PasswordHasher",
    "django.contrib.auth.hashers.BCryptSHA256PasswordHasher",
]

ROOT_URLCONF = "MrMap.urls"

FORM_RENDERER = "django.forms.renderers.TemplatesSetting"

METADATA_URL = [
    "request=GetMetadata&",
]

BASE_URL_FOR_ETF = os.environ.get(
    "MRMAP_BASE_URL_FOR_ETF", "http://mrmap-appserver:8001"
)

ALLOWED_HOSTS = os.environ.get(
    "DJANGO_ALLOWED_HOSTS", "localhost;127.0.0.1;[::1];mrmap-appserver"
).split(";")

if os.environ.get("DJANGO_CORS_ALLOWED_ORIGINS"):
    CORS_ALLOWED_ORIGINS = os.environ.get(
        "DJANGO_CORS_ALLOWED_ORIGINS").split(";")
else:
    warn("all cors origins are allowed! To limit to a set of origins use the DJANGO_CORS_ALLOWED_ORIGINS environment variable.")
    CORS_ALLOW_ALL_ORIGINS = True

USE_X_FORWARDED_HOST = True
SECURE_PROXY_SSL_HEADER = ("HTTP_X_FORWARDED_PROTO", "https")

# GIT repo links
GIT_REPO_URI = "https://github.com/mrmap-community/mrmap"
GIT_GRAPH_URI = "https://github.com/mrmap-community/mrmap/graph"

# Internationalization
# https://docs.djangoproject.com/en/2.1/topics/i18n/
LANGUAGE_CODE = "en"
LANGUAGES = (
    ("en", _("English")),
    ("de", _("German")),
)
LOCALE_PATHS = (os.path.join(BASE_DIR, "locale"),)
DEFAULT_DATE_TIME_FORMAT = "YYYY-MM-DD hh:mm:ss"
TIME_ZONE = os.environ.get("DJANGO_TIME_ZONE")
USE_I18N = True
USE_L10N = True
USE_TZ = True

# configure your proxy like "http://10.0.0.1:8080"
# or with username and password: "http://username:password@10.0.0.1:8080"
PROXIES = {
    "http": os.getenv("http_proxy", ""),
    "https": os.getenv("https_proxy", ""),
}

# configure if you want to validate ssl certificates
# it is highly recommend keeping this to true
VERIFY_SSL_CERTIFICATES = True

# django-guardian

AUTHENTICATION_BACKENDS = (
    "django.contrib.auth.backends.ModelBackend",  # default
    "guardian.backends.ObjectPermissionBackend",
)

GUARDIAN_RAISE_403 = True

################################################################
# Database settings
# https://docs.djangoproject.com/en/2.1/ref/settings/#databases
################################################################
DATABASES = {
    "default": {
        "ENGINE": os.environ.get("SQL_ENGINE"),
        "NAME": os.environ.get("SQL_DATABASE"),
        "USER": os.environ.get("SQL_USER"),
        "PASSWORD": os.environ.get("SQL_PASSWORD"),
        "HOST": os.environ.get("SQL_HOST"),
        "PORT": os.environ.get("SQL_PORT"),
    }
}
# To avoid unwanted migrations in the future, either explicitly set DEFAULT_AUTO_FIELD to AutoField:
DEFAULT_AUTO_FIELD = "django.db.models.AutoField"
################################################################
# Redis settings
################################################################
REDIS_HOST = os.environ.get("REDIS_HOST")
REDIS_PORT = os.environ.get("REDIS_PORT")
BROKER_URL = f"redis://{REDIS_HOST}:{REDIS_PORT}"

# Cache
# Use local redis installation as cache
# The "regular" redis cache will be set to work in redis table 1 (see LOCATION)
# The default table (0) is preserved for celery task management
CACHES = {
    "default": {
        "BACKEND": "django_redis.cache.RedisCache",
        "LOCATION": f"{BROKER_URL}/1",
        "OPTIONS": {
            "CLIENT_CLASS": "django_redis.client.DefaultClient",
            "COMPRESSOR": "django_redis.compressors.zlib.ZlibCompressor",
        },
    },
    "local-memory": {
        "BACKEND": "django.core.cache.backends.locmem.LocMemCache",
        "LOCATION": "unique-snowflake",
    },
}


################################################################
# Celery settings
################################################################
CELERY_RESULT_BACKEND = "django-db"
CELERY_ACCEPT_CONTENT = ["application/json"]
CELERY_TASK_SERIALIZER = "json"
CELERY_RESULT_SERIALIZER = "json"
CELERY_TIMEZONE = TIME_ZONE
CELERY_BEAT_SCHEDULER = "django_celery_beat.schedulers:DatabaseScheduler"
RESPONSE_CACHE_TIME = 60 * 30  # 30 minutes
CELERY_DEFAULT_COUNTDOWN = 5  # custom setting
CELERY_DEFAULT_QUEUE = "default"
CELERY_DEFAULT_EXCHANGE = "default"

CELERY_QUEUES = (
    Queue(
        name="default",
        exchange=Exchange("default"),
        routing_key="default",
        max_priority=10,
    ),
    Queue(
        name="download",
        exchange=Exchange("download"),
        routing_key="download",
        max_priority=3,
    ),
    Queue(
        name="db-routines",
        exchange=Exchange("db-routines"),
        routing_key="db-routines",
        max_priority=6,
    ),
)

################################################################
# django channels settings
################################################################
CHANNEL_LAYERS = {
    "default": {
        "BACKEND": "channels_redis.core.RedisChannelLayer",
        "CONFIG": {
            "hosts": [(REDIS_HOST, REDIS_PORT)],
            "capacity": 1500,  # default 100
            "expiry": 10,  # default 60
        },
    },
}

# Session settings and password validation
# https://docs.djangoproject.com/en/2.1/ref/settings/#auth-password-validators
MIN_PASSWORD_LENGTH = 9
MIN_USERNAME_LENGTH = 5  # ToDo: For production use another, more appropriate length!
AUTH_PASSWORD_VALIDATORS = [
    {
        "NAME": "django.contrib.auth.password_validation.UserAttributeSimilarityValidator",
    },
    {
        "NAME": "django.contrib.auth.password_validation.MinimumLengthValidator",
        "OPTIONS": {
            "min_length": MIN_PASSWORD_LENGTH,
        },
    },
    {
        "NAME": "django.contrib.auth.password_validation.CommonPasswordValidator",
    },
    {
        "NAME": "django.contrib.auth.password_validation.NumericPasswordValidator",
    },
]

# Static files (CSS, JavaScript, Images)
# https://docs.djangoproject.com/en/3.1/howto/static-files/
STATIC_URL = "/backend/static/"
STATIC_ROOT = "/var/www/mrmap/backend/"
STATIC_ROOT = STATIC_ROOT if check_path_access(
    STATIC_ROOT) else f"{BASE_DIR}/static"

WSGI_APPLICATION = "MrMap.wsgi.application"
ASGI_APPLICATION = "MrMap.asgi.application"

# Extends the number of GET/POST parameters
DATA_UPLOAD_MAX_NUMBER_FIELDS = 10000

# Threshold which indicates when to use multithreading instead of iterative approaches
MULTITHREADING_THRESHOLD = 2000

# Defines which User model implementation is used for authentication process
AUTH_USER_MODEL = "accounts.User"

# Defines how many seconds can pass until the session expires, default is 30 * 60
SESSION_COOKIE_AGE = 30 * 60

# Whether the session age will be refreshed on every request or only if data has been modified
SESSION_SAVE_EVERY_REQUEST = True

################################################################
# DJANGO DEBUG TOOLBAR
################################################################
# Add the IP for which the toolbar should be shown
INTERNAL_IPS = ["127.0.0.1"]

# Defines xml namespaces used for xml parsing and creating
XML_NAMESPACES = {
    "ogc": "http://www.opengis.net/ogc",
    "ows": "http://www.opengis.net/ows",
    "wfs": "http://www.opengis.net/wfs",
    "wms": "http://www.opengis.net/wms",
    "xlink": "http://www.w3.org/1999/xlink",
    "gml": "http://www.opengis.net/gml",
    "gmd": "http://www.isotc211.org/2005/gmd",
    "gco": "http://www.isotc211.org/2005/gco",
    "srv": "http://www.isotc211.org/2005/srv",
    "xsi": "http://www.w3.org/2001/XMLSchema-instance",
    "ave": "http://repository.gdi-de.org/schemas/adv/produkt/alkis-vereinfacht/1.0",
    "inspire_common": "http://inspire.ec.europa.eu/schemas/common/1.0",
    "inspire_com": "http://inspire.ec.europa.eu/schemas/common/1.0",
    "inspire_vs": "http://inspire.ec.europa.eu/schemas/inspire_vs/1.0",
    "inspire_ds": "http://inspire.ec.europa.eu/schemas/inspire_ds/1.0",
    "inspire_dls": "http://inspire.ec.europa.eu/schemas/inspire_dls/1.0",
    "epsg": "urn:x-ogp:spec:schema-xsd:EPSG:1.0:dataset",
    "ms": "http://mapserver.gis.umn.edu/mapserver",
    "se": "http://www.opengis.net/se",
    "xsd": "http://www.w3.org/2001/XMLSchema",
    "sld": "http://www.opengis.net/sld",
    "fes": "http://www.opengis.net/fes/2.0",
    "csw": "http://www.opengis.net/cat/csw/2.0.2",
}

# Defines a generic template for xml element fetching without caring about the correct namespace
GENERIC_NAMESPACE_TEMPLATE = "*[local-name()='{}']"

################################################################
# Mapserver
################################################################
MAPSERVER_URL = os.environ.get("MAPSERVER_URL")
MAPSERVER_SECURITY_MASK_FILE_PATH = os.environ.get(
    "MAPSERVER_SECURITY_MASK_FILE_PATH"
)  # path on the machine which provides the mapserver service
MAPSERVER_SECURITY_MASK_TABLE = "registry_allowedwebmapserviceoperation"
MAPSERVER_SECURITY_MASK_GEOMETRY_COLUMN = "allowed_area"
MAPSERVER_SECURITY_MASK_KEY_COLUMN = "id"

DEFAULT_SRS = 4326
FONT_IMG_RATIO = 1 / 20  # Font to image ratio
ERROR_MASK_VAL = (
    # Indicates an error while creating the mask ("good" values are either 0 or 255)
    1
)
ERROR_MASK_TXT = (
    "Error during mask creation! \nCheck the configuration of security_mask.map!"
)


LOG_DIR = os.environ.get(
    "MRMAP_LOG_DIR", f"/var/log/mrmap/{socket.gethostname()}/")
LOG_DIR = LOG_DIR if check_path_access(
    LOG_DIR) else f"{BASE_DIR}/logs"

LOG_FILE_MAX_SIZE = 1024 * 1024 * 20  # 20 MB
LOG_FILE_BACKUP_COUNT = 5

# create log dir if it does not exist
if not os.path.exists(LOG_DIR):
    os.makedirs(LOG_DIR)

LOGGING = {
    "version": 1,
    "disable_existing_loggers": False,
    "formatters": {
        "verbose": {
            # see https://docs.python.org/3/library/logging.html#logrecord-attributes for a list of possible attributes
            "format": "{levelname} {asctime} {pathname} {lineno} {module} {process:d} {thread:d}: {message}",
            "style": "{",
        },
        "simple": {
            "format": "{levelname} {message}",
            "style": "{",
        },
    },
    "handlers": {
        "syslog": {
            "class": "logging.handlers.SysLogHandler",
            "formatter": "verbose",
            "facility": "user",
            "address": ("localhost", 1514),
        },
        "file": {
            "class": "logging.handlers.RotatingFileHandler",
            "maxBytes": LOG_FILE_MAX_SIZE,
            "backupCount": LOG_FILE_BACKUP_COUNT,
            "filename": LOG_DIR + "logs.log",
            "formatter": "verbose",
        },
    },
    "loggers": {
        "MrMap.root": {
            "handlers": ["file", "syslog"],
            "level": "DEBUG" if DEBUG else "INFO",
            "disabled": False,
            "propagate": True,
        },
    },
}

SIMPLE_HISTORY_HISTORY_ID_USE_UUID = True

JSON_API_FORMAT_FIELD_NAMES = "camelize"

REST_FRAMEWORK = {
    "PAGE_SIZE": 10,
    "MAX_PAGE_SIZE": 100,
    "EXCEPTION_HANDLER": "rest_framework_json_api.exceptions.exception_handler",
    "DEFAULT_AUTHENTICATION_CLASSES": (
        "rest_framework.authentication.SessionAuthentication",
        "rest_framework.authentication.BasicAuthentication",
        "knox.auth.TokenAuthentication",
    ),
    "DEFAULT_PAGINATION_CLASS": "drf_spectacular_jsonapi.schemas.pagination.JsonApiPageNumberPagination",
    "DEFAULT_PARSER_CLASSES": (
        "rest_framework_json_api.parsers.JSONParser",
        "rest_framework.parsers.FormParser",
        "rest_framework.parsers.MultiPartParser",
    ),
    "DEFAULT_RENDERER_CLASSES": [
        "rest_framework_json_api.renderers.JSONRenderer",
    ],

    "DEFAULT_METADATA_CLASS": "rest_framework_json_api.metadata.JSONAPIMetadata",
<<<<<<< HEAD
    "DEFAULT_SCHEMA_CLASS": "extras.schema.Schema",
=======
    "DEFAULT_SCHEMA_CLASS": "extras.schema.CustomOperationId",
>>>>>>> 798e55ba
    "DEFAULT_FILTER_BACKENDS": (
        "rest_framework_json_api.filters.QueryParameterValidationFilter",
        "rest_framework_json_api.filters.OrderingFilter",
        "extras.filters.CustomDjangoFilterBackend",
        "rest_framework.filters.SearchFilter",
    ),
    "SEARCH_PARAM": "filter[search]",
    "TEST_REQUEST_RENDERER_CLASSES": (
        "rest_framework_json_api.renderers.JSONRenderer",
    ),
    "TEST_REQUEST_DEFAULT_FORMAT": "vnd.api+json",
}

# REST_KNOX = {
#     'TOKEN_TTL': timedelta(hours=1),
#     'AUTO_REFRESH': True,
# }


SPECTACULAR_SETTINGS = {
    'TITLE': 'MrMap json:api',
    'DESCRIPTION': 'spatial registry solution',
    'VERSION': VERSION,
    'SERVE_INCLUDE_SCHEMA': False,
    "COMPONENT_SPLIT_REQUEST": True,
}

if not MRMAP_PRODUCTION:
    REST_FRAMEWORK["DEFAULT_RENDERER_CLASSES"].append(
        "extras.utils.BrowsableAPIRendererWithoutForms")

    INSTALLED_APPS.extend(
        [
            "behave_django",
        ]
    )


APPEND_SLASH = False<|MERGE_RESOLUTION|>--- conflicted
+++ resolved
@@ -504,11 +504,7 @@
     ],
 
     "DEFAULT_METADATA_CLASS": "rest_framework_json_api.metadata.JSONAPIMetadata",
-<<<<<<< HEAD
-    "DEFAULT_SCHEMA_CLASS": "extras.schema.Schema",
-=======
     "DEFAULT_SCHEMA_CLASS": "extras.schema.CustomOperationId",
->>>>>>> 798e55ba
     "DEFAULT_FILTER_BACKENDS": (
         "rest_framework_json_api.filters.QueryParameterValidationFilter",
         "rest_framework_json_api.filters.OrderingFilter",

--- conflicted
+++ resolved
@@ -215,8 +215,6 @@
 # it is highly recommend keeping this to true
 VERIFY_SSL_CERTIFICATES = True
 
-<<<<<<< HEAD
-
 # django-guardian
 GUARDIAN_RAISE_403 = True
 
@@ -281,7 +279,7 @@
         ],
     },
 ]
-=======
+
 ################################################################
 # Database settings
 # https://docs.djangoproject.com/en/2.1/ref/settings/#databases
@@ -606,5 +604,4 @@
             'propagate': True,
         },
     },
-}
->>>>>>> 6547e7f6
+}
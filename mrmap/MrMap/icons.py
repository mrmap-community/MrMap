--- conflicted
+++ resolved
@@ -46,7 +46,6 @@
     CRITICAL = 'fas fa-bolt'
     UPDATE = 'fas fa-spinner'
     RESTORE = 'fas fa-undo'
-<<<<<<< HEAD
     HARVEST = 'fas fa-level-down-alt'
     WINDOW_CLOSE = 'fas fa-window-close'
     DASHBOARD = 'fas fa-tachometer-alt'
@@ -91,11 +90,9 @@
     OFF = 'fas fa-toggle-off'
     LIST = 'fas fa-th-list'
     NONE = ''
-=======
     BOOK = 'fas fa-book'
     CODE = "fas fa-code"
     BOOK_OPEN = 'fas fa-book-open'
->>>>>>> b886b6b0
 
 
 def get_icon(enum: IconEnum) -> SafeString:

import base64
import io
from io import BytesIO
from PIL import Image, UnidentifiedImageError
from django.contrib import messages
from django.contrib.auth.decorators import login_required, permission_required
from django.core.exceptions import ObjectDoesNotExist
from django.db import transaction
from django.db.models import QuerySet, Q
from django.http import HttpRequest, HttpResponse, StreamingHttpResponse, QueryDict, HttpResponseRedirect
from django.shortcuts import render, get_object_or_404, redirect
from django.template.loader import render_to_string
from django.utils.translation import gettext_lazy as _l
from django.utils.translation import gettext as _
from django.views.decorators.csrf import csrf_exempt
from django.views.generic import DetailView
from django.views.generic.detail import BaseDetailView
from django_bootstrap_swt.components import Tag, Link, Dropdown, ListGroupItem, ListGroup, DefaultHeaderRow
from django_bootstrap_swt.enums import ButtonColorEnum
from django_bootstrap_swt.utils import RenderHelper
from django_celery_results.models import TaskResult
from django_filters.views import FilterView
from django_tables2.export import ExportMixin
from requests.exceptions import ReadTimeout
from django.utils import timezone
from MrMap.cacher import PreviewImageCacher
from MrMap.consts import *
from MrMap.decorators import log_proxy
from MrMap.forms import get_current_view_args
from MrMap.icons import IconEnum, get_icon
from MrMap.messages import SERVICE_UPDATED, \
    SERVICE_NOT_FOUND, SECURITY_PROXY_ERROR_MISSING_REQUEST_TYPE, SERVICE_DISABLED, SERVICE_LAYER_NOT_FOUND, \
    SECURITY_PROXY_NOT_ALLOWED, CONNECTION_TIMEOUT, SERVICE_CAPABILITIES_UNAVAILABLE, \
    SUBSCRIPTION_ALREADY_EXISTS_TEMPLATE, SERVICE_SUCCESSFULLY_DELETED, SUBSCRIPTION_SUCCESSFULLY_CREATED, \
    SERVICE_ACTIVATED, SERVICE_DEACTIVATED
from MrMap.settings import SEMANTIC_WEB_HTML_INFORMATION
from main.views import SecuredDetailView, SecuredListMixin, SecuredDeleteView, SecuredUpdateView
from service.filters import OgcWmsFilter, DatasetFilter, ProxyLogTableFilter, PendingTaskFilter
from service.forms import UpdateServiceCheckForm, UpdateOldToNewElementsForm
from service.helper import update_helper
from service.helper import service_helper
from service.helper.common_connector import CommonConnector
from service.helper.enums import OGCServiceEnum, OGCOperationEnum, OGCServiceVersionEnum, MetadataEnum
from service.helper.ogc.operation_request_handler import OGCOperationRequestHandler
from service.helper.service_comparator import ServiceComparator
from service.helper.service_helper import get_resource_capabilities
from service.settings import DEFAULT_SRS_STRING, PREVIEW_MIME_TYPE_DEFAULT, PLACEHOLDER_IMG_PATH
from service.tables import UpdateServiceElements, DatasetTable, OgcServiceTable, PendingTaskTable, ResourceDetailTable, \
    ProxyLogTable
from service.tasks import async_log_response
from service.models import Metadata, Layer, Service, Style, ProxyLog
from service.utils import collect_contact_data, collect_metadata_related_objects, collect_featuretype_data, \
    collect_layer_data, collect_wms_root_data, collect_wfs_root_data
from structure.models import PendingTask
from structure.permissionEnums import PermissionEnum
from django.urls import reverse, reverse_lazy
from users.models import Subscription


def get_queryset_filter_by_service_type(service_type: OGCServiceEnum) -> QuerySet:
    return Metadata.objects.filter(
        service__service_type__name=service_type.value,
        is_deleted=False,
        service__is_update_candidate_for=None,
    ).select_related(
        "service",
        "service__owned_by_org",
        "service__service_type",
        "service__parent_service__metadata",
        "service__parent_service__metadata__external_authentication",
        "contact",
        "external_authentication",
    ).prefetch_related(
        "service__featuretypes",
        "service__child_services",
    ).order_by("title")

<<<<<<< HEAD

class PendingTaskView(SecuredListMixin, FilterView):
    model = PendingTask
=======
@method_decorator(login_required, name='dispatch')
class PendingTaskView(CustomSingleTableMixin, FilterView):
    model = TaskResult
>>>>>>> e7ecd13a
    table_class = PendingTaskTable
    filterset_class = PendingTaskFilter
    title = get_icon(IconEnum.PENDING_TASKS) + _(' Pending tasks').__str__()
    template_name = 'service/views/pending_tasks.html'


class WmsIndexView(SecuredListMixin, FilterView):
    model = Metadata
    table_class = OgcServiceTable
    filterset_class = OgcWmsFilter
    queryset = get_queryset_filter_by_service_type(service_type=OGCServiceEnum.WMS)
    title = get_icon(IconEnum.WMS) + _(' WMS').__str__()

    def get_filterset_kwargs(self, *args):
        kwargs = super(WmsIndexView, self).get_filterset_kwargs(*args)
        if kwargs['data'] is None:
            kwargs['queryset'] = kwargs['queryset'].filter(service__is_root=True)
        return kwargs

    def get_table(self, **kwargs):
        # set some custom attributes for template rendering
        table = super(WmsIndexView, self).get_table(**kwargs)
        # whether whole services or single layers should be displayed, we have to exclude some columns
        filter_by_show_layers = self.filterset.form_prefix + '-' + 'service__is_root'
        if filter_by_show_layers in self.filterset.data and self.filterset.data.get(filter_by_show_layers) == 'on':
            table.exclude = ('layers', 'featuretypes', 'harvest_results', 'collected_harvest_records', 'harvest_duration',)
        else:
            table.exclude = ('parent_service', 'featuretypes', 'harvest_results', 'collected_harvest_records', 'harvest_duration',)

        render_helper = RenderHelper(user_permissions=list(filter(None, self.request.user.get_all_permissions())))
        table.actions = [render_helper.render_item(item=Metadata.get_add_resource_action())]
        return table


class WfsIndexView(SecuredListMixin, FilterView):
    model = Metadata
    table_class = OgcServiceTable
    filterset_fields = {'title': ['icontains'], }
    queryset = get_queryset_filter_by_service_type(service_type=OGCServiceEnum.WFS)
    title = get_icon(IconEnum.WFS) + _(' WFS').__str__()

    def get_table(self, **kwargs):
        # set some custom attributes for template rendering
        table = super(WfsIndexView, self).get_table(**kwargs)
        table.exclude = ('parent_service', 'layers', 'harvest_results', 'collected_harvest_records','harvest_duration')

        render_helper = RenderHelper(user_permissions=list(filter(None, self.request.user.get_all_permissions())),
                                     update_url_qs=get_current_view_args(self.request))
        table.actions = [render_helper.render_item(item=Metadata.get_add_resource_action())]
        return table


class CswIndexView(SecuredListMixin, FilterView):
    model = Metadata
    table_class = OgcServiceTable
    filterset_fields = {'title': ['icontains'], }
    queryset = get_queryset_filter_by_service_type(service_type=OGCServiceEnum.CSW)
    title = get_icon(IconEnum.CSW) + _(' CSW').__str__()

    def get_table(self, **kwargs):
        # set some custom attributes for template rendering
        table = super(CswIndexView, self).get_table(**kwargs)
        table.exclude = ('parent_service', 'layers', 'featuretypes', 'service__published_for')
        render_helper = RenderHelper(user_permissions=list(filter(None, self.request.user.get_all_permissions())),
                                     update_url_qs=get_current_view_args(self.request))
        table.actions = [render_helper.render_item(item=Metadata.get_add_resource_action())]
        return table


class DatasetIndexView(SecuredListMixin, FilterView):
    model = Metadata
    table_class = DatasetTable
    filterset_class = DatasetFilter
    title = get_icon(IconEnum.DATASET) + _(' Dataset').__str__()

    def get_table(self, **kwargs):
        # set some custom attributes for template rendering
        table = super(DatasetIndexView, self).get_table(**kwargs)
        render_helper = RenderHelper(user_permissions=list(filter(None, self.request.user.get_all_permissions())),
                                     update_url_qs=get_current_view_args(self.request))
        table.actions = [render_helper.render_item(item=Metadata.get_add_dataset_action())]
        return table

    def get_queryset(self):
        return self.request.user.get_instances(klass=Metadata, filter=Q(metadata_type=MetadataEnum.DATASET.value))


class ResourceDeleteView(SecuredDeleteView):
    model = Metadata
    queryset = Metadata.objects.filter(Q(metadata_type=MetadataEnum.SERVICE.value) |
                                       Q(metadata_type=MetadataEnum.CATALOGUE.value))
    success_url = reverse_lazy('home')
    template_name = "MrMap/detail_views/delete.html"
    success_message = SERVICE_SUCCESSFULLY_DELETED

    def get_msg_dict(self):
        return {'name': self.get_object()}


class ResourceActivateDeactivateView(SecuredUpdateView):
    model = Metadata
    template_name = "MrMap/detail_views/generic_form.html"
    fields = ('is_active',)
    permission_required = PermissionEnum.CAN_ACTIVATE_RESOURCE.value

    def get_title(self):
        if self.object.is_active:
            return _('Deactivate service')
        else:
            return _('Activate service')

    def get_success_message(self, cleaned_data):
        if cleaned_data['is_active']:
            self.success_message = SERVICE_ACTIVATED
        else:
            self.success_message = SERVICE_DEACTIVATED
        cleaned_data.update({'title': self.object.title})
        return super().get_success_message(cleaned_data)


def get_service_metadata(request: HttpRequest, metadata_id):
    """ Returns the service metadata xml file for a given metadata id

    Args:
        metadata_id: The metadata id
    Returns:
         A HttpResponse containing the xml file
    """

    metadata = get_object_or_404(Metadata, id=metadata_id)

    if not metadata.is_active:
        return HttpResponse(content=SERVICE_DISABLED, status=423)

    doc = metadata.get_service_metadata_xml()

    return HttpResponse(doc, content_type=APP_XML)


@login_required
def metadata_subscription_new(request: HttpRequest, metadata_id: str):
    """ Creates a new subscription for a metadat without a form

    Args:
        request (HttpRequest): The incoming request
        metadata_id (str): The id of the metadata which shall be subscribed
    Returns:
         A rendered view
    """
    md = get_object_or_404(Metadata, id=metadata_id)
    user = request.user
    subscription_created = Subscription.objects.get_or_create(
        metadata=md,
        user=user,
    )[1]
    if subscription_created:
        messages.success(request, SUBSCRIPTION_SUCCESSFULLY_CREATED.format(md.title))
    else:
        messages.info(request, SUBSCRIPTION_ALREADY_EXISTS_TEMPLATE.format(md.title))

    return redirect("subscription-index")


class DatasetMetadataXmlView(BaseDetailView):
    model = Metadata
    # a dataset metadata without a document is broken
    queryset = Metadata.objects.filter(metadata_type=OGCServiceEnum.DATASET.value, documents__isnull=False)\
                               .prefetch_related('documents')
    content_type = 'application/xml'
    object = None

    def get(self, request, *args, **kwargs):
        document = self.object.documents.get(is_original=False) if self.object.documents.filter(is_original=False).exists() else self.object.documents.get(
            is_original=True)
        return HttpResponse(document.content, content_type=self.content_type)

    def dispatch(self, request, *args, **kwargs):
        self.object = self.get_object()
        if not self.object.is_active:
            return HttpResponse(content=SERVICE_DISABLED, status=423)
        else:
            return super().dispatch(request, *args, **kwargs)


def get_service_preview(request: HttpRequest, metadata_id):
    """ Returns the service metadata preview as png for a given metadata id

    Args:
        request (HttpRequest): The incoming request
        metadata_id: The metadata id
    Returns:
         A HttpResponse containing the png preview
    """

    md = get_object_or_404(Metadata, id=metadata_id)
    if md.is_metadata_type(MetadataEnum.DATASET) or \
            md.is_metadata_type(MetadataEnum.FEATURETYPE) or \
            not md.service.is_service_type(OGCServiceEnum.WMS) or md.is_updatecandidate:
        return HttpResponse(status=404, content=SERVICE_NOT_FOUND)

    if md.service.is_service_type(OGCServiceEnum.WMS) and md.service.is_root:
        service = get_object_or_404(Service, id=md.service.id)
        layer = get_object_or_404(Layer, parent_service=service, parent=None, )
        # Fake the preview image for the whole service by using the root layer instead
        md = layer.metadata
    elif md.service.is_service_type(OGCServiceEnum.WMS) and not md.service.is_root:
        layer = md.service.layer

    layer = layer.identifier
    if md.allowed_area.area == 0:
        bbox = md.find_max_bounding_box()
    else:
        bbox = md.allowed_area
    bbox = str(bbox.extent).replace("(", "").replace(")", "")  # this is a little dumb, you may choose something better

    img_width = 200
    img_heigt = 200

    try:
        # Fetch a pixel based image mime type. We can not use vector types
        png_format = md.get_formats().filter(
            mime_type__icontains="image/"
        ).exclude(
            mime_type__icontains="svg"
        ).first()
        img_format = png_format.mime_type
    except AttributeError:
        # Act as fallback
        img_format = "image/png"

    data = {
        "request": OGCOperationEnum.GET_MAP.value,
        "version": OGCServiceVersionEnum.V_1_1_1.value,
        "layers": layer,
        "srs": DEFAULT_SRS_STRING,
        "bbox": bbox,
        "format": img_format,
        "width": img_width,
        "height": img_heigt,
        "service": "wms",
    }

    query_data = QueryDict('', mutable=True)
    query_data.update(data)

    request.POST._mutable = True
    request.POST = query_data
    request.method = 'POST'
    request.POST._mutable = False

    # Check if this parameters already have been generated a preview image for this metadata record
    cacher = PreviewImageCacher(metadata=md)
    img = cacher.get(data)

    if img is None:
        # There is no cached image, so we create one and cache it!
        operation_request_handler = OGCOperationRequestHandler(request=request, metadata=md)
        img = operation_request_handler.get_operation_response(post_data=data)  # img is returned as a byte code
        cacher.set(data, img)

    response = img.get("response", None)
    content_type = img.get("response_type", "")

    try:
        # Make sure the image is returned as PREVIEW_MIME_TYPE_DEFAULT filetype
        image_obj = Image.open(io.BytesIO(response))
    except UnidentifiedImageError:
        # No preview image could be generated. We need to open a placeholder image!
        image_obj = Image.open(PLACEHOLDER_IMG_PATH)
        image_obj = image_obj.resize((img_width, img_heigt))

    out_bytes_stream = io.BytesIO()
    image_obj.save(out_bytes_stream, PREVIEW_MIME_TYPE_DEFAULT, optimize=True, quality=80)
    response = out_bytes_stream.getvalue()

    return HttpResponse(response, content_type=content_type)


def _get_capabilities(request: HttpRequest, metadata_id):
    """ Returns the current capabilities xml file

    Args:
        request (HttpRequest): The incoming request
        metadata_id : The metadata id
    Returns:
         A HttpResponse containing the xml file
    """

    md = get_object_or_404(Metadata, id=metadata_id)
    try:
        doc = get_resource_capabilities(request, md)
    except (ReadTimeout, TimeoutError, ConnectionError) as e:
        # the remote server does not respond - we must deliver our stored capabilities document, which is not the requested version
        return HttpResponse(content=SERVICE_CAPABILITIES_UNAVAILABLE)
    return HttpResponse(doc, content_type='application/xml')


class MetadataHtml(DetailView):
    model = Metadata
    queryset = Metadata.objects.select_related('service').filter(service__is_update_candidate_for=None)
    extra_context = {"SEMANTIC_WEB_HTML_INFORMATION": SEMANTIC_WEB_HTML_INFORMATION}

    def get_template_names(self):
        if self.object.is_metadata_type(MetadataEnum.DATASET):
            self.template_name = 'metadata/base/dataset/dataset_metadata_as_html.html'
        elif self.object.is_metadata_type(MetadataEnum.FEATURETYPE):
            self.template_name = 'metadata/base/wfs/featuretype_metadata_as_html.html'
        elif self.object.is_metadata_type(MetadataEnum.LAYER):
            self.template_name = 'metadata/base/wms/layer_metadata_as_html.html'
        elif self.object.service.is_service_type(OGCServiceEnum.WMS):
            # wms root object
            self.template_name = 'metadata/base/wms/root_metadata_as_html.html'
        elif self.object.service.is_service_type(OGCServiceEnum.WFS):
            # wfs root object
            self.template_name = 'metadata/base/wfs/root_metadata_as_html.html'
        elif self.object.is_catalogue_metadata:
            # ToDo: Add html view for CSW!
            pass
        return super().get_template_names()

    def get_context_data(self, **kwargs):
        context = super().get_context_data(**kwargs)
        # todo: refactor this messy context by using just the self.object from default context....
        context.update({
            'md_id': self.object.id,
            'title': self.object.title,
            'abstract': self.object.abstract,
            'access_constraints': self.object.access_constraints,
            'capabilities_original_uri': self.object.capabilities_original_uri,
            'capabilities_uri': self.object.capabilities_uri,
            'contact': collect_contact_data(self.object.contact),
            "SEMANTIC_WEB_HTML_INFORMATION": SEMANTIC_WEB_HTML_INFORMATION,
        })

        context.update(collect_metadata_related_objects(self.object, self.request, ))

        if self.object.is_metadata_type(MetadataEnum.DATASET):
            context['contact'] = collect_contact_data(self.object.contact)
            context['bounding_box'] = self.object.bounding_geometry
            context['dataset_metadata'] = self.object
            context['fees'] = self.object.fees
            context['licence'] = self.object.licence
            context.update({'capabilities_uri': self.object.service_metadata_uri})

        elif self.object.is_metadata_type(MetadataEnum.FEATURETYPE):
            context.update(collect_featuretype_data(self.object))

        elif self.object.is_metadata_type(MetadataEnum.LAYER):
            context.update(collect_layer_data(self.object, self.request))

        elif self.object.service.is_service_type(OGCServiceEnum.WMS):
            # wms root object
            context.update(collect_wms_root_data(self.object, self.request))

        elif self.object.service.is_service_type(OGCServiceEnum.WFS):
            # wfs root object
            context.update(collect_wfs_root_data(self.object, self.request))

        elif self.object.is_catalogue_metadata:
            # ToDo: Add html view for CSW!
            pass

        return context

@login_required
# @permission_required(PermissionEnum.CAN_UPDATE_RESOURCE.value)
# @ownership_required(Metadata, 'metadata_id')
@transaction.atomic
def new_pending_update_service(request: HttpRequest, metadata_id):
    """ Compare old service with new service and collect differences

    Args:
        request: The incoming request
        metadata_id: The service id
    Returns:
        A rendered view
    """
    current_service = get_object_or_404(Service, metadata__id=metadata_id)
    user = request.user

    form = UpdateServiceCheckForm(data=request.POST or None,
                                  request=request,
                                  reverse_lookup='resource:new-pending-update',
                                  reverse_args=[metadata_id, ],
                                  # ToDo: after refactoring of all forms is done, show_modal can be removed
                                  show_modal=True,
                                  current_service=current_service,
                                  requesting_user=user,
                                  form_title=_l(
                                      f'Update service: <strong>{current_service.metadata.title} [{current_service.metadata.id}]</strong>'))
    if request.method == 'GET':
        return form.render_view()

    if request.method == 'POST':
        # Check if update form is valid
        if form.is_valid():
            # Create db model from new service information (no persisting, yet)
            new_service = service_helper.create_service(
                service_type=form.url_dict.get("service"),
                version=service_helper.resolve_version_enum(form.url_dict.get("version")),
                base_uri=form.url_dict.get("base_uri"),
                user=user,
                register_group=current_service.created_by,
                is_update_candidate_for=current_service,
            )
            new_service.created_by_user = user
            new_service.keep_custom_md = form.cleaned_data['keep_custom_md']
            new_service.metadata.is_update_candidate_for = current_service.metadata
            new_service.metadata.created_by_user = user
            new_service.save()
            return HttpResponseRedirect(reverse("resource:pending-update", args=(metadata_id,)), status=303)
        else:
            form.fade_modal = False
            return form.render_view(status_code=422)

    return HttpResponseRedirect(reverse(request.GET.get('current-view', None), args=(metadata_id,)), status=303)


# Todo: wizard/form view?
@login_required
@permission_required(PermissionEnum.CAN_UPDATE_RESOURCE.value)
@transaction.atomic
def pending_update_service(request: HttpRequest, metadata_id, update_params: dict = None, status_code: int = 200, ):
    template = "views/service_update.html"

    current_service = get_object_or_404(Service, metadata__id=metadata_id)
    try:
        new_service = Service.objects.get(is_update_candidate_for=current_service)
    except ObjectDoesNotExist:
        messages.error(request, _l("No updatecandidate was found."))
        # ToDo: make 7 dynamic
        messages.info(request, _l("Update candidates will be deleted after 7 days."))
        return HttpResponseRedirect(reverse("resource:detail", args=(metadata_id,)), status=303)

    if current_service.is_service_type(OGCServiceEnum.WMS):
        current_service.root_layer = Layer.objects.get(parent_service=current_service, parent=None)
        new_service.root_layer = Layer.objects.get(parent_service=new_service, parent=None)

    # Collect differences
    comparator = ServiceComparator(service_a=new_service, service_b=current_service)
    diff = comparator.compare_services()

    diff_elements = diff.get("layers", None) or diff.get("feature_types", {})
    update_confirmation_form = UpdateOldToNewElementsForm(
        new_elements=diff_elements.get("new"),
        removed_elements=diff_elements.get("removed"),
        current_service=current_service,
    )
    update_confirmation_form.action_url = reverse("resource:run-update", args=[metadata_id])

    updated_elements_md = []
    for element in diff_elements.get("updated"):
        updated_elements_md.append(element.metadata)

    removed_elements_md = []
    for element in diff_elements.get("removed"):
        removed_elements_md.append(element.metadata)

    updated_elements_table = UpdateServiceElements(request=request,
                                                   queryset=updated_elements_md,
                                                   current_view="resource:dismiss-pending-update",
                                                   order_by_field='updated', )

    removed_elements_table = UpdateServiceElements(request=request,
                                                   queryset=removed_elements_md,
                                                   current_view="resource:dismiss-pending-update",
                                                   order_by_field='removed',
                                                   )

    params = {
        "current_service": current_service,
        "update_service": new_service,
        "diff_elements": diff_elements,
        "updated_elements_table": updated_elements_table,
        "removed_elements_table": removed_elements_table,
        "update_confirmation_form": update_confirmation_form,
        "new_elements_per_page": request.GET.get('new_elements_per_page', 5),
    }

    if update_params:
        params.update(update_params)

    return render(request=request,
                  template_name=template,
                  context=params,
                  status=status_code)


@login_required
@permission_required(PermissionEnum.CAN_UPDATE_RESOURCE.value)
@transaction.atomic
def dismiss_pending_update_service(request: HttpRequest, metadata_id):
    user = request.user
    current_service = get_object_or_404(Service, metadata__id=metadata_id)
    new_service = get_object_or_404(Service, is_update_candidate_for=current_service)

    if request.method == 'POST':
        if new_service.created_by_user == user:
            new_service.delete()
            messages.success(request, _l("Pending update successfully dismissed."))
        else:
            messages.error(request, _l("You are not the owner of this pending update. Rejected!"))

        return HttpResponseRedirect(reverse("resource:detail", args=(current_service.metadata.id,)), status=303)

    return HttpResponseRedirect(reverse("resource:pending-update", args=(current_service.metadata.id,)), status=303)


@login_required
@permission_required(PermissionEnum.CAN_UPDATE_RESOURCE.value)
@transaction.atomic
def run_update_service(request: HttpRequest, metadata_id):
    if request.method == 'POST':
        current_service = get_object_or_404(
            Service.objects.select_related('metadata').prefetch_related('metadata__documents'),
            metadata__id=metadata_id)
        new_service = get_object_or_404(
            Service.objects.select_related('metadata').prefetch_related('metadata__documents'),
            is_update_candidate_for=current_service)

        if not current_service.is_service_type(OGCServiceEnum.WFS):
            new_service.root_layer = get_object_or_404(Layer, parent_service=new_service, parent=None)
            current_service.root_layer = get_object_or_404(Layer, parent_service=current_service, parent=None)

        comparator = ServiceComparator(service_a=new_service, service_b=current_service)
        diff = comparator.compare_services()

        diff_elements = diff.get("layers", None) or diff.get("feature_types", {})

        # We need to extract the linkage of new->old elements from the request by hand
        # key identifies the new element and it's identifier (not id!) and choice identifies the existing element's id!
        links = {}
        prefix = "new_elem_"
        for key, choice in request.POST.items():
            if prefix in key:
                links[key.replace(prefix, "")] = choice

        update_confirmation_form = UpdateOldToNewElementsForm(request.POST,
                                                              new_elements=diff_elements.get("new"),
                                                              removed_elements=diff_elements.get("removed"),
                                                              choices=links,
                                                              current_service=current_service,
                                                              )
        update_confirmation_form.action_url = reverse("resource:run-update", args=[metadata_id])
        if update_confirmation_form.is_valid():
            # UPDATE
            # First update the metadata of the whole service
            md = update_helper.update_metadata(
                current_service.metadata,
                new_service.metadata,
                new_service.keep_custom_md
            )
            md.save()
            current_service.metadata = md
            current_service.save()

            # Then update the service object
            current_service = update_helper.update_service(current_service, new_service)
            current_service.save()

            # Update the subelements
            if new_service.is_service_type(OGCServiceEnum.WFS):
                current_service = update_helper.update_wfs_elements(
                    current_service,
                    new_service,
                    diff,
                    links,
                    new_service.keep_custom_md
                )
            elif new_service.is_service_type(OGCServiceEnum.WMS):
                # takes long time | todo proof again after using django-mptt
                current_service = update_helper.update_wms_elements(
                    current_service,
                    new_service,
                    diff,
                    links,
                    new_service.keep_custom_md
                )

            current_service.save()

            update_helper.update_capability_document(current_service, new_service)

            current_service.save()

            new_service.delete()

            messages.success(request, SERVICE_UPDATED)
            return HttpResponseRedirect(reverse("resource:detail", args=(metadata_id,)), status=303)
        else:
            params = {"update_confirmation_form": update_confirmation_form, }
            return pending_update_service(request=request,
                                          metadata_id=metadata_id,
                                          update_params=params,
                                          status_code=422)
    else:
        return HttpResponseRedirect(reverse("resource:pending-update", args=(metadata_id,)), status=303)


class ResourceDetailTableView(SecuredDetailView):
    model = Metadata
    template_name = 'generic_views/generic_detail_without_base.html'
    queryset = Metadata.objects.all().prefetch_related('contact', 'service', 'service__layer', 'featuretype')

    def get_context_data(self, **kwargs):
        context = super().get_context_data(**kwargs)
        details = ResourceDetailTable(data=[self.object, ], request=self.request, )
        details = render_to_string(template_name='skeletons/django_tables2_render_table.html',
                                   context={'table': details})
        context.update({'card_body': details})
        return context


class ResourceRelatedDatasetView(SecuredDetailView):
    model = Metadata
    template_name = 'generic_views/generic_detail_without_base.html'
    queryset = Metadata.objects.all().prefetch_related('related_metadatas', )

    def get_context_data(self, **kwargs):
        context = super().get_context_data(**kwargs)

        related_datasets = self.object.get_related_dataset_metadatas()

        item_list = []
        for related_dataset in related_datasets:
            link_to_dataset = Link(url=related_dataset.detail_view_uri, content=related_dataset.title)

            metadata_xml = Link(url=related_dataset.service_metadata_uri,
                                content=get_icon(IconEnum.CAPABILITIES) + _(' XML'),
                                open_in_new_tab=True)
            metadata_html = Link(url=related_dataset.html_metadata_uri,
                                 content=get_icon(IconEnum.NEWSPAPER) + _(' HTML'),
                                 open_in_new_tab=True)

            dataset_metadata_dropdown = Dropdown(btn_value=get_icon(IconEnum.METADATA) + _(' Metadata'),
                                                 items=[metadata_xml, metadata_html],
                                                 color=ButtonColorEnum.SECONDARY,
                                                 header=_l('Show metadata as:'))

            render_helper = RenderHelper(user_permissions=list(filter(None, self.request.user.get_all_permissions())),
                                         update_url_qs=get_current_view_args(request=self.request),
                                         update_attrs={"class": ["btn-sm", "mr-1"]})
            right = render_helper.render_list_coherent(items=related_dataset.get_actions())

            item_content = DefaultHeaderRow(content_left=link_to_dataset.render(),
                                            content_center=dataset_metadata_dropdown.render(),
                                            content_right=right)
            item_list.append(ListGroupItem(content=item_content.render()))

        dataset_list = ListGroup(items=item_list)

        context.update({'card_body': dataset_list if related_datasets else ''})
        return context


def render_actions(element, render_helper):
    element.actions = render_helper.render_list_coherent(safe=True, items=element.metadata.get_actions())
    return element.actions


class ResourceTreeView(SecuredDetailView):
    model = Metadata
    template_name = 'generic_views/resource.html'
    available_resources = Q(metadata_type='layer') | \
                          Q(metadata_type='featureType') | \
                          Q(service__service_type__name='wms') | \
                          Q(service__service_type__name='wfs') | \
                          Q(service__service_type__name='csw') & \
                          Q(service__is_update_candidate_for=None)
    queryset = Metadata.objects. \
        select_related('service', 'service__service_type', 'featuretype', 'owned_by_org'). \
        prefetch_related('service__featuretypes', 'service__child_services', 'featuretype__elements'). \
        filter(available_resources)
    render_helper = None

    def setup(self, request, *args, **kwargs):
        super().setup(request, *args, **kwargs)
        self.render_helper = RenderHelper(user_permissions=list(filter(None, self.request.user.get_all_permissions())),
                                          update_attrs={"class": ["btn-sm", "mr-1"]})

    def get_context_data(self, **kwargs):
        context = super().get_context_data(**kwargs)
        context.update({'tree_style': True})

        if self.object.is_featuretype_metadata:
            self.template_name = 'service/views/featuretype.html'
        elif self.object.is_service_type(enum=OGCServiceEnum.WFS):
            self.template_name = 'service/views/wfs_tree.html'
            sub_elements = self.object.get_described_element().get_subelements().select_related(
                'metadata').prefetch_related('elements')
            context.update({'featuretypes': sub_elements})
        elif self.object.is_layer_metadata or self.object.is_service_type(enum=OGCServiceEnum.WMS):
            sub_elements = self.object.get_described_element().get_subelements().select_related('metadata')
            self.template_name = 'service/views/wms_tree.html'
            context.update({'nodes': sub_elements,
                            'root_node': self.object.service})
        elif self.object.is_service_type(enum=OGCServiceEnum.CSW):
            self.template_name = 'service/views/csw.html'
            pass
        return context


@csrf_exempt
@log_proxy
def get_operation_result(request: HttpRequest, proxy_log: ProxyLog, metadata_id):
    """ Checks whether the requested metadata is secured and resolves the operations uri for an allowed user - or not.

    Decides which operation will be handled by resolving a given 'request=' query parameter.
    This function has to be public available (no check_session decorator)
    The decorator allows POST requests without CSRF tokens (for non logged in users)

    Args:
        request (HttpRequest): The incoming request
        proxy_log (ProxyLog): The logging object
        metadata_id: The metadata id
    Returns:
         A redirect to the GetMap uri
    """
    # get request type and requested layer
    get_query_string = request.environ.get("QUERY_STRING", "")

    try:
        # redirects request to parent service, if the given id is not the root of the service
        metadata = Metadata.objects.get(id=metadata_id)
        operation_handler = OGCOperationRequestHandler(uri=get_query_string, request=request, metadata=metadata)

        if not metadata.is_active:
            return HttpResponse(status=423, content=SERVICE_DISABLED)

        elif operation_handler.request_param is None:
            return HttpResponse(status=500, content=SECURITY_PROXY_ERROR_MISSING_REQUEST_TYPE)

        elif operation_handler.request_param.upper() == OGCOperationEnum.GET_CAPABILITIES.value.upper():
            return _get_capabilities(request=request, metadata_id=metadata_id)

        elif not metadata.is_root():
            # we do not allow the direct call of operations on child elements, such as layers!
            # if the request tries that, we directly redirect it to the parent service!
            parent_md = metadata.service.parent_service.metadata
            return get_operation_result(request=request, id=parent_md.id)

        # We need to check if at least one of the requested layers is secured.
        md_secured = metadata.is_secured
        if operation_handler.layers_param is not None:
            layers = operation_handler.layers_param.split(",")
            layers_md = Metadata.objects.filter(
                identifier__in=layers,
                service__parent_service__metadata=metadata
            )
            md_secured = layers_md.filter(is_secured=True).exists()

            if layers_md.count() != len(layers):
                # at least one requested layer could not be found in the database
                return HttpResponse(status=404, content=SERVICE_LAYER_NOT_FOUND)
        if md_secured:
            response_dict = operation_handler.get_allowed_operation_response()
        else:
            response_dict = operation_handler.get_operation_response(proxy_log=proxy_log)

        response = response_dict.get("response", None)
        content_type = response_dict.get("response_type", "")

        if response is None:
            # metadata is secured but user is not allowed
            return HttpResponse(status=401, content=SECURITY_PROXY_NOT_ALLOWED)

        # Log the response, if needed
        if proxy_log is not None:
            response_encoded = base64.b64encode(response).decode("UTF-8")
            async_log_response.delay(
                proxy_log.id,
                response_encoded,
                operation_handler.request_param,
                operation_handler.format_param,
            )

        len_response = len(response)
        if len_response <= 5000000:
            return HttpResponse(response, content_type=content_type)
        else:
            # data too big - we should stream it!
            # make sure the response is in bytes
            if not isinstance(response, bytes):
                response = bytes(response)
            buffer = BytesIO(response)
            return StreamingHttpResponse(buffer, content_type=content_type)

    except ObjectDoesNotExist:
        return HttpResponse(status=404, content=SERVICE_NOT_FOUND)
    except ReadTimeout:
        return HttpResponse(status=408, content=CONNECTION_TIMEOUT.format(request.build_absolute_uri()))
    except Exception as e:
        return HttpResponse(status=500, content=e)


def get_metadata_legend(request: HttpRequest, metadata_id, style_id: int):
    """ Calls the legend uri of a special style inside the metadata (<LegendURL> element) and returns the response to the user

    This function has to be public available (no check_session decorator)

    Args:
        request (HttpRequest): The incoming HttpRequest
        metadata_id: The metadata id
        style_id (int): The style id
    Returns:
        HttpResponse
    """
    style = get_object_or_404(Style, id=style_id)
    uri = style.legend_uri
    con = CommonConnector(uri)
    con.load()
    response = con.content
    return HttpResponse(response, content_type="")


class LogsIndexView(SecuredListMixin, ExportMixin, FilterView):
    model = ProxyLog
    table_class = ProxyLogTable
    filterset_class = ProxyLogTableFilter
    export_name = f'MrMap_logs_{timezone.now().strftime("%Y-%m-%dT%H_%M_%S")}'

    def get_table(self, **kwargs):
        # set some custom attributes for template rendering
        table = super(LogsIndexView, self).get_table(**kwargs)
        table.title = Tag(tag='i', attrs={"class": [IconEnum.LOGS.value]}) + _(' Logs')

        render_helper = RenderHelper(user_permissions=list(filter(None, self.request.user.get_all_permissions())),
                                     update_url_qs=get_current_view_args(self.request))

        # append export links
        query_trailer_sign = "?"
        if self.request.GET:
            query_trailer_sign = "&"
        csv_download_link = Link(url=self.request.get_full_path() + f"{query_trailer_sign}_export=csv", content=".csv")
        json_download_link = Link(url=self.request.get_full_path() + f"{query_trailer_sign}_export=json",
                                  content=".json")

        dropdown = Dropdown(btn_value=Tag(tag='i', attrs={"class": [IconEnum.DOWNLOAD.value]}) + _(" Export as"),
                            items=[csv_download_link, json_download_link],
                            needs_perm=PermissionEnum.CAN_VIEW_PROXY_LOG.value)
        table.actions = [render_helper.render_item(item=dropdown)]
        return table<|MERGE_RESOLUTION|>--- conflicted
+++ resolved
@@ -75,15 +75,9 @@
         "service__child_services",
     ).order_by("title")
 
-<<<<<<< HEAD
 
 class PendingTaskView(SecuredListMixin, FilterView):
     model = PendingTask
-=======
-@method_decorator(login_required, name='dispatch')
-class PendingTaskView(CustomSingleTableMixin, FilterView):
-    model = TaskResult
->>>>>>> e7ecd13a
     table_class = PendingTaskTable
     filterset_class = PendingTaskFilter
     title = get_icon(IconEnum.PENDING_TASKS) + _(' Pending tasks').__str__()

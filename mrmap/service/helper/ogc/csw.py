--- conflicted
+++ resolved
@@ -14,13 +14,9 @@
 from service.helper.ogc.ows import OGCWebService
 from service.models import ExternalAuthentication, Metadata, MimeType, Keyword, Service, ServiceType, ServiceUrl
 from service.settings import PROGRESS_STATUS_AFTER_PARSING
-<<<<<<< HEAD
 from structure.models import Organization
-
-=======
-from structure.models import MrMapUser, Organization, MrMapGroup
-from csw.settings import csw_logger, CSW_ERROR_LOG_TEMPLATE
->>>>>>> e7ecd13a
+from csw.settings import csw_logger
+
 
 class OGCCatalogueService(OGCWebService):
     """ An internal representation of the OGC CSW

"""
Author: Michel Peltriaux
Organization: Spatial data infrastructure Rhineland-Palatinate, Germany
Contact: michel.peltriaux@vermkv.rlp.de
Created on: 15.04.19

"""
from django import forms
from django.core.exceptions import ObjectDoesNotExist, ImproperlyConfigured
from django.urls import reverse_lazy
from django.utils.html import format_html
<<<<<<< HEAD
from MrMap.forms import MrMapForm
from MrMap.messages import SERVICE_UPDATE_WRONG_TYPE
from MrMap.validators import validate_get_capablities_uri
from django.utils.translation import gettext_lazy as _
from service.helper import service_helper
from service.helper.enums import OGCServiceEnum
from service.models import Service
=======
from django.utils.translation import gettext_lazy as _

from MrMap.forms import MrMapForm
from MrMap.messages import SERVICE_UPDATE_WRONG_TYPE
from MrMap.validators import validate_get_capablities_uri
from MrMap.widgets import BootstrapDatePickerInput
from service.helper import service_helper
from service.helper.enums import OGCServiceEnum
from service.models import Service, MrMapGroup, MapContext
>>>>>>> 10720117
from service.settings import NONE_UUID
from structure.models import Organization


class RegisterNewResourceWizardPage1(forms.Form):
    get_request_uri = forms.URLField(
        validators=[validate_get_capablities_uri],
        label=_("Resource URL"),
        help_text=_("In case of a OGC service you may provide the GetCapabilities url.")
    )


class RegisterNewResourceWizardPage2(forms.Form):
    ogc_request = forms.CharField(label=_('OGC Request'), widget=forms.TextInput(attrs={'readonly': '', }))
    ogc_service = forms.CharField(label=_('OGC Service'), widget=forms.TextInput(attrs={'readonly': '', }))
    ogc_version = forms.CharField(label=_('OGC Version'), widget=forms.TextInput(attrs={'readonly': '', }))
    uri = forms.CharField(label=_('URI'), widget=forms.TextInput(attrs={'readonly': '', }))
<<<<<<< HEAD
    registering_for_organization = forms.ModelChoiceField(
        label=_("Registration for organization"),
        help_text=_("If you need to register for another organization, select the group which has the publisher rights and select the organization in here."),
=======
    registering_with_group = forms.ModelChoiceField(
        label=_("Registration with group"),
        help_text=_("Select a group for which this resource shall be registered."),
        widget=forms.Select(attrs={'onchange': 'isFormUpdateEventHandler(event);'}),
        queryset=MrMapGroup.objects.none(),
        to_field_name='id',
        initial=1,
    )
    registering_for_other_organization = forms.ModelChoiceField(
        label=_("Registration for other organization"),
        help_text=_(
            "If you need to register for another organization, select the group which has the publisher rights and select the organization in here."),
        required=False,
>>>>>>> 10720117
        queryset=Organization.objects.none(),
        to_field_name='id',
        empty_label=_("No other")
    )
    service_needs_authentication = forms.BooleanField(
        label=_("Service needs authentication"),
        required=False,
        initial=False,
        widget=forms.CheckboxInput(attrs={'onchange': 'isFormUpdateEventHandler(event);'})
    )
    username = forms.CharField(label=_("Username"), required=False, disabled=True)
    password = forms.CharField(label=_("Password"), required=False, widget=forms.PasswordInput, disabled=True)
    authentication_type = forms.ChoiceField(
        label=_("Authentication type"),
        required=False,
        disabled=True,
        choices=(('http_digest', 'HTTP Digest'), ('http_basic', 'HTTP Basic'))
    )

    def __init__(self, *args, **kwargs):
        self.request = kwargs.pop('request', None)
        if not self.request:
            raise ImproperlyConfigured("request is needed for this form to configure fields with dependencies.")

        super(RegisterNewResourceWizardPage2, self).__init__(*args, **kwargs)
<<<<<<< HEAD
        self.fields['registering_for_organization'].queryset = self.request.user.get_publishable_organizations()
=======
        registering_with_group_key = self.prefix + "-registering_with_group" if self.prefix else "registering_with_group"
        selected_group = None

        if registering_with_group_key in self.request.POST:
            selected_group = MrMapGroup.objects.get(id=int(self.request.POST.get(registering_with_group_key)))
>>>>>>> 10720117

        service_needs_authentication_key = self.prefix + "-service_needs_authentication" if self.prefix else "service_needs_authentication"
        service_needs_authentication = None
        if service_needs_authentication_key in self.request.POST:
            service_needs_authentication = True if self.request.POST.get(
                service_needs_authentication_key) == 'on' else False
        elif kwargs.get("initial", {}).get("service_needs_authentication", False):
            service_needs_authentication = True

<<<<<<< HEAD
=======
        # initial the fields if the values are transfered
        if self.request.user is not None:
            user_groups = self.request.user.groups.select_related('mrmapgroup').filter(
                mrmapgroup__is_public_group=False, mrmapgroup__is_permission_group=False)
            self.fields["registering_with_group"].queryset = user_groups.all()
            self.fields["registering_with_group"].initial = user_groups.first()
        if selected_group is not None:
            self.fields["registering_for_other_organization"].queryset = selected_group.publish_for_organizations.all()
        elif self.request.user is not None and user_groups.first() is not None:
            self.fields[
                "registering_for_other_organization"].queryset = user_groups.first().mrmapgroup.publish_for_organizations.all()
>>>>>>> 10720117
        if service_needs_authentication:
            self.fields["service_needs_authentication"].initial = "on"
            # self.fields["service_needs_authentication"].required = True
            self.fields["username"].disabled = False
            self.fields["username"].required = True
            self.fields["password"].disabled = False
            self.fields["password"].required = True
            self.fields["authentication_type"].disabled = False
            self.fields["authentication_type"].required = True


class UpdateServiceCheckForm(MrMapForm):
    url_dict = ''
    get_capabilities_uri = forms.URLField(
        validators=[validate_get_capablities_uri]
    )
    keep_custom_md = forms.BooleanField(
        label=_("Keep custom metadata"),
        initial=True,
        required=False
    )

    def __init__(self, *args, **kwargs):
        self.current_service = None if 'current_service' not in kwargs else kwargs.pop('current_service')
        self.requesting_user = None if 'requesting_user' not in kwargs else kwargs.pop('requesting_user')
        super(UpdateServiceCheckForm, self).__init__(*args, **kwargs)

    def clean(self):
        cleaned_data = super(UpdateServiceCheckForm, self).clean()

        if "get_capabilities_uri" in cleaned_data:
            uri = cleaned_data.get("get_capabilities_uri")
            self.url_dict = service_helper.split_service_uri(uri)
            new_service_type = self.url_dict.get("service")

            if self.current_service.service_type.name != new_service_type.value:
                self.add_error(None, SERVICE_UPDATE_WRONG_TYPE)

        has_update_candidate_for_service = None
        try:
            # Get service object from db
            has_update_candidate_for_service = Service.objects.get(is_update_candidate_for=self.current_service)
        except ObjectDoesNotExist:
            pass

        if has_update_candidate_for_service:
            user = has_update_candidate_for_service.created_by_user \
                if has_update_candidate_for_service.created_by_user is not None \
                else 'unknown'

            self.add_error(None,
                           _("There are still pending update requests from user '{}' for this service.").format(user))

            if self.requesting_user == user:
                self.add_error(None,
                               format_html("See your pending update request <a href={}>here.</a>",
                                           reverse_lazy('resource:pending-update',
                                                        args=(self.current_service.metadata.id,))))
                # ToDo: check if user is in group of created_by field of update_cadidate

        return cleaned_data


class UpdateOldToNewElementsForm(forms.Form):
    action_url = ''

    def __init__(self, *args, **kwargs):
        new_elements = None if 'new_elements' not in kwargs else kwargs.pop('new_elements')
        removed_elements = None if 'removed_elements' not in kwargs else kwargs.pop('removed_elements')
        choices = None if 'choices' not in kwargs else kwargs.pop('choices')
        current_service = None if 'current_service' not in kwargs else kwargs.pop('current_service')
        super(UpdateOldToNewElementsForm, self).__init__(*args, **kwargs)

        # Prepare remove elements as choices
        remove_elements_choices = [(NONE_UUID, _("---"))]
        for elem in removed_elements:
            remove_elements_choices.append((elem.metadata.id, elem.metadata.identifier))

        # Add new form fields dynamically
        for elem in new_elements:
            self.fields['new_elem_{}'.format(elem.metadata.identifier)] = forms.ChoiceField(
                label="{} ({})".format(elem.metadata.identifier, elem.metadata.title),
                choices=remove_elements_choices,
                help_text=_("Select the old layer name, if this new layer was just renamed.")
                if current_service.is_service_type(OGCServiceEnum.WMS)
                else _("Select the old featuretype name, if this new featuretype was just renamed.")
            )

        if choices is not None:
            for identifier, choice in choices.items():
                self.fields['new_elem_{}'.format(identifier)].initial = choice


class MapContextForm(forms.ModelForm):
    # layer = MetadataModelChoiceField(
    #     queryset=Metadata.objects.none(),
    #     widget=autocomplete.ModelSelect2(
    #         url='editor:layer-autocomplete',
    #     ),
    #     required=False, )
    # layer_tree = forms.CharField(widget=forms.HiddenInput)

    class Meta:
        model = MapContext
        fields = ('title', 'abstract')
        widgets = {
            'update_date': BootstrapDatePickerInput(),
            'layer_tree': forms.HiddenInput()
        }<|MERGE_RESOLUTION|>--- conflicted
+++ resolved
@@ -9,7 +9,6 @@
 from django.core.exceptions import ObjectDoesNotExist, ImproperlyConfigured
 from django.urls import reverse_lazy
 from django.utils.html import format_html
-<<<<<<< HEAD
 from MrMap.forms import MrMapForm
 from MrMap.messages import SERVICE_UPDATE_WRONG_TYPE
 from MrMap.validators import validate_get_capablities_uri
@@ -17,7 +16,6 @@
 from service.helper import service_helper
 from service.helper.enums import OGCServiceEnum
 from service.models import Service
-=======
 from django.utils.translation import gettext_lazy as _
 
 from MrMap.forms import MrMapForm
@@ -27,7 +25,6 @@
 from service.helper import service_helper
 from service.helper.enums import OGCServiceEnum
 from service.models import Service, MrMapGroup, MapContext
->>>>>>> 10720117
 from service.settings import NONE_UUID
 from structure.models import Organization
 
@@ -45,25 +42,9 @@
     ogc_service = forms.CharField(label=_('OGC Service'), widget=forms.TextInput(attrs={'readonly': '', }))
     ogc_version = forms.CharField(label=_('OGC Version'), widget=forms.TextInput(attrs={'readonly': '', }))
     uri = forms.CharField(label=_('URI'), widget=forms.TextInput(attrs={'readonly': '', }))
-<<<<<<< HEAD
     registering_for_organization = forms.ModelChoiceField(
         label=_("Registration for organization"),
         help_text=_("If you need to register for another organization, select the group which has the publisher rights and select the organization in here."),
-=======
-    registering_with_group = forms.ModelChoiceField(
-        label=_("Registration with group"),
-        help_text=_("Select a group for which this resource shall be registered."),
-        widget=forms.Select(attrs={'onchange': 'isFormUpdateEventHandler(event);'}),
-        queryset=MrMapGroup.objects.none(),
-        to_field_name='id',
-        initial=1,
-    )
-    registering_for_other_organization = forms.ModelChoiceField(
-        label=_("Registration for other organization"),
-        help_text=_(
-            "If you need to register for another organization, select the group which has the publisher rights and select the organization in here."),
-        required=False,
->>>>>>> 10720117
         queryset=Organization.objects.none(),
         to_field_name='id',
         empty_label=_("No other")
@@ -89,15 +70,7 @@
             raise ImproperlyConfigured("request is needed for this form to configure fields with dependencies.")
 
         super(RegisterNewResourceWizardPage2, self).__init__(*args, **kwargs)
-<<<<<<< HEAD
         self.fields['registering_for_organization'].queryset = self.request.user.get_publishable_organizations()
-=======
-        registering_with_group_key = self.prefix + "-registering_with_group" if self.prefix else "registering_with_group"
-        selected_group = None
-
-        if registering_with_group_key in self.request.POST:
-            selected_group = MrMapGroup.objects.get(id=int(self.request.POST.get(registering_with_group_key)))
->>>>>>> 10720117
 
         service_needs_authentication_key = self.prefix + "-service_needs_authentication" if self.prefix else "service_needs_authentication"
         service_needs_authentication = None
@@ -107,20 +80,6 @@
         elif kwargs.get("initial", {}).get("service_needs_authentication", False):
             service_needs_authentication = True
 
-<<<<<<< HEAD
-=======
-        # initial the fields if the values are transfered
-        if self.request.user is not None:
-            user_groups = self.request.user.groups.select_related('mrmapgroup').filter(
-                mrmapgroup__is_public_group=False, mrmapgroup__is_permission_group=False)
-            self.fields["registering_with_group"].queryset = user_groups.all()
-            self.fields["registering_with_group"].initial = user_groups.first()
-        if selected_group is not None:
-            self.fields["registering_for_other_organization"].queryset = selected_group.publish_for_organizations.all()
-        elif self.request.user is not None and user_groups.first() is not None:
-            self.fields[
-                "registering_for_other_organization"].queryset = user_groups.first().mrmapgroup.publish_for_organizations.all()
->>>>>>> 10720117
         if service_needs_authentication:
             self.fields["service_needs_authentication"].initial = "on"
             # self.fields["service_needs_authentication"].required = True

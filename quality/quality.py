--- conflicted
+++ resolved
@@ -6,35 +6,34 @@
 
 """
 
-<<<<<<< HEAD
-from quality.models import ConformityCheckRun, \
-    ConformityCheckConfiguration
-from quality.plugins.internal import QualityInternal
-=======
 from quality.enums import ConformityTypeEnum
 from quality.models import ConformityCheckRun, ConformityCheckConfiguration
 from quality.plugins.etf import EtfQuality
 from quality.plugins.internal import InternalQuality
->>>>>>> 61baa834
 from service.models import Metadata
 
 
 class Quality:
 
-<<<<<<< HEAD
     @staticmethod
     def run_check(metadata: Metadata,
-=======
-    def run_check(self, metadata: Metadata,
->>>>>>> 61baa834
                   config: ConformityCheckConfiguration):
         if metadata is None:
             raise Exception("Metadata not defined.")
         if config is None:
-<<<<<<< HEAD
-            raise Exception("Config not defined.")
+            raise Exception(
+                "Could not check conformity. ConformityCheckConfiguration is "
+                "None.")
 
-        checker = QualityInternal(metadata, config)
+        checker = None
+        if config.conformity_type == ConformityTypeEnum.INTERNAL.value:
+            checker = InternalQuality(metadata, config)
+        elif config.conformity_type == ConformityTypeEnum.ETF.value:
+            checker = EtfQuality(metadata, config)
+        else:
+            raise Exception(
+                f"Could not check conformity. Invalid conformity type: "
+                f"{config.conformity_type}.")
         checker.run()
 
     @staticmethod
@@ -48,16 +47,4 @@
         """
         running_checks = ConformityCheckRun.objects.filter(
             metadata=metadata, passed__isnull=True).count()
-        return running_checks != 0
-=======
-            raise Exception("Could not check conformity. ConformityCheckConfiguration is None.")
-
-        checker = None
-        if config.conformity_type == ConformityTypeEnum.INTERNAL.value:
-            checker = InternalQuality(metadata, config)
-        elif config.conformity_type == ConformityTypeEnum.ETF.value:
-            checker = EtfQuality(metadata, config)
-        else:
-            raise Exception(f"Could not check conformity. Invalid conformity type: {config.conformity_type}.")
-        checker.run()
->>>>>>> 61baa834
+        return running_checks != 0
--- conflicted
+++ resolved
@@ -54,13 +54,8 @@
     """
     external_url = models.URLField(max_length=1000, null=True)
     parameter_map = models.JSONField()
-<<<<<<< HEAD
-    response_map = models.JSONField()
     polling_interval_seconds = models.IntegerField(default=5, blank=True,
                                                    null=False)
-=======
-    polling_interval_seconds = models.IntegerField(default=5, blank=True, null=False)
->>>>>>> 08904f2a
 
 
 class Rule(models.Model):

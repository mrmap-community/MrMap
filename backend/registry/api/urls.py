--- conflicted
+++ resolved
@@ -14,15 +14,7 @@
 
     # web map service
     nested_api_router.register(r'wms', service_views.WebMapServiceViewSet, basename='wms')
-<<<<<<< HEAD
-                     .register(r'layers', service_views.LayerViewSet, basename='layer', parents_query_lookups=['service']),
-    nested_api_router.register(r'layers', service_views.LayerViewSet, basename='layer'),
 
-    # web feature service
-    nested_api_router.register(r'wfs', service_views.WebFeatureServiceViewSet, basename='wfs')
-                     .register(r'featuretypes', service_views.FeatureTypeViewSet, basename='featuretype', parents_query_lookups=['service']),
-    nested_api_router.register(r'featuretypes', service_views.FeatureTypeViewSet, basename='featuretype'),
-=======
                      .register(r'layers', service_views.LayerViewSet, basename='wms-layers', parents_query_lookups=['service']),
     nested_api_router.register(r'layers', service_views.LayerViewSet, basename='layer')
                      .register(r'styles', metadata_views.StyleViewSet, basename='layer-styles', parents_query_lookups=['layer']),
@@ -33,7 +25,6 @@
                      .register(r'featuretypes', service_views.FeatureTypeViewSet, basename='wfs-featuretypes', parents_query_lookups=['service']),
     nested_api_router.register(r'featuretypes', service_views.FeatureTypeViewSet, basename='featuretype')
                      .register(r'keywords', metadata_views.KeywordViewSet, basename='featuretype-keywords', parents_query_lookups=['featuretype']),
->>>>>>> 2ce09fa3
 
     # # map context
     nested_api_router.register(r'mapcontexts', mapcontext_views.MapContextViewSet, basename='mapcontext')
@@ -42,12 +33,8 @@
 
     # # metadata
     nested_api_router.register(r'keywords', metadata_views.KeywordViewSet, basename='keyword'),
-<<<<<<< HEAD
-    #nested_api_router.register(r'styles', metadata_views.StyleViewSet, basename='style'),
-=======
     nested_api_router.register(r'styles', metadata_views.StyleViewSet, basename='style'),
     nested_api_router.register(r'dataset-metadata', metadata_views.DatasetMetadataViewSet, basename='datasetmetadata'),
->>>>>>> 2ce09fa3
 
     # jobs
     nested_api_router.register(r'task-results', jobs_views.TaskResultReadOnlyViewSet, basename='taskresult')

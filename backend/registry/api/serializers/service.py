--- conflicted
+++ resolved
@@ -80,10 +80,6 @@
 
 
 class ServiceSerializer(LinksSerializerMixin, ObjectAccessSerializer):
-<<<<<<< HEAD
-=======
-
->>>>>>> be945625
     type = ServiceTypeSerializer(source='service_type')
     layers = SerializerMethodField()
 

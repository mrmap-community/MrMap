--- conflicted
+++ resolved
@@ -22,22 +22,6 @@
     )
 
     bbox_lat_lon = GeometryField()
-<<<<<<< HEAD
-    # styles = HyperlinkedRelatedField(
-    #     queryset=Style.objects,
-    #     many=True,  # necessary for M2M fields & reverse FK fields
-    #     related_link_view_name='registry:layer-list',
-    #     related_link_url_kwarg='parent_lookup_layer',
-    #     self_link_view_name='registry:layer-relationships',
-    # )
-    # keywords = HyperlinkedRelatedField(
-    #     queryset=Keyword.objects,
-    #     many=True,  # necessary for M2M fields & reverse FK fields
-    #     related_link_view_name='registry:layer-list',
-    #     related_link_url_kwarg='parent_lookup_keyword',
-    #     self_link_view_name='registry:layer-relationships',
-    # )
-=======
     styles = HyperlinkedRelatedField(
         queryset=Style.objects,
         many=True,  # necessary for M2M fields & reverse FK fields
@@ -52,7 +36,6 @@
         related_link_url_kwarg='parent_lookup_layer',
         self_link_view_name='registry:layer-relationships',
     )
->>>>>>> 2ce09fa3
 
     included_serializers = {
         'styles': StyleSerializer,
@@ -73,11 +56,7 @@
     layers = HyperlinkedRelatedField(
         queryset=Layer.objects,
         many=True,  # necessary for M2M fields & reverse FK fields
-<<<<<<< HEAD
-        related_link_view_name='registry:layer-list',
-=======
         related_link_view_name='registry:wms-layers-list',
->>>>>>> 2ce09fa3
         related_link_url_kwarg='parent_lookup_service',
         self_link_view_name='registry:wms-relationships',
         required=False,
